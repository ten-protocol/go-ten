--- conflicted
+++ resolved
@@ -95,33 +95,22 @@
         shell: bash
         env:
           DOCKER_API_VERSION: "1.45"
-<<<<<<< HEAD
+          AZURE_CLIENT_ID: ${{ secrets.AZURE_CLIENT_ID }}
+          AZURE_CLIENT_SECRET: ${{ secrets.AZURE_CLIENT_SECRET }}
+          AZURE_TENANT_ID: ${{ secrets.AZURE_TENANT_ID }}
           DEPLOY_DOCKERIMAGE: ${{ vars.DOCKER_BUILD_TAG_L2_HARDHAT_DEPLOYER }}
           DEPLOY_OUTPUTENV: ./testnet/.env
           DEPLOY_L1_RPCADDRESS: ${{ secrets.L1_HTTP_URL }}
           DEPLOY_L1_DEPLOYERPK: ${{ secrets.ACCOUNT_PK_WORKER }}
-=======
-          AZURE_CLIENT_ID: ${{ secrets.AZURE_CLIENT_ID }}
-          AZURE_CLIENT_SECRET: ${{ secrets.AZURE_CLIENT_SECRET }}
-          AZURE_TENANT_ID: ${{ secrets.AZURE_TENANT_ID }}
->>>>>>> 55ca099b
         run: |
           # Strip the "-testnet" suffix from the input
           TESTNET_TYPE_RAW="${{ github.event.inputs.testnet_type }}"
           TESTNET_TYPE=${TESTNET_TYPE_RAW%-testnet}
   
           # Run deployer and capture output
-<<<<<<< HEAD
           go run ./testnet/launcher/l1contractdeployer/cmd
-=======
-          go run ./testnet/launcher/l1contractdeployer/cmd \
-          -l1_http_url=${{ secrets.L1_HTTP_URL }} \
-          -private_key=${{ secrets.ACCOUNT_PK_WORKER }} \
-          -docker_image=${{ vars.DOCKER_BUILD_TAG_L2_HARDHAT_DEPLOYER }} \
           -azure_key_vault_url=${{secrets.AZURE_KEY_VAULT_URL}} \
-          -azure_key_vault_env=$TESTNET_TYPE \
-          -contracts_env_file=./testnet/.env
->>>>>>> 55ca099b
+          -azure_key_vault_env=$TESTNET_TYPE
           
           if [ -f ./testnet/.env ]; then
             source ./testnet/.env
