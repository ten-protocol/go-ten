--- conflicted
+++ resolved
@@ -17,11 +17,6 @@
     build:
       context: $ROOT_PATH
       dockerfile: ./dockerfiles/enclave.Dockerfile
-<<<<<<< HEAD
-=======
-      args:
-        TESTMODE: true
->>>>>>> 8c3b172e
 #  enclave-debug:
 #    image: "testnetobscuronet.azurecr.io/obscuronet/enclave_debug:latest"
 #    build:
