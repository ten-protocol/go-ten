--- conflicted
+++ resolved
@@ -14,21 +14,8 @@
 testnet_path="${start_path}"
 root_path="${testnet_path}/.."
 
-<<<<<<< HEAD
-# run the builds in parallel - echo the full command to output
-command() {
-    echo $@ started
-     $( "$@" )
-    echo $@ completed
-}
-
-command docker build -t testnetobscuronet.azurecr.io/obscuronet/hardhatdeployer:latest -f "${testnet_path}/hardhatdeployer.Dockerfile" "${root_path}" &
-
-wait
-=======
 # Run parallel builds
 ROOT_PATH=$root_path docker compose -f $testnet_path/docker-compose.local.yml build --parallel
 
 
 
->>>>>>> 35c60d39
