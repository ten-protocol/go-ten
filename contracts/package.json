{
  "name": "contracts",
  "version": "1.0.0",
  "description": "",
  "main": "index.js",
  "scripts": {
    "test": "echo \"Error: no test specified\" && exit 1"
  },
  "keywords": [],
  "author": "",
  "license": "ISC",
  "devDependencies": {
    "@nomicfoundation/hardhat-toolbox": "^2.0.0",
<<<<<<< HEAD
    "@nomiclabs/hardhat-ethers": "^2.2.1",
    "@openzeppelin/contracts": "^4.5.0",
=======
    "@openzeppelin/contracts": "4.5.0",
>>>>>>> d777c4c1
    "@openzeppelin/hardhat-upgrades": "^1.21.0",
    "@solidstate/hardhat-bytecode-exporter": "^1.1.1",
    "axios": "^1.2.1",
    "ethers": "^5.7.2",
    "got": "^12.5.3",
    "hardhat": "^2.12.4",
    "hardhat-abi-exporter": "^2.10.1",
    "hardhat-deploy": "^0.11.22",
    "node-docker-api": "^1.1.22",
    "ts-node": "^10.9.1",
    "typescript": "^4.9.4"
  },
  "dependencies": {
    "yaml": "^2.1.3"
  }
}<|MERGE_RESOLUTION|>--- conflicted
+++ resolved
@@ -11,12 +11,8 @@
   "license": "ISC",
   "devDependencies": {
     "@nomicfoundation/hardhat-toolbox": "^2.0.0",
-<<<<<<< HEAD
     "@nomiclabs/hardhat-ethers": "^2.2.1",
-    "@openzeppelin/contracts": "^4.5.0",
-=======
     "@openzeppelin/contracts": "4.5.0",
->>>>>>> d777c4c1
     "@openzeppelin/hardhat-upgrades": "^1.21.0",
     "@solidstate/hardhat-bytecode-exporter": "^1.1.1",
     "axios": "^1.2.1",
