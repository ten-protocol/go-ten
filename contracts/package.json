{
  "name": "contracts",
  "version": "1.0.0",
  "description": "",
  "main": "index.js",
  "scripts": {
    "test": "echo \"Error: no test specified\" && exit 1"
  },
  "keywords": [],
  "author": "",
  "license": "ISC",
  "devDependencies": {
    "@nomicfoundation/hardhat-ethers": "^3.0.8",
    "@nomicfoundation/hardhat-toolbox": "^6.1.0",
    "@openzeppelin/hardhat-upgrades": "^3.9.0",
    "@solidstate/hardhat-bytecode-exporter": "^1.1.1",
    "ethers": "^6.6.0",
<<<<<<< HEAD
    "hardhat": "^2.26.1",
=======
    "hardhat": "2.26.0",
>>>>>>> 44637c20
    "hardhat-abi-exporter": "^2.10.1",
    "hardhat-deploy": "0.11.45",
    "node-docker-api": "^1.1.22",
    "ts-node": "~10.9.1",
    "typescript": "^4.9.4"
  },
  "dependencies": {
    "@openzeppelin/contracts": "~5.3.0",
    "@openzeppelin/contracts-upgradeable": "~5.3.0",
    "@openzeppelin/merkle-tree": "~1.0.7",
    "axios": "^1.9.0",
    "ethers": "^6.6.0",
    "hardhat-ignore-warnings": "^0.2.6",
    "ten-hardhat-plugin": "^0.0.13"
  },
  "peerDependencies": {
    "@nomicfoundation/hardhat-ethers": "3.0.5",
    "@nomicfoundation/hardhat-verify": "^2.0.14"
  }
}<|MERGE_RESOLUTION|>--- conflicted
+++ resolved
@@ -15,11 +15,7 @@
     "@openzeppelin/hardhat-upgrades": "^3.9.0",
     "@solidstate/hardhat-bytecode-exporter": "^1.1.1",
     "ethers": "^6.6.0",
-<<<<<<< HEAD
-    "hardhat": "^2.26.1",
-=======
     "hardhat": "2.26.0",
->>>>>>> 44637c20
     "hardhat-abi-exporter": "^2.10.1",
     "hardhat-deploy": "0.11.45",
     "node-docker-api": "^1.1.22",
