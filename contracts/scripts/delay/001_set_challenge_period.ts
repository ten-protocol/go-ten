--- conflicted
+++ resolved
@@ -1,13 +1,4 @@
 import { ethers } from "hardhat";
-<<<<<<< HEAD
-import {RollupContract} from "../../typechain-types";
-
-const setChallengePeriod = async function (rollupContractAddress: string, challengPeriod: number) {
-    const rollupContract = await ethers.getContractAt(
-        "RollupContract",
-        rollupContractAddress
-    ) as RollupContract;
-=======
 import {DataAvailabilityRegistry} from "../../typechain-types";
 
 const setChallengePeriod = async function (rollupContractAddress: string, challengPeriod: number) {
@@ -15,14 +6,13 @@
         "DataAvailabilityRegistry",
         rollupContractAddress
     ) as DataAvailabilityRegistry;
->>>>>>> 687b39a4
 
 
     console.log(`Setting challenge period to: ${challengPeriod}`);
     const tx = await rollupContract.setChallengePeriod(BigInt(challengPeriod));
     await tx.wait();
     console.log(`Successfully set challenge period to: ${challengPeriod}`);
-    
+
     const rollupChallengePeriod = await rollupContract.getChallengePeriod();
     if (BigInt(challengPeriod) !== rollupChallengePeriod) {
         throw new Error(`Failed to set the challenge period to: ${challengPeriod}. Returned value is: ${rollupChallengePeriod}`);
