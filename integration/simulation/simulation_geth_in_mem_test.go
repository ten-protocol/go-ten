//nolint:dupl
package simulation

import (
	"testing"
	"time"

	"github.com/obscuronet/obscuro-playground/go/obscuronode/wallet"

	"github.com/obscuronet/obscuro-playground/integration"

	"github.com/obscuronet/obscuro-playground/go/ethclient/mgmtcontractlib"
	"github.com/obscuronet/obscuro-playground/integration/datagenerator"
	"github.com/obscuronet/obscuro-playground/integration/erc20contract"
	"github.com/obscuronet/obscuro-playground/integration/simulation/network"
	"github.com/obscuronet/obscuro-playground/integration/simulation/params"
)

// TestGethSimulation runs the simulation against a private geth network using Clique (PoA)
func TestGethSimulation(t *testing.T) {
	setupTestLog("geth-in-mem")

	numberOfNodes := 5
	numberOfSimWallets := 5

	// create the ethereum obsWallets to be used by the nodes and prefund them
	nodeWallets := make([]wallet.Wallet, numberOfNodes)
	for i := 0; i < numberOfNodes; i++ {
		nodeWallets[i] = datagenerator.RandomWallet(integration.EthereumChainID)
	}
	// create the ethereum obsWallets to be used by the simulation and prefund them
	simWallets := make([]wallet.Wallet, numberOfSimWallets)
	for i := 0; i < numberOfSimWallets; i++ {
		simWallets[i] = datagenerator.RandomWallet(integration.EthereumChainID)
	}
	// create one extra wallet as the worker wallet ( to deploy contracts )
	workerWallet := datagenerator.RandomWallet(integration.EthereumChainID)

	// define contracts to be deployed
	contractsBytes := []string{
		mgmtcontractlib.MgmtContractByteCode,
		erc20contract.ContractByteCode,
	}

<<<<<<< HEAD
	simParams := params.SimParams{
		NumberOfNodes:             numberOfNodes,
		NumberOfObscuroWallets:    numberOfWallets,
		AvgBlockDuration:          6 * time.Second,
		SimulationTime:            90 * time.Second,
		L1EfficiencyThreshold:     0.2,
		L2EfficiencyThreshold:     0.5,
		L2ToL1EfficiencyThreshold: 0.5, // one rollup every 2 blocks
		EthWallets:                wallets,
=======
	// define the network to use
	prefundedWallets := append(append(nodeWallets, simWallets...), workerWallet) //nolint:makezero
	netw := network.NewNetworkInMemoryGeth(prefundedWallets, workerWallet, contractsBytes)

	simParams := &params.SimParams{
		NumberOfNodes:         numberOfNodes,
		AvgBlockDuration:      1 * time.Second,
		SimulationTime:        30 * time.Second,
		L1EfficiencyThreshold: 0.2,
		// Very hard to have precision here as blocks are continually produced and not dependent on the simulation execution thread
		L2EfficiencyThreshold:     0.6, // nodes might produce rollups because they receive a new block
		L2ToL1EfficiencyThreshold: 0.7, // nodes might stop producing rollups but the geth network is still going
		NodeEthWallets:            nodeWallets,
		SimEthWallets:             simWallets,
>>>>>>> ab39f08c
		StartPort:                 integration.StartPortSimulationGethInMem,
	}

	simParams.AvgNetworkLatency = simParams.AvgBlockDuration / 15
	simParams.AvgGossipPeriod = simParams.AvgBlockDuration / 3

	testSimulation(t, netw, simParams)
}<|MERGE_RESOLUTION|>--- conflicted
+++ resolved
@@ -42,17 +42,6 @@
 		erc20contract.ContractByteCode,
 	}
 
-<<<<<<< HEAD
-	simParams := params.SimParams{
-		NumberOfNodes:             numberOfNodes,
-		NumberOfObscuroWallets:    numberOfWallets,
-		AvgBlockDuration:          6 * time.Second,
-		SimulationTime:            90 * time.Second,
-		L1EfficiencyThreshold:     0.2,
-		L2EfficiencyThreshold:     0.5,
-		L2ToL1EfficiencyThreshold: 0.5, // one rollup every 2 blocks
-		EthWallets:                wallets,
-=======
 	// define the network to use
 	prefundedWallets := append(append(nodeWallets, simWallets...), workerWallet) //nolint:makezero
 	netw := network.NewNetworkInMemoryGeth(prefundedWallets, workerWallet, contractsBytes)
@@ -67,7 +56,6 @@
 		L2ToL1EfficiencyThreshold: 0.7, // nodes might stop producing rollups but the geth network is still going
 		NodeEthWallets:            nodeWallets,
 		SimEthWallets:             simWallets,
->>>>>>> ab39f08c
 		StartPort:                 integration.StartPortSimulationGethInMem,
 	}
 
