--- conflicted
+++ resolved
@@ -28,19 +28,13 @@
 		SimulationTime:             120 * time.Second,
 		L1EfficiencyThreshold:      0.2,
 		Wallets:                    wallets,
-<<<<<<< HEAD
-		StartPort:                  integration.StartPortSimulationFullNetwork,
-		ReceiptTimeout:             30 * time.Second,
-		StoppingDelay:              20 * time.Second,
-=======
 		StartPort:                  integration.TestPorts.TestFullNetworkMonteCarloSimulationPort,
 		ReceiptTimeout:             20 * time.Second,
 		StoppingDelay:              15 * time.Second,
->>>>>>> aad1041a
 		NodeWithInboundP2PDisabled: 2,
-		L1BeaconPort:               integration.StartPortSimulationFullNetwork + integration.DefaultPrysmGatewayPortOffset,
+		L1BeaconPort:               integration.TestPorts.TestFullNetworkMonteCarloSimulationPort + integration.DefaultPrysmGatewayPortOffset,
 	}
-	simParams.AvgNetworkLatency = simParams.AvgBlockDuration / 10
+	simParams.AvgNetworkLatency = simParams.AvgBlockDuration / 15
 
 	testSimulation(t, network.NewNetworkOfSocketNodes(wallets), simParams)
 }