--- conflicted
+++ resolved
@@ -103,11 +103,7 @@
 	case rpc.GetTransactionCount:
 		return c.getTransactionCount(result, args)
 
-<<<<<<< HEAD
-	case rpc.RPCGetTransactionReceipt:
-=======
-	case rpc.GetTxReceipt:
->>>>>>> fafa3f5d
+	case rpc.GetTransactionReceipt:
 		return c.getTransactionReceipt(result, args)
 
 	case rpc.StopHost:
@@ -178,21 +174,13 @@
 }
 
 func (c *inMemObscuroClient) getTransactionReceipt(result interface{}, args []interface{}) error {
-<<<<<<< HEAD
-	enc, err := getEncryptedBytes(args, rpc.RPCGetTransactionReceipt)
-=======
-	enc, err := getEncryptedBytes(args, rpc.GetTxReceipt)
->>>>>>> fafa3f5d
+	enc, err := getEncryptedBytes(args, rpc.GetTransactionReceipt)
 	if err != nil {
 		return err
 	}
 	encryptedResponse, err := c.ethAPI.GetTransactionReceipt(context.Background(), enc)
 	if err != nil {
-<<<<<<< HEAD
-		return fmt.Errorf("`%s` call failed. Cause: %w", rpc.RPCGetTransactionReceipt, err)
-=======
-		return fmt.Errorf("`%s` call failed. Cause: %w", rpc.GetTxReceipt, err)
->>>>>>> fafa3f5d
+		return fmt.Errorf("`%s` call failed. Cause: %w", rpc.GetTransactionReceipt, err)
 	}
 
 	// GetTransactionReceipt returns string pointer, we want string
