package simulation

import (
	"testing"
	"time"

	"github.com/obscuronet/go-obscuro/integration"
	ethereum_mock "github.com/obscuronet/go-obscuro/integration/ethereummock"
	"github.com/obscuronet/go-obscuro/integration/simulation/network"
	"github.com/obscuronet/go-obscuro/integration/simulation/params"
)

// This test creates a network of in memory L1 and L2 nodes, then injects transactions, and finally checks the resulting output blockchain.
// Running it long enough with various parameters will test many corner cases without having to explicitly write individual tests for them.
// The unit of time is the "AvgBlockDuration" - which is the average time between L1 blocks, which are the carriers of rollups.
// Everything else is reported to this value. This number has to be adjusted in conjunction with the number of nodes. If it's too low,
// the CPU usage will be very high during the simulation which might give inconclusive results.
func TestInMemoryMonteCarloSimulation(t *testing.T) {
	setupSimTestLog("in-mem")

	numberOfNodes := 7
	numberOfSimWallets := 10
	wallets := params.NewSimWallets(numberOfSimWallets, numberOfNodes, integration.EthereumChainID, integration.ObscuroChainID)

	simParams := params.SimParams{
		NumberOfNodes:             numberOfNodes,
		AvgBlockDuration:          50 * time.Millisecond,
		SimulationTime:            25 * time.Second,
		L1EfficiencyThreshold:     0.2,
		L2EfficiencyThreshold:     0.5,
		L2ToL1EfficiencyThreshold: 0.5,
		MgmtContractLib:           ethereum_mock.NewMgmtContractLibMock(),
		ERC20ContractLib:          ethereum_mock.NewERC20ContractLibMock(),
		Wallets:                   wallets,
		StartPort:                 integration.StartPortSimulationInMem,
		IsInMem:                   true,
		L1SetupData:               &params.L1SetupData{},
<<<<<<< HEAD
=======
		ReceiptTimeout:            5 * time.Second,
>>>>>>> 640f065f
	}

	simParams.AvgNetworkLatency = simParams.AvgBlockDuration / 15

	testSimulation(t, network.NewBasicNetworkOfInMemoryNodes(), &simParams)
}<|MERGE_RESOLUTION|>--- conflicted
+++ resolved
@@ -35,10 +35,7 @@
 		StartPort:                 integration.StartPortSimulationInMem,
 		IsInMem:                   true,
 		L1SetupData:               &params.L1SetupData{},
-<<<<<<< HEAD
-=======
 		ReceiptTimeout:            5 * time.Second,
->>>>>>> 640f065f
 	}
 
 	simParams.AvgNetworkLatency = simParams.AvgBlockDuration / 15
