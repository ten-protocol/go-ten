--- conflicted
+++ resolved
@@ -37,10 +37,7 @@
 	NumSeqEnclaves     int
 	L1BeaconPort       int
 	L1BlockTime        time.Duration
-<<<<<<< HEAD
-=======
 	DeployerPK         string
->>>>>>> cd9b782c
 }
 
 func DefaultTenConfig() *TenConfig {
@@ -54,10 +51,7 @@
 		TenGatewayEnabled:  false,
 		NumSeqEnclaves:     1, // increase for HA simulation
 		L1BeaconPort:       integration.StartPortNetworkTests + integration.DefaultPrysmGatewayPortOffset,
-<<<<<<< HEAD
-=======
 		DeployerPK:         "",
->>>>>>> cd9b782c
 	}
 }
 
@@ -69,6 +63,15 @@
 
 	// 1 wallet per node
 	nodeOpL1Wallets := params.NewSimWallets(0, tenConfig.NumNodes, integration.EthereumChainID, integration.TenChainID)
+
+	if tenConfig.DeployerPK != "" {
+		privKey, err := crypto.HexToECDSA(tenConfig.DeployerPK)
+		if err != nil {
+			panic("could not initialise deployer private key")
+		}
+		nodeOpL1Wallets.MCOwnerWallet = wallet.NewInMemoryWalletFromPK(big.NewInt(integration.EthereumChainID), privKey, testlog.Logger())
+	}
+
 	l1Config := &L1Config{
 		PortStart:        integration.StartPortNetworkTests,
 		NumNodes:         tenConfig.NumNodes, // we'll have 1 L1 node per L2 node
@@ -138,4 +141,12 @@
 	return func(tc *TenConfig) {
 		tc.NumSeqEnclaves = 2
 	}
+}
+
+// WithPredictableDeployer - will use a known private key for the deployer instead of generating a random one.
+// Useful for being able to run administrative functions from hardhat when debugging on the deployed network.
+func WithPredictableDeployer() TenConfigOption {
+	return func(tc *TenConfig) {
+		tc.DeployerPK = "f52e5418e349dccdda29b6ac8b0abe6576bb7713886aa85abea6181ba731f9bb"
+	}
 }