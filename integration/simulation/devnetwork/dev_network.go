--- conflicted
+++ resolved
@@ -207,11 +207,7 @@
 	}
 	tenGWContainer := container.NewWalletExtensionContainerFromConfig(cfg, s.logger)
 	go func() {
-<<<<<<< HEAD
-		fmt.Println("Starting Ten Gateway")
-=======
 		fmt.Println("Starting Ten Gateway, HTTP Port:", _gwHTTPPort, "WS Port:", _gwWSPort)
->>>>>>> d43ae52c
 		err := tenGWContainer.Start()
 		if err != nil {
 			s.logger.Error("failed to start ten gateway", "err", err)
