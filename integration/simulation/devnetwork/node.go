--- conflicted
+++ resolved
@@ -197,33 +197,6 @@
 
 	defaultCfg := integrationCommon.DefaultEnclaveConfig()
 	enclaveConfig := &config.EnclaveConfig{
-<<<<<<< HEAD
-		NodeID:                    fmt.Sprintf("%d", idx),
-		HostAddress:               hostAddr,
-		RPCAddress:                enclaveAddr,
-		DecompressionLimit:        defaultCfg.DecompressionLimit,
-		L1ChainID:                 integration.EthereumChainID,
-		TenChainID:                integration.TenChainID,
-		WillAttest:                false,
-		UseInMemoryDB:             false,
-		NetworkConfigAddress:      n.l1Data.NetworkConfigAddress,
-		RollupContractAddress:     n.l1Data.RollupContractAddress,
-		EnclaveRegistryAddress:    n.l1Data.EnclaveRegistryAddress,
-		MinGasPrice:               gethcommon.Big1,
-		MessageBusAddress:         n.l1Data.MessageBusAddr,
-		SqliteDBPath:              n.enclaveDBFilepaths[idx],
-		DebugNamespaceEnabled:     true,
-		MaxBatchSize:              1024 * 55,
-		MaxRollupSize:             1024 * 128,
-		BaseFee:                   defaultCfg.BaseFee, // todo @siliev:: fix test transaction builders so this can be different
-		GasBatchExecutionLimit:    defaultCfg.GasBatchExecutionLimit,
-		GasLocalExecutionCapFlag:  defaultCfg.GasLocalExecutionCapFlag,
-		GasPaymentAddress:         defaultCfg.GasPaymentAddress,
-		RPCTimeout:                5 * time.Second,
-		SystemContractOwner:       gethcommon.HexToAddress("0xA58C60cc047592DE97BF1E8d2f225Fc5D959De77"),
-		StoreExecutedTransactions: true,
-		TenGenesis:                integrationCommon.TestnetGenesisJSON(),
-=======
 		NodeID:                          fmt.Sprintf("%d", idx),
 		HostAddress:                     hostAddr,
 		RPCAddress:                      enclaveAddr,
@@ -249,7 +222,6 @@
 		SystemContractOwner:             gethcommon.HexToAddress("0xA58C60cc047592DE97BF1E8d2f225Fc5D959De77"),
 		StoreExecutedTransactions:       true,
 		TenGenesis:                      integrationCommon.TestnetGenesisJSON(),
->>>>>>> 687b39a4
 	}
 	return enclavecontainer.NewEnclaveContainerWithLogger(enclaveConfig, enclaveLogger)
 }
