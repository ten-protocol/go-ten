--- conflicted
+++ resolved
@@ -2,6 +2,7 @@
 
 import (
 	"fmt"
+	"os"
 
 	"github.com/ten-protocol/go-ten/lib/gethfork/node"
 
@@ -52,18 +53,10 @@
 	l1Client    ethadapter.EthClient
 	logger      gethlog.Logger
 
-<<<<<<< HEAD
-	host              *hostcontainer.HostContainer
-	enclave           *enclavecontainer.EnclaveContainer
-	l1Wallet          wallet.Wallet
-	enclaveDBFilepath string
-=======
 	host               *hostcontainer.HostContainer
 	enclaves           []*enclavecontainer.EnclaveContainer
 	l1Wallet           wallet.Wallet
 	enclaveDBFilepaths []string // 1 per enclave
-	hostDBFilepath     string
->>>>>>> 4affa8a5
 }
 
 func (n *InMemNodeOperator) StopHost() error {
@@ -272,11 +265,6 @@
 func NewInMemNodeOperator(operatorIdx int, config *TenConfig, nodeType common.NodeType, l1Data *params.L1TenData,
 	l1Client ethadapter.EthClient, l1Wallet wallet.Wallet, logger gethlog.Logger,
 ) *InMemNodeOperator {
-<<<<<<< HEAD
-	sqliteDBPath, err := sqlite.CreateTempDBFile()
-	if err != nil {
-		panic("failed to create temp sqlite db path")
-=======
 	// todo (@matt) - put sqlite and levelDB storage in the same temp dir
 	numEnclaves := config.NumSeqEnclaves
 	if nodeType != common.Sequencer {
@@ -289,8 +277,8 @@
 			panic("failed to create temp sqlite db path")
 		}
 		sqliteDBPaths[i] = sqliteDBPath
->>>>>>> 4affa8a5
-	}
+	}
+
 	l1Nonce, err := l1Client.Nonce(l1Wallet.Address())
 	if err != nil {
 		panic("failed to get l1 nonce")
@@ -298,16 +286,6 @@
 	l1Wallet.SetNonce(l1Nonce)
 
 	return &InMemNodeOperator{
-<<<<<<< HEAD
-		operatorIdx:       operatorIdx,
-		config:            config,
-		nodeType:          nodeType,
-		l1Data:            l1Data,
-		l1Client:          l1Client,
-		l1Wallet:          l1Wallet,
-		logger:            logger,
-		enclaveDBFilepath: sqliteDBPath,
-=======
 		operatorIdx:        operatorIdx,
 		config:             config,
 		nodeType:           nodeType,
@@ -316,7 +294,5 @@
 		l1Wallet:           l1Wallet,
 		logger:             logger,
 		enclaveDBFilepaths: sqliteDBPaths,
-		hostDBFilepath:     levelDBPath,
->>>>>>> 4affa8a5
 	}
 }