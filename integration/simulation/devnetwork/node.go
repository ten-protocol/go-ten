package devnetwork

import (
	"fmt"
	"net/http"
	"time"

	"github.com/ten-protocol/go-ten/go/enclave/config"
	hostconfig "github.com/ten-protocol/go-ten/go/host/config"
	"github.com/ten-protocol/go-ten/lib/gethfork/node"

	gethcommon "github.com/ethereum/go-ethereum/common"

	"github.com/ten-protocol/go-ten/go/host/l1"

	"github.com/ten-protocol/go-ten/go/host"

	"github.com/ten-protocol/go-ten/go/enclave/storage/init/sqlite"

	"github.com/ten-protocol/go-ten/go/ethadapter/mgmtcontractlib"

	gethlog "github.com/ethereum/go-ethereum/log"
	"github.com/ten-protocol/go-ten/go/common"
	"github.com/ten-protocol/go-ten/go/common/log"
	"github.com/ten-protocol/go-ten/go/common/metrics"
	enclavecontainer "github.com/ten-protocol/go-ten/go/enclave/container"
	"github.com/ten-protocol/go-ten/go/ethadapter"
	hostcontainer "github.com/ten-protocol/go-ten/go/host/container"
	"github.com/ten-protocol/go-ten/go/host/p2p"
	"github.com/ten-protocol/go-ten/go/host/rpc/enclaverpc"
	"github.com/ten-protocol/go-ten/go/wallet"
	"github.com/ten-protocol/go-ten/integration"
	"github.com/ten-protocol/go-ten/integration/common/testlog"
	"github.com/ten-protocol/go-ten/integration/simulation/network"
	"github.com/ten-protocol/go-ten/integration/simulation/params"

	integrationCommon "github.com/ten-protocol/go-ten/integration/common"
)

const _multiEnclaveOffset = 10

// InMemNodeOperator represents an Obscuro node playing a role in a DevSimulation
//
// Anything a node operator could do, that we need to simulate belongs here, for example:
// * start/stop/reset the host/enclave components of the node
// * provide convenient access to RPC clients for the node
// * it might even provide access to things like the database files for the node if needed
//
// Note: InMemNodeOperator will panic when things go wrong, we want to fail fast in sims and avoid verbose error handling in usage
type InMemNodeOperator struct {
	operatorIdx int
	config      *TenConfig
	nodeType    common.NodeType
	l1Data      *params.L1TenData
	l1Client    ethadapter.EthClient
	logger      gethlog.Logger

	host               *hostcontainer.HostContainer
	enclaves           []*enclavecontainer.EnclaveContainer
	l1Wallet           wallet.Wallet
	enclaveDBFilepaths []string // 1 per enclave
}

func (n *InMemNodeOperator) StopHost() error {
	err := n.host.Stop()
	if err != nil {
		return fmt.Errorf("unable to stop host - %w", err)
	}
	return nil
}

func (n *InMemNodeOperator) Start() error {
	var err error
	numEnclaves := n.config.NumSeqEnclaves
	if n.nodeType != common.ActiveSequencer {
		numEnclaves = 1
	}
	n.enclaves = make([]*enclavecontainer.EnclaveContainer, numEnclaves)
	for i := 0; i < numEnclaves; i++ {
		err = n.StartEnclave(i)
		if err != nil {
			return fmt.Errorf("failed to start enclave[%d] - %w", i, err)
		}
	}
	err = n.StartHost()
	if err != nil {
		return fmt.Errorf("failed to start host - %w", err)
	}
	return nil
}

// StartHost starts the host process in a new thread
func (n *InMemNodeOperator) StartHost() error {
	// even if host was running previously we recreate the container to ensure state is like a new process
	// todo (@matt) - check if host is still running, stop or error?
	n.host = n.createHostContainer()
	go func() {
		err := n.host.Start()
		if err != nil {
			// todo: rework this to return error but able to start all hosts simultaneously
			panic(err)
		}
	}()
	return nil
}

// StartEnclave starts the enclave process in
func (n *InMemNodeOperator) StartEnclave(idx int) error {
	// even if enclave was running previously we recreate the container to ensure state is like a new process
	// todo (@matt) - check if enclave is still running?
	n.enclaves[idx] = n.createEnclaveContainer(idx)
	return n.enclaves[idx].Start()
}

func (n *InMemNodeOperator) createHostContainer() *hostcontainer.HostContainer {
	enclavePort := n.config.PortStart + integration.DefaultEnclaveOffset + n.operatorIdx
	var enclaveAddresses []string
	if n.nodeType == common.ActiveSequencer {
		for i := 0; i < n.config.NumSeqEnclaves; i++ {
			enclaveAddresses = append(enclaveAddresses, fmt.Sprintf("%s:%d", network.Localhost, enclavePort+(i*_multiEnclaveOffset)))
		}
	} else {
		enclaveAddresses = append(enclaveAddresses, fmt.Sprintf("%s:%d", network.Localhost, enclavePort))
	}

	p2pPort := n.config.PortStart + integration.DefaultHostP2pOffset + n.operatorIdx
	p2pAddr := fmt.Sprintf("%s:%d", network.Localhost, p2pPort)
	seqP2PAddr := fmt.Sprintf("%s:%d", network.Localhost, n.config.PortStart+integration.DefaultHostP2pOffset)

	hostConfig := &hostconfig.HostConfig{
		ID:                        fmt.Sprintf("%d", n.operatorIdx),
		IsGenesis:                 n.nodeType == common.ActiveSequencer,
		NodeType:                  n.nodeType,
		HasClientRPCHTTP:          true,
		ClientRPCPortHTTP:         uint64(n.config.PortStart + integration.DefaultHostRPCHTTPOffset + n.operatorIdx),
		HasClientRPCWebsockets:    true,
		ClientRPCPortWS:           uint64(n.config.PortStart + integration.DefaultHostRPCWSOffset + n.operatorIdx),
		ClientRPCHost:             network.Localhost,
		EnclaveRPCAddresses:       enclaveAddresses,
		P2PBindAddress:            p2pAddr,
		P2PPublicAddress:          p2pAddr,
		EnclaveRPCTimeout:         network.EnclaveClientRPCTimeout,
		L1RPCTimeout:              network.DefaultL1RPCTimeout,
		ManagementContractAddress: n.l1Data.MgmtContractAddress,
		MessageBusAddress:         n.l1Data.MessageBusAddr,
		L1ChainID:                 integration.EthereumChainID,
		TenChainID:                integration.TenChainID,
		L1StartHash:               n.l1Data.TenStartBlock,
		SequencerP2PAddress:       seqP2PAddr,
		// Can provide the postgres db host if testing against a local DB instance
		UseInMemoryDB:         true,
		DebugNamespaceEnabled: true,
		BatchInterval:         n.config.BatchInterval,
		RollupInterval:        n.config.RollupInterval,
		L1BlockTime:           n.config.L1BlockTime,
		CrossChainInterval:    n.config.CrossChainInterval,
		MaxRollupSize:         1024 * 64,
		L1BeaconUrl:           fmt.Sprintf("127.0.0.1:%d", n.config.L1BeaconPort),
	}

	hostLogger := testlog.Logger().New(log.NodeIDKey, n.l1Wallet.Address(), log.CmpKey, log.HostCmp)

	// create a socket P2P layer
	p2pLogger := hostLogger.New(log.CmpKey, log.P2PCmp)
	svcLocator := host.NewServicesRegistry(n.logger)
	nodeP2p := p2p.NewSocketP2PLayer(hostConfig, svcLocator, p2pLogger, nil)

	var enclaveClients []common.Enclave
	for i, enclaveAddr := range hostConfig.EnclaveRPCAddresses {
		fmt.Println("Connecting to the enclave...", i, enclaveAddr)
		enclaveClients = append(enclaveClients, enclaverpc.NewClient(enclaveAddr, hostConfig.EnclaveRPCTimeout, hostLogger.New(log.NodeIDKey, n.l1Wallet.Address(), "enclIdx", i)))
	}
	rpcConfig := node.RPCConfig{
		Host:                 hostConfig.ClientRPCHost,
		EnableHTTP:           hostConfig.HasClientRPCHTTP,
		HTTPPort:             int(hostConfig.ClientRPCPortHTTP),
		EnableWs:             hostConfig.HasClientRPCWebsockets,
		WsPort:               int(hostConfig.ClientRPCPortWS),
		ExposedURLParamNames: nil,
	}
	rpcServer := node.NewServer(&rpcConfig, n.logger)
	mgmtContractLib := mgmtcontractlib.NewMgmtContractLib(&hostConfig.ManagementContractAddress, n.logger)
	contractAddresses := map[l1.ContractType][]gethcommon.Address{
		l1.MgmtContract: {hostConfig.ManagementContractAddress},
		l1.MsgBus:       {hostConfig.MessageBusAddress},
	}
	blobResolver := l1.NewBlobResolver(ethadapter.NewL1BeaconClient(ethadapter.NewBeaconHTTPClient(new(http.Client), fmt.Sprintf("127.0.0.1:%d", n.config.L1BeaconPort))))
	l1Data := l1.NewL1DataService(n.l1Client, n.logger, mgmtContractLib, blobResolver, contractAddresses)
	return hostcontainer.NewHostContainer(hostConfig, svcLocator, nodeP2p, n.l1Client, l1Data, enclaveClients, mgmtContractLib, n.l1Wallet, rpcServer, hostLogger, metrics.New(false, 0, n.logger), blobResolver)
}

func (n *InMemNodeOperator) createEnclaveContainer(idx int) *enclavecontainer.EnclaveContainer {
	enclaveLogger := testlog.Logger().New(log.NodeIDKey, n.l1Wallet.Address(), log.CmpKey, log.EnclaveCmp)
	enclavePort := n.config.PortStart + integration.DefaultEnclaveOffset + n.operatorIdx + (idx * _multiEnclaveOffset)
	enclaveAddr := fmt.Sprintf("%s:%d", network.Localhost, enclavePort)

	hostPort := n.config.PortStart + integration.DefaultHostP2pOffset + n.operatorIdx
	hostAddr := fmt.Sprintf("%s:%d", network.Localhost, hostPort)

	defaultCfg := integrationCommon.DefaultEnclaveConfig()
	enclaveConfig := &config.EnclaveConfig{
		NodeID:                    fmt.Sprintf("%d", idx),
		HostAddress:               hostAddr,
<<<<<<< HEAD
		Address:                   enclaveAddr,
=======
		RPCAddress:                enclaveAddr,
		NodeType:                  enclaveType,
>>>>>>> 62ecfaa8
		L1ChainID:                 integration.EthereumChainID,
		TenChainID:                integration.TenChainID,
		WillAttest:                false,
		UseInMemoryDB:             false,
		ManagementContractAddress: n.l1Data.MgmtContractAddress,
		MinGasPrice:               gethcommon.Big1,
		MessageBusAddress:         n.l1Data.MessageBusAddr,
		SqliteDBPath:              n.enclaveDBFilepaths[idx],
		DebugNamespaceEnabled:     true,
		MaxBatchSize:              1024 * 55,
		MaxRollupSize:             1024 * 128,
		BaseFee:                   defaultCfg.BaseFee, // todo @siliev:: fix test transaction builders so this can be different
		GasBatchExecutionLimit:    defaultCfg.GasBatchExecutionLimit,
		GasLocalExecutionCapFlag:  defaultCfg.GasLocalExecutionCapFlag,
		GasPaymentAddress:         defaultCfg.GasPaymentAddress,
		RPCTimeout:                5 * time.Second,
		SystemContractOwner:       gethcommon.HexToAddress("0xA58C60cc047592DE97BF1E8d2f225Fc5D959De77"),
		StoreExecutedTransactions: true,
		TenGenesis:                integrationCommon.TestnetGenesisJSON(),
	}
	return enclavecontainer.NewEnclaveContainerWithLogger(enclaveConfig, enclaveLogger)
}

func (n *InMemNodeOperator) Stop() error {
	errs := make([]error, 0) // collect errors to return after attempting all stops
	err := n.host.Stop()
	if err != nil {
		errs = append(errs, fmt.Errorf("failed to stop host - %w", err))
	}
	for i := 0; i < len(n.enclaves); i++ {
		err = n.enclaves[i].Stop()
		if err != nil {
			errs = append(errs, fmt.Errorf("failed to stop enclave[%d] - %w", i, err))
		}
	}
	if len(errs) > 0 {
		return fmt.Errorf("node operator failed to stop - %v", errs)
	}
	return nil
}

func (n *InMemNodeOperator) HostRPCWSAddress() string {
	hostPort := n.config.PortStart + integration.DefaultHostRPCWSOffset + n.operatorIdx
	return fmt.Sprintf("ws://%s:%d", network.Localhost, hostPort)
}

func (n *InMemNodeOperator) HostRPCHTTPAddress() string {
	hostPort := n.config.PortStart + integration.DefaultHostRPCHTTPOffset + n.operatorIdx
	return fmt.Sprintf("http://%s:%d", network.Localhost, hostPort)
}

func (n *InMemNodeOperator) StopEnclave(idx int) error {
	err := n.enclaves[idx].Stop()
	if err != nil {
		n.logger.Error("failed to stop enclave - %w", err)

		// try again
		err := n.enclaves[idx].Stop()
		if err != nil {
			return fmt.Errorf("failed to stop enclave after second attempt - %w", err)
		}
	}
	return nil
}

func NewInMemNodeOperator(operatorIdx int, config *TenConfig, nodeType common.NodeType, l1Data *params.L1TenData,
	l1Client ethadapter.EthClient, l1Wallet wallet.Wallet, logger gethlog.Logger,
) *InMemNodeOperator {
	// todo (@matt) - put sqlite and levelDB storage in the same temp dir
	numEnclaves := config.NumSeqEnclaves
	if nodeType != common.ActiveSequencer {
		numEnclaves = 1
	}
	sqliteDBPaths := make([]string, numEnclaves)
	for i := 0; i < numEnclaves; i++ {
		sqliteDBPath, err := sqlite.CreateTempDBFile()
		if err != nil {
			panic("failed to create temp sqlite db path")
		}
		sqliteDBPaths[i] = sqliteDBPath
	}

	l1Nonce, err := l1Client.Nonce(l1Wallet.Address())
	if err != nil {
		panic("failed to get l1 nonce")
	}
	l1Wallet.SetNonce(l1Nonce)

	return &InMemNodeOperator{
		operatorIdx:        operatorIdx,
		config:             config,
		nodeType:           nodeType,
		l1Data:             l1Data,
		l1Client:           l1Client,
		l1Wallet:           l1Wallet,
		logger:             logger,
		enclaveDBFilepaths: sqliteDBPaths,
	}
}<|MERGE_RESOLUTION|>--- conflicted
+++ resolved
@@ -201,12 +201,7 @@
 	enclaveConfig := &config.EnclaveConfig{
 		NodeID:                    fmt.Sprintf("%d", idx),
 		HostAddress:               hostAddr,
-<<<<<<< HEAD
-		Address:                   enclaveAddr,
-=======
 		RPCAddress:                enclaveAddr,
-		NodeType:                  enclaveType,
->>>>>>> 62ecfaa8
 		L1ChainID:                 integration.EthereumChainID,
 		TenChainID:                integration.TenChainID,
 		WillAttest:                false,
