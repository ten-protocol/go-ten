--- conflicted
+++ resolved
@@ -64,11 +64,8 @@
 		} else {
 			// create a remote enclave server
 			nodeID := common.BigToAddress(big.NewInt(int64(i)))
-<<<<<<< HEAD
-			enclavePort := uint64(params.StartPort + 100 + i)
-=======
+
 			enclavePort := uint64(params.StartPort + DefaultWsPortOffset + i)
->>>>>>> aa9b2144
 			enclaveAddress := fmt.Sprintf("%s:%d", Localhost, enclavePort)
 			_, err := enclave.StartServer(enclaveAddress, nodeID, params.TxHandler, false, nil, stats)
 			if err != nil {
