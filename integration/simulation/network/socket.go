--- conflicted
+++ resolved
@@ -152,7 +152,6 @@
 	time.Sleep(15 * simParams.AvgBlockDuration)
 
 	// permission the sequencer enclaveID
-<<<<<<< HEAD
 	// we retry fetching the seqHealth until it comes back with the enclaveID as the nodes are still starting up
 	startTime := time.Now()
 	var seqEnclaveID *common.EnclaveID
@@ -165,14 +164,6 @@
 		if time.Now().After(startTime.Add(2 * time.Minute)) {
 			return nil, fmt.Errorf("unable to get sequencer enclaveID after 2 minutes")
 		}
-=======
-	seqHealth, err := n.tenClients[0].Health()
-	if err != nil {
-		return nil, fmt.Errorf("unable to get sequencer enclaveID: %w", err)
-	}
-	if len(seqHealth.Enclaves) == 0 {
-		return nil, fmt.Errorf("no enclaves found in health response")
->>>>>>> 62ecfaa8
 	}
 
 	// permission the sequencer enclaveID (also requires retries as the enclaveID may not be attested yet)
