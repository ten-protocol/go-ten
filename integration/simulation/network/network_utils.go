--- conflicted
+++ resolved
@@ -82,12 +82,7 @@
 	}
 
 	enclaveConfig := &enclaveconfig.EnclaveConfig{
-<<<<<<< HEAD
-		HostID:                    hostConfig.ID,
-=======
 		NodeID:                    hostConfig.ID,
-		NodeType:                  nodeType,
->>>>>>> 62ecfaa8
 		L1ChainID:                 integration.EthereumChainID,
 		TenChainID:                integration.TenChainID,
 		WillAttest:                false,
