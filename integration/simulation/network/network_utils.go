--- conflicted
+++ resolved
@@ -92,23 +92,13 @@
 	node := node.NewHost(
 		hostConfig,
 		stats,
-<<<<<<< HEAD
-		obscuroInMemNetwork,
+		mockP2P,
 		ethClient,
-=======
-		mockP2P,
-		nil,
->>>>>>> fbb0d357
 		enclaveClient,
 		ethWallet,
 		mgmtContractLib,
 	)
-<<<<<<< HEAD
-	obscuroInMemNetwork.CurrentNode = node
-=======
 	mockP2P.CurrentNode = node
-	node.ConnectToEthNode(ethClient)
->>>>>>> fbb0d357
 	return node
 }
 
