--- conflicted
+++ resolved
@@ -163,13 +163,6 @@
 	for i := 0; i < params.NumberOfNodes; i++ {
 		isGenesis := i == 0
 
-<<<<<<< HEAD
-		// create the in memory l1 and l2 node
-		enclavePort := uint64(params.StartPort + DefaultWsPortOffset + i)
-		miner := createMockEthNode(int64(i), params.NumberOfNodes, params.AvgBlockDuration, params.AvgNetworkLatency, stats, params.MgmtContractBlkHash)
-		obscuroClientAddr := fmt.Sprintf("%s:%d", Localhost, params.StartPort+200+i)
-		obscuroClient := obscuroclient.NewClient(obscuroClientAddr)
-=======
 		// create a remote enclave server
 		enclavePort := uint64(params.StartPort + DefaultEnclaveOffset + i)
 		// create the L1 client, the Obscuro host and enclave service, and the L2 client
@@ -178,7 +171,6 @@
 			n.gethNetwork.WebSocketPorts[i],
 		)
 		rpcAddress := fmt.Sprintf("%s:%d", Localhost, params.StartPort+DefaultHostRPCOffset+i)
->>>>>>> 144d79d9
 		agg := createSocketObscuroNode(
 			int64(i+1),
 			isGenesis,
