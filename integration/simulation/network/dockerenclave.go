package network

import (
	"fmt"
	"time"

	"github.com/obscuronet/obscuro-playground/go/ethclient"

	"github.com/obscuronet/obscuro-playground/integration/simulation/params"

	"github.com/obscuronet/obscuro-playground/integration/simulation/stats"

	"github.com/obscuronet/obscuro-playground/go/obscuronode/host"
	ethereum_mock "github.com/obscuronet/obscuro-playground/integration/ethereummock"
)

// creates Obscuro nodes with their own enclave servers that communicate with peers via sockets, wires them up, and populates the network objects
type basicNetworkOfNodesWithDockerEnclave struct {
	ethNodes         []*ethereum_mock.Node
	obscuroNodes     []*host.Node
	obscuroAddresses []string
}

func NewBasicNetworkOfNodesWithDockerEnclave() Network {
	return &basicNetworkOfNodesWithDockerEnclave{}
}

// Create initializes Obscuro nodes with their own Dockerised enclave servers that communicate with peers via sockets, wires them up, and populates the network objects
// TODO - Use individual Docker containers for the Obscuro nodes and Ethereum nodes.
func (n *basicNetworkOfNodesWithDockerEnclave) Create(params params.SimParams, stats *stats.Stats) ([]ethclient.Client, []*host.Node, []string) {
	// todo - add observer nodes
	l1Clients := make([]ethclient.Client, params.NumberOfNodes)
	n.ethNodes = make([]*ethereum_mock.Node, params.NumberOfNodes)
	n.obscuroNodes = make([]*host.Node, params.NumberOfNodes)

	var nodeP2pAddrs []string
	for i := 0; i < params.NumberOfNodes; i++ {
		// We assign a P2P address to each node on the network.
		nodeP2pAddrs = append(nodeP2pAddrs, fmt.Sprintf("%s:%d", Localhost, p2pStartPort+i))
	}

	for i := 0; i < params.NumberOfNodes; i++ {
		genesis := false
		if i == 0 {
			genesis = true
		}

		// create the in memory l1 and l2 node
		enclavePort := uint64(EnclaveStartPort + i - 1)
<<<<<<< HEAD
		miner := createMockEthNode(int64(i), params.NumberOfNodes, params.AvgBlockDurationUSecs, params.AvgNetworkLatency, stats)
		agg := createSocketObscuroNode(int64(i), genesis, params.AvgGossipPeriod, stats, nodeP2pAddrs[i], nodeP2pAddrs, fmt.Sprintf("%s:%d", Localhost, enclavePort))
=======
		miner := createMockEthNode(int64(i), params.NumberOfNodes, params.AvgBlockDuration, params.AvgNetworkLatency, stats)
		agg := createSocketObscuroNode(int64(i), genesis, params.AvgGossipPeriod, stats, nodeP2pAddrs[i], nodeP2pAddrs, enclavePort)
>>>>>>> 896c9fef

		// and connect them to each other
		agg.ConnectToEthNode(miner)
		miner.AddClient(agg)

		n.ethNodes[i] = miner
		n.obscuroNodes[i] = agg
		l1Clients[i] = miner
	}

	// populate the nodes field of the L1 network
	for i := 0; i < params.NumberOfNodes; i++ {
		n.ethNodes[i].Network.(*ethereum_mock.MockEthNetwork).AllNodes = n.ethNodes
	}

	n.obscuroAddresses = nodeP2pAddrs

	// The sequence of starting the nodes is important to catch various edge cases.
	// Here we first start the mock layer 1 nodes, with a pause between them of a fraction of a block duration.
	// The reason is to make sure that they catch up correctly.
	// Then we pause for a while, to give the L1 network enough time to create a number of blocks, which will have to be ingested by the Obscuro nodes
	// Then, we begin the starting sequence of the Obscuro nodes, again with a delay between them, to test that they are able to cach up correctly.
	// Note: Other simulations might test variations of this pattern.
	for _, m := range n.ethNodes {
		t := m
		go t.Start()
		time.Sleep(params.AvgBlockDuration / 8)
	}

	time.Sleep(params.AvgBlockDuration * 20)
	for _, m := range n.obscuroNodes {
		t := m
		go t.Start()
		time.Sleep(params.AvgBlockDuration / 3)
	}

	return l1Clients, n.obscuroNodes, nodeP2pAddrs
}

func (n *basicNetworkOfNodesWithDockerEnclave) TearDown() {
	go func() {
		for _, n := range n.obscuroNodes {
			n.Stop()
		}
	}()
	go func() {
		for _, m := range n.ethNodes {
			t := m
			go t.Stop()
		}
	}()
}<|MERGE_RESOLUTION|>--- conflicted
+++ resolved
@@ -47,13 +47,8 @@
 
 		// create the in memory l1 and l2 node
 		enclavePort := uint64(EnclaveStartPort + i - 1)
-<<<<<<< HEAD
-		miner := createMockEthNode(int64(i), params.NumberOfNodes, params.AvgBlockDurationUSecs, params.AvgNetworkLatency, stats)
+		miner := createMockEthNode(int64(i), params.NumberOfNodes, params.AvgBlockDuration, params.AvgNetworkLatency, stats)
 		agg := createSocketObscuroNode(int64(i), genesis, params.AvgGossipPeriod, stats, nodeP2pAddrs[i], nodeP2pAddrs, fmt.Sprintf("%s:%d", Localhost, enclavePort))
-=======
-		miner := createMockEthNode(int64(i), params.NumberOfNodes, params.AvgBlockDuration, params.AvgNetworkLatency, stats)
-		agg := createSocketObscuroNode(int64(i), genesis, params.AvgGossipPeriod, stats, nodeP2pAddrs[i], nodeP2pAddrs, enclavePort)
->>>>>>> 896c9fef
 
 		// and connect them to each other
 		agg.ConnectToEthNode(miner)
