package network

import (
	"fmt"
	"math/big"
	"sync"
	"time"

	"github.com/obscuronet/go-obscuro/go/host"
	"github.com/obscuronet/go-obscuro/go/wallet"

	"github.com/obscuronet/go-obscuro/integration/common/viewkey"

	"github.com/obscuronet/go-obscuro/go/common/log"

	"github.com/ethereum/go-ethereum/common"
	"github.com/obscuronet/go-obscuro/go/config"
	"github.com/obscuronet/go-obscuro/go/enclave"
	"github.com/obscuronet/go-obscuro/integration"

	"github.com/obscuronet/go-obscuro/go/ethadapter"
	"github.com/obscuronet/go-obscuro/go/rpcclientlib"
	"github.com/obscuronet/go-obscuro/integration/simulation/p2p"
	"github.com/obscuronet/go-obscuro/integration/simulation/params"
	"github.com/obscuronet/go-obscuro/integration/simulation/stats"
)

func startInMemoryObscuroNodes(params *params.SimParams, stats *stats.Stats, genesisJSON []byte, l1Clients []ethadapter.EthClient) ([]rpcclientlib.Client, map[string][]rpcclientlib.Client) {
	// Create the in memory obscuro nodes, each connect each to a geth node
	obscuroNodes := make([]host.MockHost, params.NumberOfNodes)
	for i := 0; i < params.NumberOfNodes; i++ {
		isGenesis := i == 0
		obscuroNodes[i] = createInMemObscuroNode(
			int64(i),
			isGenesis,
			params.MgmtContractLib,
			params.ERC20ContractLib,
			params.AvgGossipPeriod,
			params.AvgBlockDuration,
			params.AvgNetworkLatency,
			stats,
			true,
			genesisJSON,
			params.Wallets.NodeWallets[i],
			l1Clients[i],
			params.Wallets,
		)
	}
	// make sure the aggregators can talk to each other
	for _, m := range obscuroNodes {
		mockP2P := m.P2P().(*p2p.MockP2P)
		mockP2P.Nodes = obscuroNodes
	}

	// start each obscuro node
	for _, m := range obscuroNodes {
		t := m
		go t.Start()
	}

	// Create a handle to each node
	obscuroClients := make([]rpcclientlib.Client, params.NumberOfNodes)
	for i, node := range obscuroNodes {
		obscuroClients[i] = p2p.NewInMemoryViewingKeyClient(node)
	}
	time.Sleep(100 * time.Millisecond)

	walletClients := setupInMemWalletClients(params, obscuroNodes)

	return obscuroClients, walletClients
}

<<<<<<< HEAD
// setupWalletClientsWithoutViewingKeys will configure the existing obscuro clients to be used as wallet clients,
// (we typically keep a client per wallet so their viewing keys are available and registered but they can share clients
// if no viewing keys are in use)
func setupWalletClientsWithoutViewingKeys(params *params.SimParams, obscuroClients []rpcclientlib.Client) map[string]rpcclientlib.Client {
	walletClients := make(map[string]rpcclientlib.Client)
=======
// setupInMemWalletClients will configure in-memory clients with viewing keys for every wallet-host combination
func setupInMemWalletClients(params *params.SimParams, obscuroNodes []host.MockHost) map[string][]rpcclientlib.Client {
	walletClients := make(map[string][]rpcclientlib.Client)
>>>>>>> aaf0dd8a
	var i int
	// loop through all the L2 wallets we're using and round-robin allocate them the rpc clients we have for each host
	for _, w := range params.Wallets.SimObsWallets {
		walletClients[w.Address().String()] = createInMemoryClientsForWallet(obscuroNodes, w)
		i++
	}
	for _, t := range params.Wallets.Tokens {
		w := t.L2Owner
		walletClients[w.Address().String()] = createInMemoryClientsForWallet(obscuroNodes, w)
		i++
	}
	return walletClients
}

// todo: this method is quite heavy, should refactor to separate out the creation of the nodes, starting of the nodes, setup of the RPC clients etc.
func startStandaloneObscuroNodes(params *params.SimParams, stats *stats.Stats, gethClients []ethadapter.EthClient, enclaveAddresses []string) ([]rpcclientlib.Client, map[string][]rpcclientlib.Client) {
	// handle to the obscuro clients
	nodeRPCAddresses := make([]string, params.NumberOfNodes)
	obscuroClients := make([]rpcclientlib.Client, params.NumberOfNodes)
	obscuroNodes := make([]host.Host, params.NumberOfNodes)

	for i := 0; i < params.NumberOfNodes; i++ {
		isGenesis := i == 0

		// We use the convention to determine the rpc ports of the node
		nodeRPCPortHTTP := params.StartPort + DefaultHostRPCHTTPOffset + i
		nodeRPCPortWS := params.StartPort + DefaultHostRPCWSOffset + i

		// create a remote enclave server
		obscuroNodes[i] = createSocketObscuroNode(
			int64(i),
			isGenesis,
			params.AvgGossipPeriod,
			stats,
			fmt.Sprintf("%s:%d", Localhost, params.StartPort+DefaultHostP2pOffset+i),
			enclaveAddresses[i],
			Localhost,
			uint64(nodeRPCPortHTTP),
			uint64(nodeRPCPortWS),
			params.Wallets.NodeWallets[i],
			params.MgmtContractLib,
			gethClients[i],
		)

		nodeRPCAddresses[i] = fmt.Sprintf("%s:%d", Localhost, nodeRPCPortHTTP)
		client, err := rpcclientlib.NewViewingKeyNetworkClient(nodeRPCAddresses[i])
		if err != nil {
			panic(err)
		}
		obscuroClients[i] = client
	}

	// start each obscuro node
	for _, m := range obscuroNodes {
		t := m
		go t.Start()
		time.Sleep(params.AvgBlockDuration / 3)
	}

	// wait for the clients to be connected
	for i, client := range obscuroClients {
		started := false
		for !started {
			err := client.Call(nil, rpcclientlib.RPCGetID)
			started = err == nil
			if !started {
				fmt.Printf("Could not connect to client %d. Err %s. Retrying..\n", i, err)
			}
			time.Sleep(500 * time.Millisecond)
		}
	}

	// round-robin the wallets onto the different obscuro nodes, register them each a viewing key
	walletClients := make(map[string][]rpcclientlib.Client)
	for _, w := range params.Wallets.SimObsWallets {
		walletClients[w.Address().String()] = createRPCClientsForWallet(nodeRPCAddresses, w)
	}
	for _, t := range params.Wallets.Tokens {
		w := t.L2Owner
		walletClients[w.Address().String()] = createRPCClientsForWallet(nodeRPCAddresses, w)
	}

	return obscuroClients, walletClients
}

// createRPCClientsForWallet takes a wallet and sets up a client for it for every node
func createInMemoryClientsForWallet(nodes []host.MockHost, wal wallet.Wallet) []rpcclientlib.Client {
	clients := make([]rpcclientlib.Client, len(nodes))
	for i, node := range nodes {
		c := p2p.NewInMemoryViewingKeyClient(node)

		err := viewkey.GenerateAndRegisterViewingKey(c, wal)
		if err != nil {
			panic(err)
		}
		clients[i] = c
	}
	return clients
}

// createRPCClientsForWallet takes a wallet and sets up a client for it for every node
func createRPCClientsForWallet(nodeRPCAddresses []string, wal wallet.Wallet) []rpcclientlib.Client {
	clients := make([]rpcclientlib.Client, len(nodeRPCAddresses))
	for i, addr := range nodeRPCAddresses {
		c, err := rpcclientlib.NewViewingKeyNetworkClient(addr)
		if err != nil {
			panic(err)
		}
		err = viewkey.GenerateAndRegisterViewingKey(c, wal)
		if err != nil {
			panic(err)
		}
		clients[i] = c
	}
	return clients
}

func startRemoteEnclaveServers(startAt int, params *params.SimParams, stats *stats.Stats) {
	for i := startAt; i < params.NumberOfNodes; i++ {
		// create a remote enclave server
		enclaveAddr := fmt.Sprintf("%s:%d", Localhost, params.StartPort+DefaultEnclaveOffset+i)
		hostAddr := fmt.Sprintf("%s:%d", Localhost, params.StartPort+DefaultHostP2pOffset+i)
		enclaveConfig := config.EnclaveConfig{
			HostID:                 common.BigToAddress(big.NewInt(int64(i))),
			HostAddress:            hostAddr,
			Address:                enclaveAddr,
			L1ChainID:              integration.EthereumChainID,
			ObscuroChainID:         integration.ObscuroChainID,
			ValidateL1Blocks:       false,
			WillAttest:             false,
			GenesisJSON:            nil,
			UseInMemoryDB:          false,
			ERC20ContractAddresses: params.Wallets.AllEthAddresses(),
		}
		_, err := enclave.StartServer(enclaveConfig, params.MgmtContractLib, params.ERC20ContractLib, stats)
		if err != nil {
			panic(fmt.Sprintf("failed to create enclave server: %v", err))
		}
	}
}

func StopObscuroNodes(clients []rpcclientlib.Client) {
	var wg sync.WaitGroup
	for _, client := range clients {
		wg.Add(1)
		go func(c rpcclientlib.Client) {
			defer wg.Done()
			err := c.Call(nil, rpcclientlib.RPCStopHost)
			if err != nil {
				log.Error("Failed to stop client %s", err)
			}
			c.Stop()
		}(client)
	}
	if waitTimeout(&wg, 2*time.Second) {
		log.Error("Timed out waiting for the obscuro nodes to stop")
	} else {
		log.Info("Obscuro nodes stopped")
	}
	// Wait a bit for the nodes to shut down.
	time.Sleep(2 * time.Second)
}

// waitTimeout waits for the waitgroup for the specified max timeout.
// Returns true if waiting timed out.
func waitTimeout(wg *sync.WaitGroup, timeout time.Duration) bool {
	c := make(chan struct{})
	go func() {
		defer close(c)
		wg.Wait()
	}()
	select {
	case <-c:
		return false // completed normally
	case <-time.After(timeout):
		return true // timed out
	}
}<|MERGE_RESOLUTION|>--- conflicted
+++ resolved
@@ -70,17 +70,9 @@
 	return obscuroClients, walletClients
 }
 
-<<<<<<< HEAD
-// setupWalletClientsWithoutViewingKeys will configure the existing obscuro clients to be used as wallet clients,
-// (we typically keep a client per wallet so their viewing keys are available and registered but they can share clients
-// if no viewing keys are in use)
-func setupWalletClientsWithoutViewingKeys(params *params.SimParams, obscuroClients []rpcclientlib.Client) map[string]rpcclientlib.Client {
-	walletClients := make(map[string]rpcclientlib.Client)
-=======
 // setupInMemWalletClients will configure in-memory clients with viewing keys for every wallet-host combination
 func setupInMemWalletClients(params *params.SimParams, obscuroNodes []host.MockHost) map[string][]rpcclientlib.Client {
 	walletClients := make(map[string][]rpcclientlib.Client)
->>>>>>> aaf0dd8a
 	var i int
 	// loop through all the L2 wallets we're using and round-robin allocate them the rpc clients we have for each host
 	for _, w := range params.Wallets.SimObsWallets {
