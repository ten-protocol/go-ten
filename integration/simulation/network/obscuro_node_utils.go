package network

import (
	"fmt"
	"github.com/obscuronet/go-obscuro/go/wallet"
	"math/big"
	"sync"
	"time"

	"github.com/obscuronet/go-obscuro/integration/common/viewkey"

	"github.com/obscuronet/go-obscuro/go/common/log"

	"github.com/ethereum/go-ethereum/common"
	"github.com/obscuronet/go-obscuro/go/config"
	"github.com/obscuronet/go-obscuro/go/enclave"
	"github.com/obscuronet/go-obscuro/integration"

	"github.com/obscuronet/go-obscuro/go/ethadapter"
	"github.com/obscuronet/go-obscuro/go/host"
	"github.com/obscuronet/go-obscuro/go/rpcclientlib"
	"github.com/obscuronet/go-obscuro/integration/simulation/p2p"
	"github.com/obscuronet/go-obscuro/integration/simulation/params"
	"github.com/obscuronet/go-obscuro/integration/simulation/stats"
)

func startInMemoryObscuroNodes(params *params.SimParams, stats *stats.Stats, genesisJSON []byte, l1Clients []ethadapter.EthClient) ([]rpcclientlib.Client, map[string][]rpcclientlib.Client) {
	// Create the in memory obscuro nodes, each connect each to a geth node
	obscuroNodes := make([]*host.Node, params.NumberOfNodes)
	for i := 0; i < params.NumberOfNodes; i++ {
		isGenesis := i == 0
		obscuroNodes[i] = createInMemObscuroNode(
			int64(i),
			isGenesis,
			params.MgmtContractLib,
			params.ERC20ContractLib,
			params.AvgGossipPeriod,
			params.AvgBlockDuration,
			params.AvgNetworkLatency,
			stats,
			true,
			genesisJSON,
			params.Wallets.NodeWallets[i],
			l1Clients[i],
			params.ViewingKeysEnabled,
			params.Wallets,
		)
	}
	// make sure the aggregators can talk to each other
	for _, m := range obscuroNodes {
		mockP2P := m.P2p.(*p2p.MockP2P)
		mockP2P.Nodes = obscuroNodes
	}

	// start each obscuro node
	for _, m := range obscuroNodes {
		t := m
		go t.Start()
	}

	// Create a handle to each node
	obscuroClients := make([]rpcclientlib.Client, params.NumberOfNodes)
	for i, node := range obscuroNodes {
		obscuroClients[i] = host.NewInMemObscuroClient(node)
	}
	time.Sleep(100 * time.Millisecond)

	walletClients := setupWalletClientsWithoutViewingKeys(params, obscuroClients)

	return obscuroClients, walletClients
}

// setupWalletClientsWithoutViewingKeys will configure the existing obscuro clients to be used as wallet clients,
// (we typically keep a client per wallet so their viewing keys are available and registered but they can share clients
// 	if no viewing keys are in use)
func setupWalletClientsWithoutViewingKeys(params *params.SimParams, obscuroClients []rpcclientlib.Client) map[string][]rpcclientlib.Client {
	walletClients := make(map[string][]rpcclientlib.Client)
	var i int
	// loop through all the L2 wallets we're using and round-robin allocate them the rpc clients we have for each host
	for _, w := range params.Wallets.SimObsWallets {
		walletClients[w.Address().String()] = obscuroClients
		i++
	}
	for _, t := range params.Wallets.Tokens {
		w := t.L2Owner
		walletClients[w.Address().String()] = obscuroClients
		i++
	}
	return walletClients
}

// todo: this method is quite heavy, should refactor to separate out the creation of the nodes, starting of the nodes, setup of the RPC clients etc.
func startStandaloneObscuroNodes(params *params.SimParams, stats *stats.Stats, gethClients []ethadapter.EthClient, enclaveAddresses []string) ([]rpcclientlib.Client, map[string][]rpcclientlib.Client) {
	// handle to the obscuro clients
	nodeRPCAddresses := make([]string, params.NumberOfNodes)
	obscuroClients := make([]rpcclientlib.Client, params.NumberOfNodes)
	obscuroNodes := make([]*host.Node, params.NumberOfNodes)

	for i := 0; i < params.NumberOfNodes; i++ {
		isGenesis := i == 0

		// We use the convention to determine the rpc ports of the node
		nodeRPCPortHTTP := params.StartPort + DefaultHostRPCHTTPOffset + i
		nodeRPCPortWS := params.StartPort + DefaultHostRPCWSOffset + i

		// create a remote enclave server
		obscuroNodes[i] = createSocketObscuroNode(
			int64(i),
			isGenesis,
			params.AvgGossipPeriod,
			stats,
			fmt.Sprintf("%s:%d", Localhost, params.StartPort+DefaultHostP2pOffset+i),
			enclaveAddresses[i],
			Localhost,
			uint64(nodeRPCPortHTTP),
			uint64(nodeRPCPortWS),
			params.Wallets.NodeWallets[i],
			params.MgmtContractLib,
			gethClients[i],
		)

		nodeRPCAddresses[i] = fmt.Sprintf("%s:%d", Localhost, nodeRPCPortHTTP)
		cli, err := rpcclientlib.NewClient(nodeRPCAddresses[i])
		if err != nil {
			panic(err)
		}
		obscuroClients[i] = cli
	}

	// start each obscuro node
	for _, m := range obscuroNodes {
		t := m
		go t.Start()
		time.Sleep(params.AvgBlockDuration / 3)
	}

	// wait for the clients to be connected
	for i, client := range obscuroClients {
		started := false
		for !started {
			err := client.Call(nil, rpcclientlib.RPCGetID)
			started = err == nil
			if !started {
				fmt.Printf("Could not connect to client %d. Err %s. Retrying..\n", i, err)
			}
			time.Sleep(500 * time.Millisecond)
		}
	}

	// round-robin the wallets onto the different obscuro nodes, register them each a viewing key
	walletClients := make(map[string][]rpcclientlib.Client)
	for _, w := range params.Wallets.SimObsWallets {
<<<<<<< HEAD
		walletClients[w.Address().String()] = createAuthenticatedClientsForWallet(nodeRPCAddresses, w)
	}
	for _, t := range params.Wallets.Tokens {
		w := t.L2Owner
		walletClients[w.Address().String()] = createAuthenticatedClientsForWallet(nodeRPCAddresses, w)
=======
		cli, err := rpcclientlib.NewClient(nodeRPCAddresses[i%len(nodeRPCAddresses)])
		if err != nil {
			panic(err)
		}
		walletClients[w.Address().String()] = cli
		err = viewkey.GenerateAndRegisterViewingKey(walletClients[w.Address().String()], w)
		if err != nil {
			panic(err)
		}
		i++
	}
	for _, t := range params.Wallets.Tokens {
		w := t.L2Owner
		cli, err := rpcclientlib.NewClient(nodeRPCAddresses[i%len(nodeRPCAddresses)])
		if err != nil {
			panic(err)
		}
		walletClients[w.Address().String()] = cli
		err = viewkey.GenerateAndRegisterViewingKey(walletClients[w.Address().String()], w)
		if err != nil {
			panic(err)
		}
		i++
>>>>>>> 6edff8b8
	}

	return obscuroClients, walletClients
}

// createAuthenticatedClientsForWallet takes a wallet and sets up a client for it for every node
func createAuthenticatedClientsForWallet(nodeRPCAddresses []string, wal wallet.Wallet) []rpcclientlib.Client {
	clients := make([]rpcclientlib.Client, len(nodeRPCAddresses))
	for i, addr := range nodeRPCAddresses {
		c := rpcclientlib.NewClient(addr)
		viewkey.GenerateAndRegisterViewingKey(c, wal)
		clients[i] = c
	}
	return clients
}

func startRemoteEnclaveServers(startAt int, params *params.SimParams, stats *stats.Stats) {
	for i := startAt; i < params.NumberOfNodes; i++ {
		// create a remote enclave server
		enclaveAddr := fmt.Sprintf("%s:%d", Localhost, params.StartPort+DefaultEnclaveOffset+i)
		hostAddr := fmt.Sprintf("%s:%d", Localhost, params.StartPort+DefaultHostP2pOffset+i)
		enclaveConfig := config.EnclaveConfig{
			HostID:                 common.BigToAddress(big.NewInt(int64(i))),
			HostAddress:            hostAddr,
			Address:                enclaveAddr,
			L1ChainID:              integration.EthereumChainID,
			ObscuroChainID:         integration.ObscuroChainID,
			ValidateL1Blocks:       false,
			WillAttest:             false,
			GenesisJSON:            nil,
			UseInMemoryDB:          false,
			ERC20ContractAddresses: params.Wallets.AllEthAddresses(),
			ViewingKeysEnabled:     params.ViewingKeysEnabled,
		}
		_, err := enclave.StartServer(enclaveConfig, params.MgmtContractLib, params.ERC20ContractLib, stats)
		if err != nil {
			panic(fmt.Sprintf("failed to create enclave server: %v", err))
		}
	}
}

func StopObscuroNodes(clients []rpcclientlib.Client) {
	var wg sync.WaitGroup
	for _, client := range clients {
		wg.Add(1)
		go func(c rpcclientlib.Client) {
			defer wg.Done()
			err := c.Call(nil, rpcclientlib.RPCStopHost)
			if err != nil {
				log.Error("Failed to stop client %s", err)
			}
			c.Stop()
		}(client)
	}
	if waitTimeout(&wg, 2*time.Second) {
		log.Error("Timed out waiting for the obscuro nodes to stop")
	} else {
		log.Info("Obscuro nodes stopped")
	}
	// Wait a bit for the nodes to shut down.
	time.Sleep(2 * time.Second)
}

// waitTimeout waits for the waitgroup for the specified max timeout.
// Returns true if waiting timed out.
func waitTimeout(wg *sync.WaitGroup, timeout time.Duration) bool {
	c := make(chan struct{})
	go func() {
		defer close(c)
		wg.Wait()
	}()
	select {
	case <-c:
		return false // completed normally
	case <-time.After(timeout):
		return true // timed out
	}
}<|MERGE_RESOLUTION|>--- conflicted
+++ resolved
@@ -150,37 +150,11 @@
 	// round-robin the wallets onto the different obscuro nodes, register them each a viewing key
 	walletClients := make(map[string][]rpcclientlib.Client)
 	for _, w := range params.Wallets.SimObsWallets {
-<<<<<<< HEAD
 		walletClients[w.Address().String()] = createAuthenticatedClientsForWallet(nodeRPCAddresses, w)
 	}
 	for _, t := range params.Wallets.Tokens {
 		w := t.L2Owner
 		walletClients[w.Address().String()] = createAuthenticatedClientsForWallet(nodeRPCAddresses, w)
-=======
-		cli, err := rpcclientlib.NewClient(nodeRPCAddresses[i%len(nodeRPCAddresses)])
-		if err != nil {
-			panic(err)
-		}
-		walletClients[w.Address().String()] = cli
-		err = viewkey.GenerateAndRegisterViewingKey(walletClients[w.Address().String()], w)
-		if err != nil {
-			panic(err)
-		}
-		i++
-	}
-	for _, t := range params.Wallets.Tokens {
-		w := t.L2Owner
-		cli, err := rpcclientlib.NewClient(nodeRPCAddresses[i%len(nodeRPCAddresses)])
-		if err != nil {
-			panic(err)
-		}
-		walletClients[w.Address().String()] = cli
-		err = viewkey.GenerateAndRegisterViewingKey(walletClients[w.Address().String()], w)
-		if err != nil {
-			panic(err)
-		}
-		i++
->>>>>>> 6edff8b8
 	}
 
 	return obscuroClients, walletClients
@@ -190,8 +164,14 @@
 func createAuthenticatedClientsForWallet(nodeRPCAddresses []string, wal wallet.Wallet) []rpcclientlib.Client {
 	clients := make([]rpcclientlib.Client, len(nodeRPCAddresses))
 	for i, addr := range nodeRPCAddresses {
-		c := rpcclientlib.NewClient(addr)
-		viewkey.GenerateAndRegisterViewingKey(c, wal)
+		c, err := rpcclientlib.NewClient(addr)
+		if err != nil {
+			panic(err)
+		}
+		err = viewkey.GenerateAndRegisterViewingKey(c, wal)
+		if err != nil {
+			panic(err)
+		}
 		clients[i] = c
 	}
 	return clients
