--- conflicted
+++ resolved
@@ -61,7 +61,11 @@
 		walletAddresses,
 	)
 
-	tmpEthClient, err := ethclient.NewEthClient(common.Address{}, "127.0.0.1", n.gethNetwork.WebSocketPorts[0])
+	tmpHostConfig := host.Config{
+		L1NodeHost:          Localhost,
+		L1NodeWebsocketPort: n.gethNetwork.WebSocketPorts[0],
+	}
+	tmpEthClient, err := host.NewEthClient(tmpHostConfig)
 	if err != nil {
 		panic(err)
 	}
@@ -136,20 +140,13 @@
 	}
 }
 
-<<<<<<< HEAD
-func createEthClientConnection(id int64, port uint, wallet wallet.Wallet, contractAddr common.Address) ethclient.EthClient {
-	localhost := Localhost
+func createEthClientConnection(id int64, port uint) ethclient.EthClient {
 	hostConfig := host.Config{
-		ID:                    common.BigToAddress(big.NewInt(id)),
-		L1NodeHost:            localhost,
-		L1NodeWebsocketPort:   port,
-		RollupContractAddress: contractAddr,
+		ID:                  common.BigToAddress(big.NewInt(id)),
+		L1NodeHost:          Localhost,
+		L1NodeWebsocketPort: port,
 	}
-	ethnode, err := host.NewEthClient(hostConfig, wallet)
-=======
-func createEthClientConnection(id int64, port uint) ethclient.EthClient {
-	ethnode, err := ethclient.NewEthClient(common.BigToAddress(big.NewInt(id)), Localhost, port)
->>>>>>> ab39f08c
+	ethnode, err := host.NewEthClient(hostConfig)
 	if err != nil {
 		panic(err)
 	}
@@ -164,31 +161,7 @@
 		Data:     contractBytes,
 	}
 
-<<<<<<< HEAD
-	// kickoff the network with the prefunded wallet addresses
-	gethNetwork := gethnetwork.NewGethNetwork(
-		params.StartPort,
-		params.StartPort+100,
-		path,
-		params.NumberOfNodes,
-		int(params.AvgBlockDuration.Seconds()),
-		walletAddresses,
-	)
-	// take the first random wallet and deploy the contract in the network
-	contractAddr := deployContract(params.EthWallets[0], uint(params.StartPort+100))
-	return gethNetwork, contractAddr
-}
-
-func deployContract(w wallet.Wallet, port uint) common.Address {
-	localhost := Localhost
-	tmpConfig := host.Config{
-		L1NodeHost:          localhost,
-		L1NodeWebsocketPort: port,
-	}
-	tmpClient, err := host.NewEthClient(tmpConfig, w)
-=======
 	signedTx, err := w.SignTransaction(&deployContractTx)
->>>>>>> ab39f08c
 	if err != nil {
 		panic(err)
 	}
