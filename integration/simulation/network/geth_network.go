package network

import (
	"github.com/obscuronet/go-obscuro/go/ethadapter"
	"github.com/obscuronet/go-obscuro/go/ethadapter/erc20contractlib"
	"github.com/obscuronet/go-obscuro/go/ethadapter/mgmtcontractlib"
	"github.com/obscuronet/go-obscuro/go/obsclient"
	"github.com/obscuronet/go-obscuro/go/rpc"
	"github.com/obscuronet/go-obscuro/integration/common/testlog"
	"github.com/obscuronet/go-obscuro/integration/gethnetwork"
	"github.com/obscuronet/go-obscuro/integration/simulation/params"
	"github.com/obscuronet/go-obscuro/integration/simulation/stats"
)

type networkInMemGeth struct {
	l2Clients []rpc.Client

	// geth
	gethNetwork *gethnetwork.GethNetwork
	gethClients []ethadapter.EthClient
	wallets     *params.SimWallets
}

func NewNetworkInMemoryGeth(wallets *params.SimWallets) Network {
	return &networkInMemGeth{
		wallets: wallets,
	}
}

// Create inits and starts the nodes, wires them up, and populates the network objects
func (n *networkInMemGeth) Create(params *params.SimParams, stats *stats.Stats) (*RPCHandles, error) {
	// kickoff the network with the prefunded wallet addresses
<<<<<<< HEAD
	params.MgmtContractAddr, params.ObxErc20Address, params.EthErc20Address, params.MessageBusAddr, n.gethClients, n.gethNetwork = SetUpGethNetwork(
=======
	params.L1SetupData, n.gethClients, n.gethNetwork = SetUpGethNetwork(
>>>>>>> 41580a89
		n.wallets,
		params.StartPort,
		params.NumberOfNodes,
		int(params.AvgBlockDuration.Seconds()),
	)

	params.MgmtContractLib = mgmtcontractlib.NewMgmtContractLib(&params.L1SetupData.MgmtContractAddress, testlog.Logger())
	params.ERC20ContractLib = erc20contractlib.NewERC20ContractLib(&params.L1SetupData.MgmtContractAddress,
		&params.L1SetupData.ObxErc20Address, &params.L1SetupData.EthErc20Address)

	// Start the obscuro nodes and return the handles
	n.l2Clients = startInMemoryObscuroNodes(params, n.gethNetwork.GenesisJSON, n.gethClients)

	obscuroClients := make([]*obsclient.ObsClient, params.NumberOfNodes)
	for idx, l2Client := range n.l2Clients {
		obscuroClients[idx] = obsclient.NewObsClient(l2Client)
	}
	walletClients := createAuthClientsPerWallet(n.l2Clients, params.Wallets)

	return &RPCHandles{
		EthClients:     n.gethClients,
		ObscuroClients: obscuroClients,
		RPCClients:     n.l2Clients,
		AuthObsClients: walletClients,
	}, nil
}

func (n *networkInMemGeth) TearDown() {
	// Stop the obscuro nodes first
	StopObscuroNodes(n.l2Clients)

	// Stop geth last
	StopGethNetwork(n.gethClients, n.gethNetwork)
}<|MERGE_RESOLUTION|>--- conflicted
+++ resolved
@@ -30,11 +30,7 @@
 // Create inits and starts the nodes, wires them up, and populates the network objects
 func (n *networkInMemGeth) Create(params *params.SimParams, stats *stats.Stats) (*RPCHandles, error) {
 	// kickoff the network with the prefunded wallet addresses
-<<<<<<< HEAD
-	params.MgmtContractAddr, params.ObxErc20Address, params.EthErc20Address, params.MessageBusAddr, n.gethClients, n.gethNetwork = SetUpGethNetwork(
-=======
 	params.L1SetupData, n.gethClients, n.gethNetwork = SetUpGethNetwork(
->>>>>>> 41580a89
 		n.wallets,
 		params.StartPort,
 		params.NumberOfNodes,
