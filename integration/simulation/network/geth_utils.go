package network

import (
	"context"
	"errors"
	"fmt"
	"math/big"
	"time"

	"github.com/ten-protocol/go-ten/contracts/generated/MerkleTreeMessageBus"

	"github.com/ten-protocol/go-ten/contracts/generated/NetworkConfig"
	"github.com/ten-protocol/go-ten/contracts/generated/NetworkEnclaveRegistry"

	"github.com/ethereum/go-ethereum/accounts/abi/bind"
	"github.com/ethereum/go-ethereum/common"
	"github.com/ethereum/go-ethereum/core/types"
	"github.com/ten-protocol/go-ten/contracts/generated/CrossChain"
<<<<<<< HEAD
	"github.com/ten-protocol/go-ten/contracts/generated/RollupContract"
=======
	"github.com/ten-protocol/go-ten/contracts/generated/DataAvailabilityRegistry"
>>>>>>> 687b39a4
	"github.com/ten-protocol/go-ten/go/common/constants"
	"github.com/ten-protocol/go-ten/go/ethadapter"
	"github.com/ten-protocol/go-ten/go/wallet"
	"github.com/ten-protocol/go-ten/integration"
	integrationCommon "github.com/ten-protocol/go-ten/integration/common"
	"github.com/ten-protocol/go-ten/integration/common/testlog"
	"github.com/ten-protocol/go-ten/integration/erc20contract"
	"github.com/ten-protocol/go-ten/integration/eth2network"
	"github.com/ten-protocol/go-ten/integration/simulation/params"
)

func SetUpGethNetwork(wallets *params.SimWallets, startPort int, nrNodes int) (*params.L1TenData, []ethadapter.EthClient, eth2network.PosEth2Network) {
	eth2Network, err := StartGethNetwork(wallets, startPort)
	if err != nil {
		panic(fmt.Errorf("error starting geth network %w", err))
	}

	// connect to the first host to deploy
	tmpEthClient, err := ethadapter.NewEthClient(Localhost, uint(startPort+100), DefaultL1RPCTimeout, testlog.Logger())
	if err != nil {
		panic(fmt.Errorf("error connecting to te first host %w", err))
	}

	l1Data, err := DeployTenNetworkContracts(tmpEthClient, wallets, true)
	if err != nil {
		panic(fmt.Errorf("error deploying contracts. Cause: %w", err))
	}

	ethClients := make([]ethadapter.EthClient, nrNodes)
	for i := 0; i < nrNodes; i++ {
		ethClients[i] = CreateEthClientConnection(uint(startPort + 100))
	}

	return l1Data, ethClients, eth2Network
}

func StartGethNetwork(wallets *params.SimWallets, startPort int) (eth2network.PosEth2Network, error) {
	// make sure the geth network binaries exist
	binDir, err := eth2network.EnsureBinariesExist()
	if err != nil {
		return nil, err
	}

	// get the node wallet addresses to prefund them with Eth, so they can submit rollups, deploy contracts, deposit to the bridge, etc
	walletAddresses := []string{integration.GethNodeAddress}
	for _, w := range wallets.AllEthWallets() {
		walletAddresses = append(walletAddresses, w.Address().String())
	}

	network := eth2network.NewPosEth2Network(
		binDir,
		false,
		startPort+integration.DefaultGethNetworkPortOffset,
		startPort+integration.DefaultPrysmP2PPortOffset,
		startPort+integration.DefaultGethAUTHPortOffset,
		startPort+integration.DefaultGethWSPortOffset,
		startPort+integration.DefaultGethHTTPPortOffset,
		startPort+integration.DefaultPrysmRPCPortOffset,
		startPort+integration.DefaultPrysmGatewayPortOffset,
		integration.EthereumChainID,
		3*time.Minute,
		walletAddresses...,
	)

	fmt.Println("Starting Geth network with WS port", startPort+integration.DefaultGethWSPortOffset)
	err = network.Start()
	if err != nil {
		return nil, err
	}

	return network, nil
}

func DeployTenNetworkContracts(client ethadapter.EthClient, wallets *params.SimWallets, deployERC20s bool) (*params.L1TenData, error) {
	_, enclaveRegistryReceipt, err := deployEnclaveRegistryContract(client, wallets.ContractOwnerWallet)
	if err != nil {
		return nil, err
	}

	crossChainContract, crossChainReceipt, err := deployCrossChainContract(client, wallets.ContractOwnerWallet)
	if err != nil {
		return nil, err
	}

	// Get the MessageBus address from the CrossChain contract
	messageBusAddr, err := crossChainContract.MessageBus(&bind.CallOpts{})
	if err != nil {
		return nil, fmt.Errorf("failed to fetch MessageBus address. Cause: %w", err)
	}

<<<<<<< HEAD
	_, rollupReceipt, err := deployRollupContract(client, wallets.ContractOwnerWallet, messageBusAddr, enclaveRegistryReceipt.ContractAddress)
=======
	_, rollupReceipt, err := deployDataAvailabilityRegistry(client, wallets.ContractOwnerWallet, messageBusAddr, enclaveRegistryReceipt.ContractAddress)
>>>>>>> 687b39a4
	if err != nil {
		return nil, err
	}

	// Create the Addresses struct to pass to initialize
	addresses := NetworkConfig.NetworkConfigFixedAddresses{
<<<<<<< HEAD
		CrossChain:             crossChainReceipt.ContractAddress,
		MessageBus:             messageBusAddr,
		NetworkEnclaveRegistry: enclaveRegistryReceipt.ContractAddress,
		RollupContract:         rollupReceipt.ContractAddress,
=======
		CrossChain:               crossChainReceipt.ContractAddress,
		MessageBus:               messageBusAddr,
		NetworkEnclaveRegistry:   enclaveRegistryReceipt.ContractAddress,
		DataAvailabilityRegistry: rollupReceipt.ContractAddress,
>>>>>>> 687b39a4
	}

	_, networkConfigReceipt, err := deployNetworkConfigContract(client, wallets.ContractOwnerWallet, addresses)
	if err != nil {
		return nil, err
	}

	fmt.Println("Deployed All Network Contracts successfully",
		"networkConfigContract: ", networkConfigReceipt.ContractAddress,
		"rollupContract: ", rollupReceipt.ContractAddress, "enclaveRegistryContract: ", enclaveRegistryReceipt.ContractAddress,
		"crossChainContract: ", crossChainReceipt.ContractAddress, "messageBusAddr: ", messageBusAddr)

	if !deployERC20s {
		return &params.L1TenData{
<<<<<<< HEAD
			TenStartBlock:             networkConfigReceipt.BlockHash,
			NetworkConfigAddress:      networkConfigReceipt.ContractAddress,
			EnclaveRegistryAddress:    enclaveRegistryReceipt.ContractAddress,
			RollupContractAddress:     rollupReceipt.ContractAddress,
			CrossChainContractAddress: crossChainReceipt.ContractAddress,
			MessageBusAddr:            messageBusAddr,
=======
			TenStartBlock:                   networkConfigReceipt.BlockHash,
			NetworkConfigAddress:            networkConfigReceipt.ContractAddress,
			EnclaveRegistryAddress:          enclaveRegistryReceipt.ContractAddress,
			DataAvailabilityRegistryAddress: rollupReceipt.ContractAddress,
			CrossChainContractAddress:       crossChainReceipt.ContractAddress,
			MessageBusAddr:                  messageBusAddr,
>>>>>>> 687b39a4
		}, nil
	}

	erc20ContractAddr := make([]common.Address, 0)
	for _, token := range wallets.Tokens {
		erc20receipt, err := DeployContract(client, token.L1Owner, erc20contract.L1BytecodeWithDefaultSupply(string(token.Name), crossChainReceipt.ContractAddress))
		if err != nil {
			return nil, fmt.Errorf("failed to deploy ERC20 contract. Cause: %w", err)
		}
		token.L1ContractAddress = &erc20receipt.ContractAddress
		erc20ContractAddr = append(erc20ContractAddr, erc20receipt.ContractAddress)
	}

	return &params.L1TenData{
<<<<<<< HEAD
		TenStartBlock:             networkConfigReceipt.BlockHash,
		NetworkConfigAddress:      networkConfigReceipt.ContractAddress,
		EnclaveRegistryAddress:    enclaveRegistryReceipt.ContractAddress,
		RollupContractAddress:     rollupReceipt.ContractAddress,
		CrossChainContractAddress: crossChainReceipt.ContractAddress,
		ObxErc20Address:           erc20ContractAddr[0],
		EthErc20Address:           erc20ContractAddr[1],
		MessageBusAddr:            messageBusAddr,
=======
		TenStartBlock:                   networkConfigReceipt.BlockHash,
		NetworkConfigAddress:            networkConfigReceipt.ContractAddress,
		EnclaveRegistryAddress:          enclaveRegistryReceipt.ContractAddress,
		DataAvailabilityRegistryAddress: rollupReceipt.ContractAddress,
		CrossChainContractAddress:       crossChainReceipt.ContractAddress,
		ObxErc20Address:                 erc20ContractAddr[0],
		EthErc20Address:                 erc20ContractAddr[1],
		MessageBusAddr:                  messageBusAddr,
>>>>>>> 687b39a4
	}, nil
}

func deployEnclaveRegistryContract(client ethadapter.EthClient, ownerKey wallet.Wallet) (*NetworkEnclaveRegistry.NetworkEnclaveRegistry, *types.Receipt, error) {
	bytecode, err := constants.EnclaveRegistryBytecode()
	if err != nil {
		return nil, nil, err
	}
	networkEnclaveRegistryReceipt, err := DeployContract(client, ownerKey, bytecode)
	if err != nil {
		return nil, nil, fmt.Errorf("failed to deploy NetworkEnclaveRegistry contract from %s. Cause: %w", ownerKey.Address(), err)
	}
	networkEnclaveRegistryContract, err := NetworkEnclaveRegistry.NewNetworkEnclaveRegistry(networkEnclaveRegistryReceipt.ContractAddress, client.EthClient())
	if err != nil {
		return nil, nil, fmt.Errorf("failed to instantiate NetworkEnclaveRegistry contract. Cause: %w", err)
	}

	// Create a fresh transactor for initialization
	opts, err := createTransactor(ownerKey)
	if err != nil {
		return nil, nil, err
	}

	tx, err := networkEnclaveRegistryContract.Initialize(opts, ownerKey.Address())
	if err != nil {
		return nil, nil, fmt.Errorf("unable to initialize NetworkEnclaveRegistry contract. Cause: %w", err)
	}

	_, err = integrationCommon.AwaitReceiptEth(context.Background(), client.EthClient(), tx.Hash(), 25*time.Second)
	if err != nil {
		return nil, nil, fmt.Errorf("no receipt for NetworkEnclaveRegistry contract initialization")
	}
	return networkEnclaveRegistryContract, networkEnclaveRegistryReceipt, nil
}

func deployNetworkConfigContract(client ethadapter.EthClient, ownerKey wallet.Wallet, addresses NetworkConfig.NetworkConfigFixedAddresses) (*NetworkConfig.NetworkConfig, *types.Receipt, error) {
	// Deploy NetworkConfig contract
	bytecode, err := constants.NetworkConfigBytecode()
	if err != nil {
		return nil, nil, err
	}
	networkConfigReceipt, err := DeployContract(client, ownerKey, bytecode)
	if err != nil {
		return nil, nil, fmt.Errorf("failed to deploy NetworkConfig contract from %s. Cause: %w", ownerKey.Address(), err)
	}
	networkConfigContract, err := NetworkConfig.NewNetworkConfig(networkConfigReceipt.ContractAddress, client.EthClient())
	if err != nil {
		return nil, nil, fmt.Errorf("failed to instantiate NetworkConfig contract. Cause: %w", err)
	}

	opts, err := createTransactor(ownerKey)
	if err != nil {
		return nil, nil, err
	}
	tx, err := networkConfigContract.Initialize(opts, addresses, ownerKey.Address())
	if err != nil {
		return nil, nil, fmt.Errorf("unable to initialize NetworkConfig contract. Cause: %w", err)
	}

	_, err = integrationCommon.AwaitReceiptEth(context.Background(), client.EthClient(), tx.Hash(), 25*time.Second)
	if err != nil {
		return nil, nil, fmt.Errorf("no receipt for NetworkConfig contract initialization")
	}
	return networkConfigContract, networkConfigReceipt, nil
}

<<<<<<< HEAD
func deployRollupContract(client ethadapter.EthClient, ownerKey wallet.Wallet, messageBus common.Address, enclaveRegistryAddress common.Address) (*RollupContract.RollupContract, *types.Receipt, error) {
	bytecode, err := constants.RollupContractBytecode()
	if err != nil {
		return nil, nil, err
	}
	rollupContractReceipt, err := DeployContract(client, ownerKey, bytecode)
	if err != nil {
		return nil, nil, fmt.Errorf("failed to deploy RollupContract from %s. Cause: %w", ownerKey.Address(), err)
	}
	rollupContract, err := RollupContract.NewRollupContract(rollupContractReceipt.ContractAddress, client.EthClient())
	if err != nil {
		return nil, nil, fmt.Errorf("failed to instantiate RollupContract. Cause: %w", err)
=======
func deployDataAvailabilityRegistry(client ethadapter.EthClient, ownerKey wallet.Wallet, messageBus common.Address, enclaveRegistryAddress common.Address) (*DataAvailabilityRegistry.DataAvailabilityRegistry, *types.Receipt, error) {
	bytecode, err := constants.DataAvailabilityRegistryBytecode()
	if err != nil {
		return nil, nil, err
	}
	daRegistryContractReceipt, err := DeployContract(client, ownerKey, bytecode)
	if err != nil {
		return nil, nil, fmt.Errorf("failed to deploy DataAvailabilityRegistry from %s. Cause: %w", ownerKey.Address(), err)
	}
	daRegistryContract, err := DataAvailabilityRegistry.NewDataAvailabilityRegistry(daRegistryContractReceipt.ContractAddress, client.EthClient())
	if err != nil {
		return nil, nil, fmt.Errorf("failed to instantiate DataAvailabilityRegistry. Cause: %w", err)
>>>>>>> 687b39a4
	}

	opts, err := createTransactor(ownerKey)
	if err != nil {
		return nil, nil, err
	}
<<<<<<< HEAD
	tx, err := rollupContract.Initialize(opts, messageBus, enclaveRegistryAddress, ownerKey.Address())
	if err != nil {
		return nil, nil, fmt.Errorf("unable to initialize RollupContract. Cause: %w", err)
=======
	tx, err := daRegistryContract.Initialize(opts, messageBus, enclaveRegistryAddress, ownerKey.Address())
	if err != nil {
		return nil, nil, fmt.Errorf("unable to initialize DataAvailabilityRegistry. Cause: %w", err)
>>>>>>> 687b39a4
	}

	_, err = integrationCommon.AwaitReceiptEth(context.Background(), client.EthClient(), tx.Hash(), 25*time.Second)
	if err != nil {
<<<<<<< HEAD
		return nil, nil, fmt.Errorf("no receipt for RollupContract initialization")
	}
	return rollupContract, rollupContractReceipt, nil
=======
		return nil, nil, fmt.Errorf("no receipt for DataAvailabilityRegistry initialization")
	}
	return daRegistryContract, daRegistryContractReceipt, nil
>>>>>>> 687b39a4
}

func deployCrossChainContract(client ethadapter.EthClient, ownerKey wallet.Wallet) (*CrossChain.CrossChain, *types.Receipt, error) {
	// Deploy CrossChain contract
	bytecode, err := constants.CrossChainBytecode()
	if err != nil {
		return nil, nil, err
	}
	crossChainReceipt, err := DeployContract(client, ownerKey, bytecode)
	if err != nil {
		return nil, nil, fmt.Errorf("failed to deploy CrossChain contract from %s. Cause: %w", ownerKey.Address(), err)
	}
	crossChainContract, err := CrossChain.NewCrossChain(crossChainReceipt.ContractAddress, client.EthClient())
	if err != nil {
		return nil, nil, fmt.Errorf("failed to instantiate CrossChain contract. Cause: %w", err)
	}

	opts, err := createTransactor(ownerKey)
	if err != nil {
		return nil, nil, err
	}

	tx, err := crossChainContract.Initialize(opts, ownerKey.Address())
	if err != nil {
		return nil, nil, fmt.Errorf("unable to initialize CrossChain contract. Cause: %w", err)
	}

	_, err = integrationCommon.AwaitReceiptEth(context.Background(), client.EthClient(), tx.Hash(), 25*time.Second)
	if err != nil {
		return nil, nil, fmt.Errorf("no receipt for CrossChain initialization")
	}
	return crossChainContract, crossChainReceipt, nil
}

func PermissionTenSequencerEnclave(contractOwner wallet.Wallet, client ethadapter.EthClient, enclaveRegistryAddr common.Address, seqEnclaveID common.Address) error {
	ctr, err := NetworkEnclaveRegistry.NewNetworkEnclaveRegistry(enclaveRegistryAddr, client.EthClient())
	if err != nil {
		return err
	}

	opts, err := createTransactor(contractOwner)
	if err != nil {
		return err
	}

	tx, err := ctr.GrantSequencerEnclave(opts, seqEnclaveID)
	if err != nil {
		return fmt.Errorf("unable to grant enclave sequencer permission: %w", err)
	}

	_, err = integrationCommon.AwaitReceiptEth(context.Background(), client.EthClient(), tx.Hash(), 25*time.Second)
	if err != nil {
		return fmt.Errorf("unable to fetch receipt for granting enclave sequencer: %w", err)
	}

	return nil
}

<<<<<<< HEAD
func PermissionRollupContractStateRoot(contractOwner wallet.Wallet, client ethadapter.EthClient, crossChainAddress common.Address, rollupContractAddress common.Address) error {
=======
func PermissionDataAvailabilityRegistryStateRoot(contractOwner wallet.Wallet, client ethadapter.EthClient, crossChainAddress common.Address, daRegistryAddress common.Address) error {
>>>>>>> 687b39a4
	crossChainContract, err := CrossChain.NewCrossChain(crossChainAddress, client.EthClient())
	if err != nil {
		return err
	}

	// fetch merkle message bus address from cross chain contract
	merkleTreeMessageBus, err := crossChainContract.MerkleMessageBus(&bind.CallOpts{})
	if err != nil {
		return fmt.Errorf("unable to get merkletreeMessageBus contract address: %w", err)
	}
	ctr, err := MerkleTreeMessageBus.NewMerkleTreeMessageBus(merkleTreeMessageBus, client.EthClient())
	if err != nil {
		return fmt.Errorf("unable to get merkletreeMessageBus contract: %w", err)
	}

	opts, err := createTransactor(contractOwner)
	if err != nil {
		return err
	}

<<<<<<< HEAD
	tx, err := ctr.AddStateRootManager(opts, rollupContractAddress)
=======
	tx, err := ctr.AddStateRootManager(opts, daRegistryAddress)
>>>>>>> 687b39a4
	if err != nil {
		return fmt.Errorf("unable to grant rollup contract state root manager acces: %w", err)
	}

	_, err = integrationCommon.AwaitReceiptEth(context.Background(), client.EthClient(), tx.Hash(), 25*time.Second)
	if err != nil {
		return fmt.Errorf("unable to fetch receipt for granting rollup contract state root permission: %w", err)
	}

	return nil
}

func StopEth2Network(clients []ethadapter.EthClient, network eth2network.PosEth2Network) {
	// Stop the clients first
	for _, c := range clients {
		if c != nil {
			c.Stop()
		}
	}
	// Stop the nodes second
	if network != nil { // If network creation failed, we may be attempting to tear down the Geth network before it even exists.
		err := network.Stop()
		if err != nil {
			fmt.Println(err)
		}
	}
}

// DeployContract returns receipt of deployment
// todo (@matt) - this should live somewhere else
func DeployContract(workerClient ethadapter.EthClient, w wallet.Wallet, contractBytes []byte) (*types.Receipt, error) {
	deployContractTx, err := ethadapter.SetTxGasPrice(context.Background(), workerClient, &types.LegacyTx{Data: contractBytes}, w.Address(), w.GetNonceAndIncrement(), 0, nil, testlog.Logger())
	if err != nil {
		return nil, err
	}

	signedTx, err := w.SignTransaction(deployContractTx)
	if err != nil {
		return nil, err
	}

	err = workerClient.SendTransaction(signedTx)
	if err != nil {
		return nil, err
	}

	var start time.Time
	var receipt *types.Receipt

	time.Sleep(1 * time.Millisecond)

	// todo (@matt) these timings should be driven by the L2 batch times and L1 block times
	for start = time.Now(); time.Since(start) < 50*time.Second; time.Sleep(1 * time.Second) {
		receipt, err = workerClient.TransactionReceipt(signedTx.Hash())
		if err == nil && receipt != nil {
			if receipt.Status != types.ReceiptStatusSuccessful {
				return nil, errors.New("unable to deploy contract")
			}
			testlog.Logger().Info(fmt.Sprintf("Contract successfully deployed to %s", receipt.ContractAddress))
			return receipt, nil
		}

		testlog.Logger().Info(fmt.Sprintf("Contract deploy tx (%s) has not been mined into a block after %s...", signedTx.Hash(), time.Since(start)))
	}

	return nil, fmt.Errorf("failed to mine contract deploy tx (%s) into a block after %s. Aborting", signedTx.Hash(), time.Since(start))
}

func CreateEthClientConnection(port uint) ethadapter.EthClient {
	ethnode, err := ethadapter.NewEthClient(Localhost, port, DefaultL1RPCTimeout, testlog.Logger())
	if err != nil {
		panic(err)
	}
	return ethnode
}

// createTransactor creates a new transactor with the current nonce from the wallet
func createTransactor(wallet wallet.Wallet) (*bind.TransactOpts, error) {
	opts, err := bind.NewKeyedTransactorWithChainID(wallet.PrivateKey(), wallet.ChainID())
	if err != nil {
		return nil, err
	}
	opts.Nonce = big.NewInt(int64(wallet.GetNonceAndIncrement()))
	return opts, nil
}<|MERGE_RESOLUTION|>--- conflicted
+++ resolved
@@ -16,11 +16,7 @@
 	"github.com/ethereum/go-ethereum/common"
 	"github.com/ethereum/go-ethereum/core/types"
 	"github.com/ten-protocol/go-ten/contracts/generated/CrossChain"
-<<<<<<< HEAD
-	"github.com/ten-protocol/go-ten/contracts/generated/RollupContract"
-=======
 	"github.com/ten-protocol/go-ten/contracts/generated/DataAvailabilityRegistry"
->>>>>>> 687b39a4
 	"github.com/ten-protocol/go-ten/go/common/constants"
 	"github.com/ten-protocol/go-ten/go/ethadapter"
 	"github.com/ten-protocol/go-ten/go/wallet"
@@ -111,28 +107,17 @@
 		return nil, fmt.Errorf("failed to fetch MessageBus address. Cause: %w", err)
 	}
 
-<<<<<<< HEAD
-	_, rollupReceipt, err := deployRollupContract(client, wallets.ContractOwnerWallet, messageBusAddr, enclaveRegistryReceipt.ContractAddress)
-=======
 	_, rollupReceipt, err := deployDataAvailabilityRegistry(client, wallets.ContractOwnerWallet, messageBusAddr, enclaveRegistryReceipt.ContractAddress)
->>>>>>> 687b39a4
 	if err != nil {
 		return nil, err
 	}
 
 	// Create the Addresses struct to pass to initialize
 	addresses := NetworkConfig.NetworkConfigFixedAddresses{
-<<<<<<< HEAD
-		CrossChain:             crossChainReceipt.ContractAddress,
-		MessageBus:             messageBusAddr,
-		NetworkEnclaveRegistry: enclaveRegistryReceipt.ContractAddress,
-		RollupContract:         rollupReceipt.ContractAddress,
-=======
 		CrossChain:               crossChainReceipt.ContractAddress,
 		MessageBus:               messageBusAddr,
 		NetworkEnclaveRegistry:   enclaveRegistryReceipt.ContractAddress,
 		DataAvailabilityRegistry: rollupReceipt.ContractAddress,
->>>>>>> 687b39a4
 	}
 
 	_, networkConfigReceipt, err := deployNetworkConfigContract(client, wallets.ContractOwnerWallet, addresses)
@@ -147,21 +132,12 @@
 
 	if !deployERC20s {
 		return &params.L1TenData{
-<<<<<<< HEAD
-			TenStartBlock:             networkConfigReceipt.BlockHash,
-			NetworkConfigAddress:      networkConfigReceipt.ContractAddress,
-			EnclaveRegistryAddress:    enclaveRegistryReceipt.ContractAddress,
-			RollupContractAddress:     rollupReceipt.ContractAddress,
-			CrossChainContractAddress: crossChainReceipt.ContractAddress,
-			MessageBusAddr:            messageBusAddr,
-=======
 			TenStartBlock:                   networkConfigReceipt.BlockHash,
 			NetworkConfigAddress:            networkConfigReceipt.ContractAddress,
 			EnclaveRegistryAddress:          enclaveRegistryReceipt.ContractAddress,
 			DataAvailabilityRegistryAddress: rollupReceipt.ContractAddress,
 			CrossChainContractAddress:       crossChainReceipt.ContractAddress,
 			MessageBusAddr:                  messageBusAddr,
->>>>>>> 687b39a4
 		}, nil
 	}
 
@@ -176,16 +152,6 @@
 	}
 
 	return &params.L1TenData{
-<<<<<<< HEAD
-		TenStartBlock:             networkConfigReceipt.BlockHash,
-		NetworkConfigAddress:      networkConfigReceipt.ContractAddress,
-		EnclaveRegistryAddress:    enclaveRegistryReceipt.ContractAddress,
-		RollupContractAddress:     rollupReceipt.ContractAddress,
-		CrossChainContractAddress: crossChainReceipt.ContractAddress,
-		ObxErc20Address:           erc20ContractAddr[0],
-		EthErc20Address:           erc20ContractAddr[1],
-		MessageBusAddr:            messageBusAddr,
-=======
 		TenStartBlock:                   networkConfigReceipt.BlockHash,
 		NetworkConfigAddress:            networkConfigReceipt.ContractAddress,
 		EnclaveRegistryAddress:          enclaveRegistryReceipt.ContractAddress,
@@ -194,7 +160,6 @@
 		ObxErc20Address:                 erc20ContractAddr[0],
 		EthErc20Address:                 erc20ContractAddr[1],
 		MessageBusAddr:                  messageBusAddr,
->>>>>>> 687b39a4
 	}, nil
 }
 
@@ -261,20 +226,6 @@
 	return networkConfigContract, networkConfigReceipt, nil
 }
 
-<<<<<<< HEAD
-func deployRollupContract(client ethadapter.EthClient, ownerKey wallet.Wallet, messageBus common.Address, enclaveRegistryAddress common.Address) (*RollupContract.RollupContract, *types.Receipt, error) {
-	bytecode, err := constants.RollupContractBytecode()
-	if err != nil {
-		return nil, nil, err
-	}
-	rollupContractReceipt, err := DeployContract(client, ownerKey, bytecode)
-	if err != nil {
-		return nil, nil, fmt.Errorf("failed to deploy RollupContract from %s. Cause: %w", ownerKey.Address(), err)
-	}
-	rollupContract, err := RollupContract.NewRollupContract(rollupContractReceipt.ContractAddress, client.EthClient())
-	if err != nil {
-		return nil, nil, fmt.Errorf("failed to instantiate RollupContract. Cause: %w", err)
-=======
 func deployDataAvailabilityRegistry(client ethadapter.EthClient, ownerKey wallet.Wallet, messageBus common.Address, enclaveRegistryAddress common.Address) (*DataAvailabilityRegistry.DataAvailabilityRegistry, *types.Receipt, error) {
 	bytecode, err := constants.DataAvailabilityRegistryBytecode()
 	if err != nil {
@@ -287,35 +238,22 @@
 	daRegistryContract, err := DataAvailabilityRegistry.NewDataAvailabilityRegistry(daRegistryContractReceipt.ContractAddress, client.EthClient())
 	if err != nil {
 		return nil, nil, fmt.Errorf("failed to instantiate DataAvailabilityRegistry. Cause: %w", err)
->>>>>>> 687b39a4
 	}
 
 	opts, err := createTransactor(ownerKey)
 	if err != nil {
 		return nil, nil, err
 	}
-<<<<<<< HEAD
-	tx, err := rollupContract.Initialize(opts, messageBus, enclaveRegistryAddress, ownerKey.Address())
-	if err != nil {
-		return nil, nil, fmt.Errorf("unable to initialize RollupContract. Cause: %w", err)
-=======
 	tx, err := daRegistryContract.Initialize(opts, messageBus, enclaveRegistryAddress, ownerKey.Address())
 	if err != nil {
 		return nil, nil, fmt.Errorf("unable to initialize DataAvailabilityRegistry. Cause: %w", err)
->>>>>>> 687b39a4
-	}
-
-	_, err = integrationCommon.AwaitReceiptEth(context.Background(), client.EthClient(), tx.Hash(), 25*time.Second)
-	if err != nil {
-<<<<<<< HEAD
-		return nil, nil, fmt.Errorf("no receipt for RollupContract initialization")
-	}
-	return rollupContract, rollupContractReceipt, nil
-=======
+	}
+
+	_, err = integrationCommon.AwaitReceiptEth(context.Background(), client.EthClient(), tx.Hash(), 25*time.Second)
+	if err != nil {
 		return nil, nil, fmt.Errorf("no receipt for DataAvailabilityRegistry initialization")
 	}
 	return daRegistryContract, daRegistryContractReceipt, nil
->>>>>>> 687b39a4
 }
 
 func deployCrossChainContract(client ethadapter.EthClient, ownerKey wallet.Wallet) (*CrossChain.CrossChain, *types.Receipt, error) {
@@ -374,11 +312,7 @@
 	return nil
 }
 
-<<<<<<< HEAD
-func PermissionRollupContractStateRoot(contractOwner wallet.Wallet, client ethadapter.EthClient, crossChainAddress common.Address, rollupContractAddress common.Address) error {
-=======
 func PermissionDataAvailabilityRegistryStateRoot(contractOwner wallet.Wallet, client ethadapter.EthClient, crossChainAddress common.Address, daRegistryAddress common.Address) error {
->>>>>>> 687b39a4
 	crossChainContract, err := CrossChain.NewCrossChain(crossChainAddress, client.EthClient())
 	if err != nil {
 		return err
@@ -399,11 +333,7 @@
 		return err
 	}
 
-<<<<<<< HEAD
-	tx, err := ctr.AddStateRootManager(opts, rollupContractAddress)
-=======
 	tx, err := ctr.AddStateRootManager(opts, daRegistryAddress)
->>>>>>> 687b39a4
 	if err != nil {
 		return fmt.Errorf("unable to grant rollup contract state root manager acces: %w", err)
 	}
