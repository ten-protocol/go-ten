package network

import (
	"context"
	"fmt"
	"math/big"
	"strings"

	"github.com/docker/docker/api/types"
	"github.com/docker/docker/api/types/container"
	"github.com/docker/docker/client"
	"github.com/docker/go-connections/nat"
	"github.com/ethereum/go-ethereum/common"
	"github.com/obscuronet/obscuro-playground/go/obscuronode/enclave/enclaverunner"
)

// Checks the required Docker images exist.
func dockerImagesAvailable(ctx context.Context, cli *client.Client) bool {
	images, _ := cli.ImageList(ctx, types.ImageListOptions{})
	for _, image := range images {
		for _, tag := range image.RepoTags {
			if strings.Contains(tag, enclaveDockerImg) {
				return true
			}
		}
	}
	return false
}

// Creates the test Docker containers.
<<<<<<< HEAD
func createDockerContainers(ctx context.Context, client *client.Client, numOfNodes int, startPort int, mngmtCtrAddr string, erc20Addrs []string) map[string]string {
	var enclavePorts []string
	for i := 0; i < numOfNodes; i++ {
		// We assign an enclave port to each enclave service on the network.
		enclavePorts = append(enclavePorts, fmt.Sprintf("%d", startPort+DefaultEnclaveOffset+i))
	}

=======
func createDockerContainers(ctx context.Context, client *client.Client, numOfNodes int, startPort int, mngmtCtrAddr string, erc20Addr string) map[string]string {
>>>>>>> 3fc89186
	containerIDs := map[string]string{}
	for i := 0; i < numOfNodes; i++ {
		nodeID := common.BigToAddress(big.NewInt(int64(i))).Hex()
		containerConfig := &container.Config{
			Image: enclaveDockerImg,
			Cmd: []string{
				"--" + enclaverunner.HostIDName, nodeID,
				"--" + enclaverunner.HostAddressName, fmt.Sprintf("%s:%d", Localhost, startPort+DefaultHostP2pOffset+i),
				"--" + enclaverunner.AddressName, enclaveAddress,
				"--" + enclaverunner.ManagementContractAddressName, mngmtCtrAddr,
				"--" + enclaverunner.Erc20ContractAddrsName, erc20Addrs[0] + "," + erc20Addrs[1],
				"--" + enclaverunner.ViewingKeysEnabledName + "=false",
			},
		}
		r := container.Resources{
			Memory:     2 * 1024 * 1024 * 1024, // 2GB
			MemorySwap: -1,
		}
		port := fmt.Sprintf("%d", startPort+DefaultEnclaveOffset+i)
		hostConfig := &container.HostConfig{
			PortBindings: nat.PortMap{nat.Port(enclaveDockerPort): []nat.PortBinding{{HostIP: Localhost, HostPort: port}}},
			Resources:    r,
		}

		resp, err := client.ContainerCreate(ctx, containerConfig, hostConfig, nil, "")
		if err != nil {
			panic(err)
		}
		containerIDs[resp.ID] = port
	}

	return containerIDs
}

// Stops and removes the test Docker containers.
func terminateDockerContainers(ctx context.Context, cli *client.Client, containerIDs map[string]string, containerStreams map[string]*types.HijackedResponse) {
	for id := range containerIDs {
		if containerStreams[id] != nil {
			containerStreams[id].Close()
		}
		err := cli.ContainerStop(ctx, id, nil)
		if err != nil {
			fmt.Printf("Could not stop the container %v : %s\n", id, err)
			continue
		}

		err = cli.ContainerRemove(ctx, id, types.ContainerRemoveOptions{
			RemoveVolumes: true,
			RemoveLinks:   false,
			Force:         true,
		})
		if err != nil {
			fmt.Printf("Could not remove the container %v : %s\n", id, err)
			continue
		}

		fmt.Printf("Stopped and removed container %v\n", id)
	}

	if err := cli.Close(); err != nil {
		fmt.Printf("Could not close cli: %s\n", err)
	}
}<|MERGE_RESOLUTION|>--- conflicted
+++ resolved
@@ -28,17 +28,7 @@
 }
 
 // Creates the test Docker containers.
-<<<<<<< HEAD
-func createDockerContainers(ctx context.Context, client *client.Client, numOfNodes int, startPort int, mngmtCtrAddr string, erc20Addrs []string) map[string]string {
-	var enclavePorts []string
-	for i := 0; i < numOfNodes; i++ {
-		// We assign an enclave port to each enclave service on the network.
-		enclavePorts = append(enclavePorts, fmt.Sprintf("%d", startPort+DefaultEnclaveOffset+i))
-	}
-
-=======
 func createDockerContainers(ctx context.Context, client *client.Client, numOfNodes int, startPort int, mngmtCtrAddr string, erc20Addr string) map[string]string {
->>>>>>> 3fc89186
 	containerIDs := map[string]string{}
 	for i := 0; i < numOfNodes; i++ {
 		nodeID := common.BigToAddress(big.NewInt(int64(i))).Hex()
