package simulation

import (
	"context"
	"fmt"
	"math/big"
	"sort"
	"strings"
	"sync"
	"testing"
	"time"

	"github.com/ten-protocol/go-ten/go/host/l1"

	"github.com/ethereum/go-ethereum/rlp"
	"github.com/ten-protocol/go-ten/contracts/generated/MessageBus"
	"github.com/ten-protocol/go-ten/contracts/generated/ZenBase"

	testcommon "github.com/ten-protocol/go-ten/integration/common"
	"github.com/ten-protocol/go-ten/integration/ethereummock"

	"github.com/ten-protocol/go-ten/integration/common/testlog"

	"github.com/ten-protocol/go-ten/go/obsclient"

	"github.com/ten-protocol/go-ten/integration/simulation/network"

	"github.com/ten-protocol/go-ten/go/common/log"

	"github.com/ten-protocol/go-ten/go/rpc"

	"github.com/ten-protocol/go-ten/go/ethadapter"

	"github.com/ethereum/go-ethereum/accounts/abi"
	"github.com/ethereum/go-ethereum/accounts/abi/bind"
	"github.com/ethereum/go-ethereum/core/types"

	gethcommon "github.com/ethereum/go-ethereum/common"
	"github.com/ten-protocol/go-ten/go/common"
)

const (
	// The threshold number of transactions below which we consider the simulation to have failed. We generally expect far
	// more than this, but this is a sanity check to ensure the simulation doesn't stop after a single transaction of each
	// type, for example.
	txThreshold = 5
	// The maximum number of blocks an TEN node can fall behind
	maxBlockDelay = 10
	// The leading zero bytes in a hash indicating that it is possibly an address, since it only has 20 bytes of data.
	zeroBytesHex = "000000000000000000000000"
)

// After a simulation has run, check as much as possible that the outputs of the simulation are expected.
// For example, all injected transactions were processed correctly, the height of the rollup chain is a function of the total
// time of the simulation and the average block duration, that all TEN nodes are roughly in sync, etc
func checkNetworkValidity(t *testing.T, s *Simulation) {
	checkTransactionsInjected(t, s)
	l1MaxHeight := checkEthereumBlockchainValidity(t, s)
	checkTenBlockchainValidity(t, s, l1MaxHeight)
	checkReceivedLogs(t, s)
	checkTenscan(t, s)
	checkZenBaseMinting(t, s)
}

// Ensures that L1 and L2 txs were actually issued.
func checkTransactionsInjected(t *testing.T, s *Simulation) {
	if len(s.TxInjector.TxTracker.L1Transactions) < txThreshold {
		t.Errorf("Simulation only issued %d L1 transactions. At least %d expected", len(s.TxInjector.TxTracker.L1Transactions), txThreshold)
	}
	if len(s.TxInjector.TxTracker.TransferL2Transactions) < txThreshold {
		t.Errorf("Simulation only issued %d transfer L2 transactions. At least %d expected", len(s.TxInjector.TxTracker.TransferL2Transactions), txThreshold)
	}
	// todo (@stefan) - reenable when old contract deployer phased out.
	/*if len(s.TxInjector.TxTracker.WithdrawalL2Transactions) < txThreshold {
		t.Errorf("Simulation only issued %d withdrawal L2 transactions. At least %d expected", len(s.TxInjector.TxTracker.WithdrawalL2Transactions), txThreshold)
	}*/
	if len(s.TxInjector.TxTracker.NativeValueTransferL2Transactions) < txThreshold {
		t.Errorf("Simulation only issued %d transfer L2 transactions. At least %d expected", len(s.TxInjector.TxTracker.NativeValueTransferL2Transactions), txThreshold)
	}
}

// checkEthereumBlockchainValidity: sanity check of the state of all L1 nodes
// - the chain has a minimum number of blocks
// - the chain height is similar across all ethereum nodes
// - there are no duplicate txs
// - efficiency - number of created blocks/height
// - no reorgs
func checkEthereumBlockchainValidity(t *testing.T, s *Simulation) uint64 {
	// Sanity check number for a minimum height
	minHeight := uint64(float64(s.Params.SimulationTime.Microseconds()) / (2 * float64(s.Params.AvgBlockDuration)))

	heights := make([]uint64, len(s.RPCHandles.EthClients))
	for i, node := range s.RPCHandles.EthClients {
		heights[i] = checkBlockchainOfEthereumNode(t, node, minHeight, s, i)
	}

	min, max := minMax(heights)
	if max-min > max/10 {
		t.Logf("Node Heights: %v", heights)
		t.Errorf("There is a problem with the mock Ethereum chain. Nodes fell out of sync. Max height: %d. Min height: %d", max, min)
	}

	return max
}

// checkTenBlockchainValidity - perform the following checks
// - minimum height - the chain has a minimum number of rollups
// - check height is similar
// - check no duplicate txs
// - check efficiency - no of created blocks/ height
// - check amount in the system
// - check withdrawals/deposits
func checkTenBlockchainValidity(t *testing.T, s *Simulation, maxL1Height uint64) {
	// Sanity check number for a minimum height
	minHeight := uint64(float64(s.Params.SimulationTime.Microseconds()) / (2 * float64(s.Params.AvgBlockDuration)))

	// process the blockchain of each node in parallel to minimize the difference between them since they are still running
	heights := make([]uint64, len(s.RPCHandles.TenClients))
	var wg sync.WaitGroup
	for idx := range s.RPCHandles.TenClients {
		wg.Add(1)
		go checkBlockchainOfTenNode(t, s.RPCHandles, minHeight, maxL1Height, s, &wg, heights, idx)
	}
	wg.Wait()
	min, max := minMax(heights)
	// This checks that all the nodes are in sync. When a node falls behind with processing blocks it might highlight a problem.
	// since there is one node that only listens to rollups it will be naturally behind.
	if max-min > max/3 {
		t.Errorf("There is a problem with the TEN chain. Nodes fell out of sync. Max height: %d. Min height: %d -> %+v", max, min, heights)
	}
}

// the cost of an empty rollup - adjust if the management contract changes. This is the rollup overhead.
const emptyRollupGas = 110_000

func checkCollectedL1Fees(_ *testing.T, node ethadapter.EthClient, s *Simulation, nodeIdx int, rollupReceipts types.Receipts) {
	costOfRollupsWithTransactions := big.NewInt(0)
	costOfEmptyRollups := big.NewInt(0)

	if s.Params.IsInMem {
		// not supported for in memory tests
		return
	}

	for _, receipt := range rollupReceipts {
		block, err := node.EthClient().BlockByHash(context.Background(), receipt.BlockHash)
		if err != nil {
			panic(err)
		}

		txCost := big.NewInt(0).Mul(block.BaseFee(), big.NewInt(0).SetUint64(receipt.GasUsed))
		// only calculate the fees collected for non-empty rollups, because the empty ones are subsidized
		if receipt.GasUsed > emptyRollupGas {
			costOfRollupsWithTransactions.Add(costOfRollupsWithTransactions, txCost)
		} else {
			costOfEmptyRollups.Add(costOfEmptyRollups, txCost)
		}
	}

	l2FeesWallet := s.Params.Wallets.L2FeesWallet
	obsClients := network.CreateAuthClients(s.RPCHandles.RPCClients, l2FeesWallet)
	_, err := obsClients[nodeIdx].BalanceAt(context.Background(), nil)
	if err != nil {
		panic(fmt.Errorf("failed getting balance for bridge transfer receiver. Cause: %w", err))
	}

	// if balance of collected fees is less than cost of published rollups fail
	// todo - reenable when gas payments are behaving themselves
	//if feeBalance.Cmp(costOfRollupsWithTransactions) == -1 {
	//	t.Errorf("Node %d: Sequencer has collected insufficient fees. Has: %d, needs: %d", nodeIdx, feeBalance, costOfRollupsWithTransactions)
	//}
}

func checkBlockchainOfEthereumNode(t *testing.T, node ethadapter.EthClient, minHeight uint64, s *Simulation, nodeIdx int) uint64 {
	head, err := node.FetchHeadBlock()
	if err != nil {
		t.Errorf("Node %d: Could not find head block. Cause: %s", nodeIdx, err)
	}
	height := head.Number.Uint64()

	if height < minHeight {
		t.Errorf("Node %d: There were only %d blocks mined. Expected at least: %d.", nodeIdx, height, minHeight)
	}

	deposits, rollups, _, blockCount, _, rollupReceipts := ExtractDataFromEthereumChain(ethereummock.MockGenesisBlock.Header(), head, node, s, nodeIdx)
	s.Stats.TotalL1Blocks = uint64(blockCount)

	checkCollectedL1Fees(t, node, s, nodeIdx, rollupReceipts)

	hashDups := findHashDups(deposits)
	if len(hashDups) > 0 {
		t.Errorf("Node %d: Found Deposit duplicates: %v", nodeIdx, hashDups)
	}

	rollupDups := findRollupDups(rollups)
	if len(rollupDups) > 0 {
		// todo @siliev - fix in memory rollups, lack of real client breaks the normal ask smart contract flow.
		if !s.Params.IsInMem {
			t.Errorf("Node %d: Found Rollup duplicates: %v", nodeIdx, rollupDups)
		}
	}

	/* todo (@stefan) - reenable while old contract deployer is phased out.
	if s.Stats.TotalDepositedAmount.Cmp(totalDeposited) != 0 {
		t.Errorf("Node %d: Deposit[%d] amounts don't match. Found %d , expected %d", nodeIdx, len(deposits), totalDeposited, s.Stats.TotalDepositedAmount)
	}

	if s.Stats.TotalDepositedAmount.Cmp(gethcommon.Big0) == 0 {
		t.Errorf("Node %d: No deposits", nodeIdx)
	} */

	// compare the number of reorgs for this node against the height
	reorgs := s.Stats.NoL1Reorgs[node.Info().L2ID]
	reorgEfficiency := float64(reorgs) / float64(height)
	if reorgEfficiency > s.Params.L1EfficiencyThreshold {
		t.Errorf("Node %d: The number of reorgs is too high: %d. ", nodeIdx, reorgs)
	}
	if !s.Params.IsInMem {
		checkRollups(t, s, nodeIdx, rollups)
	}

	return height
}

// this function only performs a very brief check.
// the ultimate check that everything works fine is that each node is able to respond to queries
// and has processed all batches correctly.
func checkRollups(t *testing.T, _ *Simulation, nodeIdx int, rollups []*common.ExtRollup) {
	if len(rollups) < 2 {
		t.Errorf("Node %d: Found less than two submitted rollups! Successful simulation should always produce more than 2", nodeIdx)
	}

	sort.Slice(rollups, func(i, j int) bool {
		// Ascending order sort.
		return rollups[i].Header.LastBatchSeqNo < rollups[j].Header.LastBatchSeqNo
	})

	for _, rollup := range rollups {
		// todo (@matt) verify the rollup was produced by a sequencer enclave from the whitelisted ID set

		if len(rollup.BatchPayloads) == 0 {
			t.Errorf("Node %d: No batches in rollup!", nodeIdx)
			continue
		}
	}
}

// ExtractDataFromEthereumChain returns the deposits, rollups, total amount deposited and length of the blockchain
// between the start block and the end block.
func ExtractDataFromEthereumChain(startBlock *types.Header, endBlock *types.Header, node ethadapter.EthClient, s *Simulation, nodeIdx int) ([]gethcommon.Hash, []*common.ExtRollup, *big.Int, int, uint64, types.Receipts) {
	deposits := make([]gethcommon.Hash, 0)
	rollups := make([]*common.ExtRollup, 0)
	rollupReceipts := make(types.Receipts, 0)
	totalDeposited := big.NewInt(0)

<<<<<<< HEAD
	rollupLib := s.Params.ContractRegistryLib.RollupLib()
	enclaveRegistryLib := s.Params.ContractRegistryLib.NetworkEnclaveLib()

	blockchain, err := node.BlocksBetween(startBlock, endBlock)
=======
	blockchain, err := ethadapter.BlocksBetween(node, startBlock, endBlock)
>>>>>>> 8aee812e
	if err != nil {
		panic(err)
	}
	successfulDeposits := uint64(0)
	for _, header := range blockchain {
		block, err := node.BlockByHash(header.Hash())
		if err != nil {
			panic(err)
		}
		for _, tx := range block.Transactions() {
			t, err := s.Params.ERC20ContractLib.DecodeTx(tx)
			if err != nil {
				panic(err)
			}
			if t != nil {
				if depositTx, ok := t.(*common.L1DepositTx); ok {
					receipt, err := node.TransactionReceipt(tx.Hash())
					if err != nil || receipt.Status != types.ReceiptStatusSuccessful {
						continue
					}
					deposits = append(deposits, tx.Hash())
					totalDeposited.Add(totalDeposited, depositTx.Amount)
					successfulDeposits++
					continue
				}
			}
			t, err = rollupLib.DecodeTx(tx)
			if err != nil {
				panic(err)
			}

			if t == nil {
				t, err = enclaveRegistryLib.DecodeTx(tx)
				if err != nil {
					panic(err)
				}
			}

			if t == nil {
				continue
			}
			receipt, err := node.TransactionReceipt(tx.Hash())
			if err != nil || receipt.Status != types.ReceiptStatusSuccessful {
				continue
			}

			if rollupTx, ok := t.(*common.L1RollupHashes); ok {
				r, err := getRollupFromBlobHashes(s.ctx, s.Params.BlobResolver, block, rollupTx.BlobHashes)
				if err != nil {
					testlog.Logger().Crit("could not decode rollup. ", log.ErrKey, err)
				}
				rollups = append(rollups, r)
				rollupReceipts = append(rollupReceipts, receipt)
				s.Stats.NewRollup(nodeIdx)
			}
		}
	}
	return deposits, rollups, totalDeposited, len(blockchain), successfulDeposits, rollupReceipts
}

func verifyGasBridgeTransactions(t *testing.T, s *Simulation, nodeIdx int) {
	// takes longer for the funds to be bridged across
	time.Sleep(45 * time.Second)
	mbusABI, _ := abi.JSON(strings.NewReader(MessageBus.MessageBusMetaData.ABI))
	gasBridgeRecords := s.TxInjector.TxTracker.GasBridgeTransactions
	for _, record := range gasBridgeRecords {
		inputs, err := mbusABI.Methods["sendValueToL2"].Inputs.Unpack(record.L1BridgeTx.Data()[4:])
		if err != nil {
			panic(err)
		}

		receiver := inputs[0].(gethcommon.Address)
		amount := inputs[1].(*big.Int)

		if receiver != record.ReceiverWallet.Address() {
			panic("Test setup is broken. Receiver in tx should match recorded wallet.")
		}
		obsClients := network.CreateAuthClients(s.RPCHandles.RPCClients, record.ReceiverWallet)
		balance, err := obsClients[nodeIdx].BalanceAt(context.Background(), nil)
		if err != nil {
			panic(fmt.Errorf("failed getting balance for bridge transfer receiver. Cause: %w", err))
		}

		if balance.Cmp(amount) != 0 {
			t.Errorf("Node %d: Balance doesnt match the bridged amount. Have: %d, Want: %d", nodeIdx, balance, amount)
		}
	}
}

func checkZenBaseMinting(t *testing.T, s *Simulation) {
	// Map to track the number of transactions per sender
	txCountPerSender := make(map[gethcommon.Address]int)

	// Aggregate transaction counts from Transfer and Withdrawal transactions
	for _, tx := range s.TxInjector.TxTracker.TransferL2Transactions {
		sender := getSender(tx)
		txCountPerSender[sender]++
	}

	for _, tx := range s.TxInjector.TxTracker.WithdrawalL2Transactions {
		sender := getSender(tx)
		txCountPerSender[sender]++
	}

	for _, tx := range s.TxInjector.TxTracker.NativeValueTransferL2Transactions {
		sender := getSender(tx)
		txCountPerSender[sender]++
	}

	// Iterate through each sender and verify ZenBase balance
	for sender, expectedMinted := range txCountPerSender {
		senderRpc := s.RPCHandles.TenWalletClient(sender, 1)
		zenBaseContract, err := ZenBase.NewZenBase(s.ZenBaseAddress, senderRpc)
		if err != nil {
			t.Errorf("Sender %s: Failed to create ZenBase contract. Cause: %s", sender.Hex(), err)
		}
		zenBaseBalance, err := zenBaseContract.BalanceOf(&bind.CallOpts{
			From: sender,
		}, sender)
		if err != nil {
			t.Errorf("Sender %s: Failed to get ZenBase balance. Cause: %s", sender.Hex(), err)
		}

		expectedBalance := big.NewInt(int64(expectedMinted)) // Assuming 1 ZenBase per transaction
		if zenBaseBalance.Cmp(expectedBalance) < 0 {
			t.Errorf("Sender %s: Expected ZenBase balance %d, but found %d", sender.Hex(), expectedBalance, zenBaseBalance)
		}
	}

	rpc := s.RPCHandles.TenWalletClient(s.Params.Wallets.L2FaucetWallet.Address(), 1)
	zenBaseContract, err := ZenBase.NewZenBase(s.ZenBaseAddress, rpc)
	if err != nil {
		t.Errorf("Failed to create ZenBase contract. Cause: %s", err)
	}
	totalSupply, err := zenBaseContract.TotalSupply(&bind.CallOpts{
		From: s.Params.Wallets.L2FaucetWallet.Address(),
	})
	if err != nil {
		panic(err)
	}

	if totalSupply.Cmp(big.NewInt(0)) <= 0 {
		t.Errorf("ZenBase total supply is 0")
	}
}

func checkBlockchainOfTenNode(t *testing.T, rpcHandles *network.RPCHandles, minTenHeight uint64, maxEthereumHeight uint64, s *Simulation, wg *sync.WaitGroup, heights []uint64, nodeIdx int) {
	defer wg.Done()
	tenClient := rpcHandles.TenClients[nodeIdx]

	// check that the L1 view is consistent with the L1 network.
	// We cast to int64 to avoid an overflow when l1Height is greater than maxEthereumHeight (due to additional blocks
	// produced since maxEthereumHeight was calculated from querying all L1 nodes - the simulation is still running, so
	// new blocks might have been added in the meantime).
	l1Height, err := rpcHandles.EthClients[nodeIdx].BlockNumber()
	if err != nil {
		t.Errorf("Node %d: Could not retrieve L1 height. Cause: %s", nodeIdx, err)
	}
	if int(maxEthereumHeight)-int(l1Height) > maxBlockDelay {
		t.Errorf("Node %d: TEN node fell behind by %d blocks.", nodeIdx, maxEthereumHeight-l1Height)
	}

	// check that the height of the l2 chain is higher than a minimum expected value.
	headBatchHeader, err := getHeadBatchHeader(tenClient)
	if err != nil {
		t.Error(fmt.Errorf("node %d: %w", nodeIdx, err))
	}

	if headBatchHeader == nil {
		t.Errorf("Node %d: No head rollup recorded. Skipping any further checks for this node.\n", nodeIdx)
		return
	}
	l2Height := headBatchHeader.Number
	if l2Height.Uint64() < minTenHeight {
		t.Errorf("Node %d: Node only mined %d rollups. Expected at least: %d.", nodeIdx, l2Height, minTenHeight)
	}

	// check that the height from the head batch header is consistent with the height returned by eth_blockNumber.
	l2HeightFromBatchNumber, err := tenClient.BatchNumber()
	if err != nil {
		t.Errorf("Node %d: Could not retrieve block number. Cause: %s", nodeIdx, err)
	}
	// due to the difference in calling time, the enclave could produce another batch
	const maxAcceptedDiff = 2
	heightDiff := int(l2HeightFromBatchNumber) - int(l2Height.Uint64())
	if heightDiff > maxAcceptedDiff || heightDiff < -maxAcceptedDiff {
		t.Errorf("Node %d: Node's head batch had a height %d, but %s height was %d", nodeIdx, l2Height, rpc.BatchNumber, l2HeightFromBatchNumber)
	}

	verifyGasBridgeTransactions(t, s, nodeIdx)
	notFoundTransfers, notFoundWithdrawals, notFoundNativeTransfers := FindNotIncludedL2Txs(s.ctx, nodeIdx, rpcHandles, s.TxInjector)
	if notFoundTransfers > 0 {
		t.Errorf("Node %d: %d out of %d Transfer Txs not found in the enclave",
			nodeIdx, notFoundTransfers, len(s.TxInjector.TxTracker.TransferL2Transactions))
	}
	if notFoundWithdrawals > 0 {
		t.Errorf("Node %d: %d out of %d Withdrawal Txs not found in the enclave",
			nodeIdx, notFoundWithdrawals, len(s.TxInjector.TxTracker.WithdrawalL2Transactions))
	}
	if notFoundNativeTransfers > 0 {
		t.Errorf("Node %d: %d out of %d Native Transfer Txs not found in the enclave",
			nodeIdx, notFoundNativeTransfers, len(s.TxInjector.TxTracker.NativeValueTransferL2Transactions))
	}

	checkTransactionReceipts(s.ctx, t, nodeIdx, rpcHandles, s.TxInjector)
	totalSuccessfullyWithdrawn := extractWithdrawals(t, tenClient, nodeIdx)

	// todo: @siliev check that the total amount deposited is the same as the total amount withdraw
	// the previous check is no longer possible due to header removal of xchain messages; and we cannot
	// take the preimages of the crossChainTree as we dont really know them so they must be saved somewhere
	// We can rely on the e2e tests for now.

	injectorDepositedAmt := big.NewInt(0)
	for _, tx := range s.TxInjector.TxTracker.GetL1Transactions() {
		if depTx, ok := tx.(*common.L1DepositTx); ok {
			injectorDepositedAmt.Add(injectorDepositedAmt, depTx.Amount)
		}
	}

	// expected condition : some Txs (stats) did not make it to the blockchain
	// best condition : all Txs (stats) were issue and consumed in the blockchain
	// can't happen : sum of headers withdraws greater than issued Txs (stats)
	if totalSuccessfullyWithdrawn.Cmp(s.Stats.TotalWithdrawalRequestedAmount) > 0 {
		t.Errorf("Node %d: The amount withdrawn %d exceeds the actual amount requested %d", nodeIdx, totalSuccessfullyWithdrawn, s.Stats.TotalWithdrawalRequestedAmount)
	}

	// As withdrawals are highly random, here we check that some at least are successful.
	if totalSuccessfullyWithdrawn.Cmp(gethcommon.Big0) < 0 {
		t.Errorf("Node %d: The amount withdrawn %d is far smaller than the amount requested %d", nodeIdx, totalSuccessfullyWithdrawn, s.Stats.TotalWithdrawalRequestedAmount)
	}

	// check that the sum of all balances matches the total amount of money that must be in the system
	// totalAmountInSystem := big.NewInt(0).Sub(s.Stats.TotalDepositedAmount, totalSuccessfullyWithdrawn)
	total := big.NewInt(0)
	for _, wallet := range s.Params.Wallets.SimObsWallets {
		client := rpcHandles.TenWalletClient(wallet.Address(), nodeIdx)
		bal := balance(s.ctx, client, wallet.Address(), s.Params.Wallets.Tokens[testcommon.HOC].L2ContractAddress, nodeIdx)
		total.Add(total, bal)
	}

	/* todo (@stefan) - reenable following check once old contract deployer is phased out.
	if total.Cmp(totalAmountInSystem) != 0 {
		t.Errorf("Node %d: The amount of money in accounts does not match the amount deposited. Found %d , expected %d", nodeIdx, total, totalAmountInSystem)
	} */
	// todo (@stefan) - check that processing transactions in the order specified in the list results in the same balances
	// (execute deposits and transactions and compare to the state in the rollup)

	heights[nodeIdx] = l2Height.Uint64()

	if headBatchHeader.SequencerOrderNo.Uint64() == common.L2GenesisSeqNo {
		return
	}
	// check that the headers are serialised and deserialised correctly, by recomputing a header's hash
	parentHeader, err := tenClient.GetBatchHeaderByHash(headBatchHeader.ParentHash)
	if err != nil {
		t.Errorf("could not retrieve parent of head batch")
		return
	}
	if parentHeader.Hash() != headBatchHeader.ParentHash {
		t.Errorf("mismatch in hash of retrieved header. Parent: %+v\nCurrent: %+v", parentHeader, headBatchHeader)
	}
}

// FindNotIncludedL2Txs returns the number of transfers and withdrawals that were injected but are not present in the L2 blockchain.
func FindNotIncludedL2Txs(ctx context.Context, nodeIdx int, rpcHandles *network.RPCHandles, txInjector *TransactionInjector) (int, int, int) {
	transfers, withdrawals, nativeTransfers := txInjector.TxTracker.GetL2Transactions()

	notFoundTransfers := 0
	for _, tx := range transfers {
		sender := getSender(tx)
		// because of viewing key encryption we need to get the RPC client for this specific node for the wallet that sent the transaction
		l2tx, _, err := rpcHandles.TenWalletClient(sender, nodeIdx).TransactionByHash(ctx, tx.Hash())
		if err != nil || l2tx == nil {
			notFoundTransfers++
		}
	}

	notFoundWithdrawals := 0
	for _, tx := range withdrawals {
		sender := getSender(tx)
		// because of viewing key encryption we need to get the RPC client for this specific node for the wallet that sent the transaction
		l2tx, _, err := rpcHandles.TenWalletClient(sender, nodeIdx).TransactionByHash(ctx, tx.Hash())
		if err != nil || l2tx == nil {
			notFoundWithdrawals++
		}
	}

	notFoundNativeTransfers := 0
	for _, tx := range nativeTransfers {
		sender := getSender(tx)
		// because of viewing key encryption we need to get the RPC client for this specific node for the wallet that sent the transaction
		l2tx, _, err := rpcHandles.TenWalletClient(sender, nodeIdx).TransactionByHash(ctx, tx.Hash())
		if err != nil || l2tx == nil {
			notFoundNativeTransfers++
		}
	}

	return notFoundTransfers, notFoundWithdrawals, notFoundNativeTransfers
}

func getSender(tx *common.L2Tx) gethcommon.Address {
	from, err := types.Sender(types.NewEIP155Signer(tx.ChainId()), tx)
	if err != nil {
		panic(fmt.Errorf("couldn't find sender to verify transaction - %w", err))
	}
	return from
}

// Checks that there is a receipt available for each L2 transaction.
func checkTransactionReceipts(ctx context.Context, t *testing.T, nodeIdx int, rpcHandles *network.RPCHandles, txInjector *TransactionInjector) {
	l2Txs := append(txInjector.TxTracker.TransferL2Transactions, txInjector.TxTracker.WithdrawalL2Transactions...)
	nrSuccessful := 0
	for _, tx := range l2Txs {
		sender := getSender(tx)

		// We check that there is a receipt available for each transaction
		receipt, err := rpcHandles.TenWalletClient(sender, nodeIdx).TransactionReceipt(ctx, tx.Hash())
		if err != nil {
			t.Errorf("node %d: could not retrieve receipt for transaction %s. Cause: %s", nodeIdx, tx.Hash().Hex(), err)
			continue
		}

		// We check that the receipt's logs are relevant to the sender.
		for _, retrievedLog := range receipt.Logs {
			assertRelevantLogsOnly(t, sender.Hex(), *retrievedLog)
		}

		if receipt.Status == types.ReceiptStatusFailed {
			testlog.Logger().Info("Transaction receipt had failed status.", log.TxKey, tx.Hash())
		} else {
			nrSuccessful++
		}
	}

	if nrSuccessful < len(l2Txs)/2 {
		t.Errorf("node %d: More than half the transactions failed. Successful number: %d", nodeIdx, nrSuccessful)
	}

	rpc := rpcHandles.TenWalletClient(txInjector.rndObsWallet().Address(), nodeIdx)
	cfg, err := rpc.GetConfig()
	if err != nil {
		panic(err)
	}

	msgBusAddr := cfg.L2MessageBusAddress

	for _, tx := range txInjector.TxTracker.WithdrawalL2Transactions {
		sender := getSender(tx)
		receipt, err := rpcHandles.TenWalletClient(sender, nodeIdx).TransactionReceipt(ctx, tx.Hash())
		if err != nil {
			continue
		}

		if receipt.Status == types.ReceiptStatusFailed {
			testlog.Logger().Error("[CrossChain] failed withdrawal")
			continue
		}

		if len(receipt.Logs) == 0 {
			testlog.Logger().Error("[CrossChain] no logs in withdrawal?!")
			continue
		}

		if receipt.Logs[0].Address != msgBusAddr {
			testlog.Logger().Error("[CrossChain] wtf")
			continue
		}

		abi, _ := MessageBus.MessageBusMetaData.GetAbi()
		if receipt.Logs[0].Topics[0] != abi.Events["ValueTransfer"].ID {
			testlog.Logger().Error("[CrossChain] wtf")
			continue
		}

		testlog.Logger().Info("[CrossChain] successful withdrawal")
	}
}

func extractWithdrawals(t *testing.T, tenClient *obsclient.ObsClient, nodeIdx int) (totalSuccessfullyWithdrawn *big.Int) {
	totalSuccessfullyWithdrawn = big.NewInt(0)
	header, err := getHeadBatchHeader(tenClient)
	if err != nil {
		t.Error(fmt.Errorf("node %d: %w", nodeIdx, err))
	}
	if header == nil {
		panic(fmt.Sprintf("Node %d: The current head should not be nil", nodeIdx))
	}

	// sum all the withdrawals by traversing the node headers from Head to Genesis
	for {
		if header == nil {
			t.Errorf("Node %d: Reached a missing rollup", nodeIdx)
			return
		}
		if header.Number.Uint64() == common.L1GenesisHeight {
			return
		}

		// note this retrieves batches currently.
		newHeader, err := tenClient.GetBatchHeaderByHash(header.ParentHash)
		if err != nil {
			t.Errorf("Node %d: Could not retrieve batch header %s. Cause: %s", nodeIdx, header.ParentHash, err)
			return
		}

		header = newHeader
	}
}

// Terminates all subscriptions and validates the received events.
func checkReceivedLogs(t *testing.T, s *Simulation) {
	logsFromSnapshots := 0
	// rough estimation. In total there should be 2 relevant events for each successful transfer.
	// We assume 66% will pass
	nrLogs := len(s.TxInjector.TxTracker.TransferL2Transactions) * 2
	nrLogs = nrLogs * 2 / 3
	for _, clients := range s.RPCHandles.AuthObsClients {
		for _, client := range clients {
			logsFromSnapshots += checkSnapshotLogs(t, client)
		}
	}
	if logsFromSnapshots < nrLogs {
		t.Errorf("only received %d logs from snapshots, expected at least %d", logsFromSnapshots, nrLogs)
	}

	// In-memory clients cannot handle subscriptions for now.
	if !s.Params.IsInMem {
		for _, sub := range s.Subscriptions {
			sub.Unsubscribe()
		}

		logsFromSubscriptions := 0
		for owner, channels := range s.LogChannels {
			for _, channel := range channels {
				logsFromSubscriptions += checkSubscribedLogs(t, owner, channel)
			}
		}
		if logsFromSubscriptions < nrLogs {
			t.Errorf("only received %d logs from subscriptions, expected at least %d", logsFromSubscriptions, nrLogs)
		}
	}
}

// Checks that a subscription has received the expected logs.
func checkSubscribedLogs(t *testing.T, owner string, channel chan types.Log) int {
	var logs []*types.Log

	for {
		if len(channel) == 0 {
			break
		}
		log := <-channel
		logs = append(logs, &log)
	}

	assertLogsValid(t, owner, logs)
	return len(logs)
}

func checkSnapshotLogs(t *testing.T, client *obsclient.AuthObsClient) int {
	// To exercise the filtering mechanism, we get a snapshot for HOC events only, ignoring POC events.
	hocFilter := common.FilterCriteria{
		Addresses: []gethcommon.Address{gethcommon.HexToAddress("0x" + testcommon.HOCAddr)},
	}
	logs, err := client.GetLogs(context.Background(), hocFilter)
	if err != nil {
		t.Errorf("could not retrieve logs for client. Cause: %s", err)
	}

	assertLogsValid(t, client.Address().Hex(), logs)

	return len(logs)
}

// Asserts that the logs meet various criteria.
func assertLogsValid(t *testing.T, owner string, logs []*types.Log) {
	for _, receivedLog := range logs {
		assertRelevantLogsOnly(t, owner, *receivedLog)

		logAddrHex := receivedLog.Address.Hex()
		if logAddrHex != "0x"+testcommon.HOCAddr {
			t.Errorf("due to filter, expected logs from the HOC contract only, but got a log from %s", logAddrHex)
		}
	}

	assertNoDupeLogs(t, logs)
}

// Asserts that the log is relevant to the recipient (either a lifecycle event or a relevant user event).
func assertRelevantLogsOnly(t *testing.T, owner string, receivedLog types.Log) {
	// Since addresses are 20 bytes long, while hashes are 32, only topics with 12 leading zero bytes can (potentially)
	// be user addresses. We filter these out. In theory, we should also check whether the topics exist in the state DB
	// and are contract addresses, but we cannot do this as part of chain validation.
	var userAddrs []string
	for idx, topic := range receivedLog.Topics {
		// The first topic is always the hash of the event.
		if idx == 0 {
			continue
		}

		// Since addresses are 20 bytes long, while hashes are 32, only topics with 12 leading zero bytes can
		// (potentially) be user addresses.
		topicHex := topic.Hex()
		if topicHex[2:len(zeroBytesHex)+2] == zeroBytesHex {
			userAddrs = append(userAddrs, gethcommon.HexToAddress(topicHex).Hex())
		}
	}

	// If there are no potential user addresses, this is a lifecycle event, and is therefore relevant to everyone.
	if len(userAddrs) == 0 {
		return
	}

	for _, addr := range userAddrs {
		if addr == owner {
			return
		}
	}

	// If we've fallen through to here, it means the log was not relevant.
	t.Errorf("received log that was not relevant (neither a lifecycle event nor relevant to the client's account)")
}

// Asserts that there are no duplicate logs in the provided list.
func assertNoDupeLogs(t *testing.T, logs []*types.Log) {
	logCount := make(map[string]int)

	for _, item := range logs {
		logJSON, err := item.MarshalJSON()
		if err != nil {
			t.Errorf("could not marshal log to JSON to check for duplicate logs")
			continue
		}

		// check if the item/element exist in the duplicate_frequency map
		_, exist := logCount[string(logJSON)]
		if exist {
			logCount[string(logJSON)]++ // increase counter by 1 if already in the map
		} else {
			logCount[string(logJSON)] = 1 // else start counting from 1
		}
	}

	for logJSON, count := range logCount {
		if count > 1 {
			t.Errorf("received duplicate log with body %s", logJSON)
		}
	}
}

// Checks that the various APIs powering Tenscan are working correctly.
func checkTenscan(t *testing.T, s *Simulation) {
	for idx, client := range s.RPCHandles.RPCClients {
		checkTotalTransactions(t, client, idx)
		checkForLatestBatches(t, client, idx)
		checkForLatestRollups(t, client, idx)

		txHashes := getLatestTransactions(t, client, idx)
		for _, txHash := range txHashes {
			checkBatchFromTxs(t, client, txHash, idx)
		}
	}
}

// Checks that the node has stored sufficient transactions.
func checkTotalTransactions(t *testing.T, client rpc.Client, nodeIdx int) {
	var totalTxs *big.Int
	err := client.Call(&totalTxs, rpc.GetTotalTxCount)
	if err != nil {
		t.Errorf("node %d: could not retrieve total transactions. Cause: %s", nodeIdx, err)
	}
	if totalTxs.Int64() < txThreshold {
		t.Errorf("node %d: expected at least %d transactions, but only received %d", nodeIdx, txThreshold, totalTxs)
	}
}

// Checks that we can retrieve the latest batches
func checkForLatestBatches(t *testing.T, client rpc.Client, nodeIdx int) {
	var latestBatches common.BatchListingResponseDeprecated
	pagination := common.QueryPagination{Offset: uint64(0), Size: uint(20)}
	err := client.Call(&latestBatches, rpc.GetBatchListing, &pagination)
	if err != nil {
		t.Errorf("node %d: could not retrieve latest batches. Cause: %s", nodeIdx, err)
	}
	// the batch listing function returns the last received batches , but it might receive them in a random order
	if len(latestBatches.BatchesData) < 5 {
		t.Errorf("node %d: expected at least %d batches, but only received %d", nodeIdx, 5, len(latestBatches.BatchesData))
	}
}

// Checks that we can retrieve the latest rollups
func checkForLatestRollups(t *testing.T, client rpc.Client, nodeIdx int) {
	var latestRollups common.RollupListingResponse
	pagination := common.QueryPagination{Offset: uint64(0), Size: uint(5)}
	err := client.Call(&latestRollups, rpc.GetRollupListing, &pagination)
	if err != nil {
		t.Errorf("node %d: could not retrieve latest transactions. Cause: %s", nodeIdx, err)
	}
	if len(latestRollups.RollupsData) != 5 {
		t.Errorf("node %d: expected at least %d transactions, but only received %d", nodeIdx, 5, len(latestRollups.RollupsData))
	}
}

func getLatestTransactions(t *testing.T, client rpc.Client, nodeIdx int) []gethcommon.Hash {
	var transactionResponse common.TransactionListingResponse
	var txHashes []gethcommon.Hash
	pagination := common.QueryPagination{Offset: uint64(0), Size: uint(5)}
	err := client.Call(&transactionResponse, rpc.GetPublicTransactionData, &pagination)
	if err != nil {
		t.Errorf("node %d: could not retrieve latest transactions. Cause: %s", nodeIdx, err)
	}

	for _, transaction := range transactionResponse.TransactionsData {
		txHashes = append(txHashes, transaction.TransactionHash)
	}

	return txHashes
}

// Retrieves the batch using the transaction hash, and validates it.
func checkBatchFromTxs(t *testing.T, client rpc.Client, txHash gethcommon.Hash, nodeIdx int) {
	var batchByTx *common.ExtBatch
	err := client.Call(&batchByTx, rpc.GetBatchByTx, txHash)
	if err != nil {
		t.Errorf("node %d: could not retrieve batch for transaction. Cause: %s", nodeIdx, err)
		return
	}

	var containsTx bool
	for _, txHashFromBatch := range batchByTx.TxHashes {
		if txHashFromBatch == txHash {
			containsTx = true
		}
	}
	if !containsTx {
		t.Errorf("node %d: retrieved batch by transaction, but transaction was missing from batch", nodeIdx)
	}

	var batchByHash *common.ExtBatch
	err = client.Call(&batchByHash, rpc.GetBatch, batchByTx.Header.Hash())
	if err != nil {
		t.Errorf("node %d: could not retrieve batch by hash. Cause: %s", nodeIdx, err)
		return
	}
	if batchByHash.Header.Hash() != batchByTx.Header.Hash() {
		t.Errorf("node %d: retrieved batch by hash, but hash was incorrect", nodeIdx)
	}
}

func getRollupFromBlobHashes(ctx context.Context, blobResolver l1.BlobResolver, block *types.Block, blobHashes []gethcommon.Hash) (*common.ExtRollup, error) {
	blobs, err := blobResolver.FetchBlobs(ctx, block.Header(), blobHashes)
	if err != nil {
		return nil, fmt.Errorf("could not fetch blobs from hashes during chain validation. Cause: %w", err)
	}
	data, err := ethadapter.DecodeBlobs(blobs)
	if err != nil {
		return nil, fmt.Errorf("error decoding rollup blob. Cause: %w", err)
	}

	var rollup common.ExtRollup
	if err := rlp.DecodeBytes(data, &rollup); err != nil {
		return nil, fmt.Errorf("could not decode rollup. Cause: %w", err)
	}
	return &rollup, nil
}<|MERGE_RESOLUTION|>--- conflicted
+++ resolved
@@ -253,14 +253,10 @@
 	rollupReceipts := make(types.Receipts, 0)
 	totalDeposited := big.NewInt(0)
 
-<<<<<<< HEAD
 	rollupLib := s.Params.ContractRegistryLib.RollupLib()
 	enclaveRegistryLib := s.Params.ContractRegistryLib.NetworkEnclaveLib()
 
-	blockchain, err := node.BlocksBetween(startBlock, endBlock)
-=======
 	blockchain, err := ethadapter.BlocksBetween(node, startBlock, endBlock)
->>>>>>> 8aee812e
 	if err != nil {
 		panic(err)
 	}
