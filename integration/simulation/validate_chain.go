package simulation

import (
	"context"
	"fmt"
	"math/big"
	"sort"
	"strings"
	"sync"
	"testing"
	"time"

	"github.com/ten-protocol/go-ten/go/host/l1"

	"github.com/ethereum/go-ethereum/rlp"
	"github.com/ten-protocol/go-ten/contracts/generated/MessageBus"
	"github.com/ten-protocol/go-ten/contracts/generated/ZenBase"

	testcommon "github.com/ten-protocol/go-ten/integration/common"
	"github.com/ten-protocol/go-ten/integration/ethereummock"

	"github.com/ten-protocol/go-ten/integration/common/testlog"

	"github.com/ten-protocol/go-ten/go/obsclient"

	"github.com/ten-protocol/go-ten/integration/simulation/network"

	"github.com/ten-protocol/go-ten/go/common/log"

	"github.com/ten-protocol/go-ten/go/rpc"

	"github.com/ten-protocol/go-ten/go/ethadapter"

	"github.com/ethereum/go-ethereum/accounts/abi"
	"github.com/ethereum/go-ethereum/accounts/abi/bind"
	"github.com/ethereum/go-ethereum/core/types"

	gethcommon "github.com/ethereum/go-ethereum/common"
	"github.com/ten-protocol/go-ten/go/common"
)

const (
	// The threshold number of transactions below which we consider the simulation to have failed. We generally expect far
	// more than this, but this is a sanity check to ensure the simulation doesn't stop after a single transaction of each
	// type, for example.
	txThreshold = 5
	// The maximum number of blocks an TEN node can fall behind
	maxBlockDelay = 10
	// The leading zero bytes in a hash indicating that it is possibly an address, since it only has 20 bytes of data.
	zeroBytesHex = "000000000000000000000000"
)

// After a simulation has run, check as much as possible that the outputs of the simulation are expected.
// For example, all injected transactions were processed correctly, the height of the rollup chain is a function of the total
// time of the simulation and the average block duration, that all TEN nodes are roughly in sync, etc
func checkNetworkValidity(t *testing.T, s *Simulation) {
	checkTransactionsInjected(t, s)
	l1MaxHeight := checkEthereumBlockchainValidity(t, s)
	checkTenBlockchainValidity(t, s, l1MaxHeight)
	checkReceivedLogs(t, s)
	checkTenscan(t, s)
	checkZenBaseMinting(t, s)
}

// Ensures that L1 and L2 txs were actually issued.
func checkTransactionsInjected(t *testing.T, s *Simulation) {
	if len(s.TxInjector.TxTracker.L1Transactions) < txThreshold {
		t.Errorf("Simulation only issued %d L1 transactions. At least %d expected", len(s.TxInjector.TxTracker.L1Transactions), txThreshold)
	}
	if len(s.TxInjector.TxTracker.TransferL2Transactions) < txThreshold {
		t.Errorf("Simulation only issued %d transfer L2 transactions. At least %d expected", len(s.TxInjector.TxTracker.TransferL2Transactions), txThreshold)
	}
	// todo (@stefan) - reenable when old contract deployer phased out.
	/*if len(s.TxInjector.TxTracker.WithdrawalL2Transactions) < txThreshold {
		t.Errorf("Simulation only issued %d withdrawal L2 transactions. At least %d expected", len(s.TxInjector.TxTracker.WithdrawalL2Transactions), txThreshold)
	}*/
	if len(s.TxInjector.TxTracker.NativeValueTransferL2Transactions) < txThreshold {
		t.Errorf("Simulation only issued %d transfer L2 transactions. At least %d expected", len(s.TxInjector.TxTracker.NativeValueTransferL2Transactions), txThreshold)
	}
}

// checkEthereumBlockchainValidity: sanity check of the state of all L1 nodes
// - the chain has a minimum number of blocks
// - the chain height is similar across all ethereum nodes
// - there are no duplicate txs
// - efficiency - number of created blocks/height
// - no reorgs
func checkEthereumBlockchainValidity(t *testing.T, s *Simulation) uint64 {
	// Sanity check number for a minimum height
	minHeight := uint64(float64(s.Params.SimulationTime.Microseconds()) / (2 * float64(s.Params.AvgBlockDuration)))

	heights := make([]uint64, len(s.RPCHandles.EthClients))
	for i, node := range s.RPCHandles.EthClients {
		heights[i] = checkBlockchainOfEthereumNode(t, node, minHeight, s, i)
	}

	min, max := minMax(heights)
	if max-min > max/10 {
		t.Logf("Node Heights: %v", heights)
		t.Errorf("There is a problem with the mock Ethereum chain. Nodes fell out of sync. Max height: %d. Min height: %d", max, min)
	}

	return max
}

// checkTenBlockchainValidity - perform the following checks
// - minimum height - the chain has a minimum number of rollups
// - check height is similar
// - check no duplicate txs
// - check efficiency - no of created blocks/ height
// - check amount in the system
// - check withdrawals/deposits
func checkTenBlockchainValidity(t *testing.T, s *Simulation, maxL1Height uint64) {
	// Sanity check number for a minimum height
	minHeight := uint64(float64(s.Params.SimulationTime.Microseconds()) / (2 * float64(s.Params.AvgBlockDuration)))

	// process the blockchain of each node in parallel to minimize the difference between them since they are still running
	heights := make([]uint64, len(s.RPCHandles.TenClients))
	var wg sync.WaitGroup
	for idx := range s.RPCHandles.TenClients {
		wg.Add(1)
		go checkBlockchainOfTenNode(t, s.RPCHandles, minHeight, maxL1Height, s, &wg, heights, idx)
	}
	wg.Wait()
	min, max := minMax(heights)
	// This checks that all the nodes are in sync. When a node falls behind with processing blocks it might highlight a problem.
	// since there is one node that only listens to rollups it will be naturally behind.
	if max-min > max/3 {
		t.Errorf("There is a problem with the TEN chain. Nodes fell out of sync. Max height: %d. Min height: %d -> %+v", max, min, heights)
	}
}

// the cost of an empty rollup - adjust if the management contract changes. This is the rollup overhead.
const emptyRollupGas = 110_000

func checkCollectedL1Fees(_ *testing.T, node ethadapter.EthClient, s *Simulation, nodeIdx int, rollupReceipts types.Receipts) {
	costOfRollupsWithTransactions := big.NewInt(0)
	costOfEmptyRollups := big.NewInt(0)

	if s.Params.IsInMem {
		// not supported for in memory tests
		return
	}

	for _, receipt := range rollupReceipts {
		block, err := node.EthClient().BlockByHash(context.Background(), receipt.BlockHash)
		if err != nil {
			panic(err)
		}

		txCost := big.NewInt(0).Mul(block.BaseFee(), big.NewInt(0).SetUint64(receipt.GasUsed))
		// only calculate the fees collected for non-empty rollups, because the empty ones are subsidized
		if receipt.GasUsed > emptyRollupGas {
			costOfRollupsWithTransactions.Add(costOfRollupsWithTransactions, txCost)
		} else {
			costOfEmptyRollups.Add(costOfEmptyRollups, txCost)
		}
	}

	l2FeesWallet := s.Params.Wallets.L2FeesWallet
	obsClients := network.CreateAuthClients(s.RPCHandles.RPCClients, l2FeesWallet)
	_, err := obsClients[nodeIdx].BalanceAt(context.Background(), nil)
	if err != nil {
		panic(fmt.Errorf("failed getting balance for bridge transfer receiver. Cause: %w", err))
	}

	// if balance of collected fees is less than cost of published rollups fail
	// todo - reenable when gas payments are behaving themselves
	//if feeBalance.Cmp(costOfRollupsWithTransactions) == -1 {
	//	t.Errorf("Node %d: Sequencer has collected insufficient fees. Has: %d, needs: %d", nodeIdx, feeBalance, costOfRollupsWithTransactions)
	//}
}

func checkBlockchainOfEthereumNode(t *testing.T, node ethadapter.EthClient, minHeight uint64, s *Simulation, nodeIdx int) uint64 {
	head, err := node.FetchHeadBlock()
	if err != nil {
		t.Errorf("Node %d: Could not find head block. Cause: %s", nodeIdx, err)
	}
	height := head.Number.Uint64()

	if height < minHeight {
		t.Errorf("Node %d: There were only %d blocks mined. Expected at least: %d.", nodeIdx, height, minHeight)
	}

	deposits, rollups, _, blockCount, _, rollupReceipts := ExtractDataFromEthereumChain(ethereummock.MockGenesisBlock.Header(), head, node, s, nodeIdx)
	s.Stats.TotalL1Blocks = uint64(blockCount)

	checkCollectedL1Fees(t, node, s, nodeIdx, rollupReceipts)

	hashDups := findHashDups(deposits)
	if len(hashDups) > 0 {
		t.Errorf("Node %d: Found Deposit duplicates: %v", nodeIdx, hashDups)
	}

	rollupDups := findRollupDups(rollups)
	if len(rollupDups) > 0 {
		// todo @siliev - fix in memory rollups, lack of real client breaks the normal ask smart contract flow.
		if !s.Params.IsInMem {
			t.Errorf("Node %d: Found Rollup duplicates: %v", nodeIdx, rollupDups)
		}
	}

	/* todo (@stefan) - reenable while old contract deployer is phased out.
	if s.Stats.TotalDepositedAmount.Cmp(totalDeposited) != 0 {
		t.Errorf("Node %d: Deposit[%d] amounts don't match. Found %d , expected %d", nodeIdx, len(deposits), totalDeposited, s.Stats.TotalDepositedAmount)
	}

	if s.Stats.TotalDepositedAmount.Cmp(gethcommon.Big0) == 0 {
		t.Errorf("Node %d: No deposits", nodeIdx)
	} */

	// compare the number of reorgs for this node against the height
	reorgs := s.Stats.NoL1Reorgs[node.Info().L2ID]
	reorgEfficiency := float64(reorgs) / float64(height)
	if reorgEfficiency > s.Params.L1EfficiencyThreshold {
		t.Errorf("Node %d: The number of reorgs is too high: %d. ", nodeIdx, reorgs)
	}
	if !s.Params.IsInMem {
		checkRollups(t, s, nodeIdx, rollups)
	}

	return height
}

// this function only performs a very brief check.
// the ultimate check that everything works fine is that each node is able to respond to queries
// and has processed all batches correctly.
func checkRollups(t *testing.T, _ *Simulation, nodeIdx int, rollups []*common.ExtRollup) {
	if len(rollups) < 2 {
		t.Errorf("Node %d: Found less than two submitted rollups! Successful simulation should always produce more than 2", nodeIdx)
	}

	sort.Slice(rollups, func(i, j int) bool {
		// Ascending order sort.
		return rollups[i].Header.LastBatchSeqNo < rollups[j].Header.LastBatchSeqNo
	})

	for _, rollup := range rollups {
		// todo (@matt) verify the rollup was produced by a sequencer enclave from the whitelisted ID set

		if len(rollup.BatchPayloads) == 0 {
			t.Errorf("Node %d: No batches in rollup!", nodeIdx)
			continue
		}
	}
}

// ExtractDataFromEthereumChain returns the deposits, rollups, total amount deposited and length of the blockchain
// between the start block and the end block.
func ExtractDataFromEthereumChain(startBlock *types.Header, endBlock *types.Header, node ethadapter.EthClient, s *Simulation, nodeIdx int) ([]gethcommon.Hash, []*common.ExtRollup, *big.Int, int, uint64, types.Receipts) {
	deposits := make([]gethcommon.Hash, 0)
	rollups := make([]*common.ExtRollup, 0)
	rollupReceipts := make(types.Receipts, 0)
	totalDeposited := big.NewInt(0)

<<<<<<< HEAD
	rollupLib := s.Params.ContractRegistryLib.RollupLib()
=======
	daRegistryLib := s.Params.ContractRegistryLib.DARegistryLib()
>>>>>>> 687b39a4
	enclaveRegistryLib := s.Params.ContractRegistryLib.EnclaveRegistryLib()

	blockchain, err := ethadapter.BlocksBetween(node, startBlock, endBlock)
	if err != nil {
		panic(err)
	}
	successfulDeposits := uint64(0)
	for _, header := range blockchain {
		block, err := node.BlockByHash(header.Hash())
		if err != nil {
			panic(err)
		}
		for _, tx := range block.Transactions() {
			t, err := s.Params.ERC20ContractLib.DecodeTx(tx)
			if err != nil {
				panic(err)
			}
			if t != nil {
				if depositTx, ok := t.(*common.L1DepositTx); ok {
					receipt, err := node.TransactionReceipt(tx.Hash())
					if err != nil || receipt.Status != types.ReceiptStatusSuccessful {
						continue
					}
					deposits = append(deposits, tx.Hash())
					totalDeposited.Add(totalDeposited, depositTx.Amount)
					successfulDeposits++
					continue
				}
			}
<<<<<<< HEAD
			t, err = rollupLib.DecodeTx(tx)
=======
			t, err = daRegistryLib.DecodeTx(tx)
>>>>>>> 687b39a4
			if err != nil {
				panic(err)
			}

			if t == nil {
				t, err = enclaveRegistryLib.DecodeTx(tx)
				if err != nil {
					panic(err)
				}
			}

			if t == nil {
				continue
			}
			receipt, err := node.TransactionReceipt(tx.Hash())
			if err != nil || receipt.Status != types.ReceiptStatusSuccessful {
				continue
			}

			if rollupTx, ok := t.(*common.L1RollupHashes); ok {
				r, err := getRollupFromBlobHashes(s.ctx, s.Params.BlobResolver, block, rollupTx.BlobHashes)
				if err != nil {
					testlog.Logger().Crit("could not decode rollup. ", log.ErrKey, err)
				}
				rollups = append(rollups, r)
				rollupReceipts = append(rollupReceipts, receipt)
				s.Stats.NewRollup(nodeIdx)
			}
		}
	}
	return deposits, rollups, totalDeposited, len(blockchain), successfulDeposits, rollupReceipts
}

func verifyGasBridgeTransactions(t *testing.T, s *Simulation, nodeIdx int) {
	// takes longer for the funds to be bridged across
	time.Sleep(45 * time.Second)
	mbusABI, _ := abi.JSON(strings.NewReader(MessageBus.MessageBusMetaData.ABI))
	gasBridgeRecords := s.TxInjector.TxTracker.GasBridgeTransactions
	for _, record := range gasBridgeRecords {
		inputs, err := mbusABI.Methods["sendValueToL2"].Inputs.Unpack(record.L1BridgeTx.Data()[4:])
		if err != nil {
			panic(err)
		}

		receiver := inputs[0].(gethcommon.Address)
		amount := inputs[1].(*big.Int)

		if receiver != record.ReceiverWallet.Address() {
			panic("Test setup is broken. Receiver in tx should match recorded wallet.")
		}
		obsClients := network.CreateAuthClients(s.RPCHandles.RPCClients, record.ReceiverWallet)
		balance, err := obsClients[nodeIdx].BalanceAt(context.Background(), nil)
		if err != nil {
			panic(fmt.Errorf("failed getting balance for bridge transfer receiver. Cause: %w", err))
		}

		if balance.Cmp(amount) != 0 {
			t.Errorf("Node %d: Balance doesnt match the bridged amount. Have: %d, Want: %d", nodeIdx, balance, amount)
		}
	}
}

func checkZenBaseMinting(t *testing.T, s *Simulation) {
	// Map to track the number of transactions per sender
	txCountPerSender := make(map[gethcommon.Address]int)

	// Aggregate transaction counts from Transfer and Withdrawal transactions
	for _, tx := range s.TxInjector.TxTracker.TransferL2Transactions {
		sender := getSender(tx)
		txCountPerSender[sender]++
	}

	for _, tx := range s.TxInjector.TxTracker.WithdrawalL2Transactions {
		sender := getSender(tx)
		txCountPerSender[sender]++
	}

	for _, tx := range s.TxInjector.TxTracker.NativeValueTransferL2Transactions {
		sender := getSender(tx)
		txCountPerSender[sender]++
	}

	// Iterate through each sender and verify ZenBase balance
	for sender, expectedMinted := range txCountPerSender {
		senderRpc := s.RPCHandles.TenWalletClient(sender, 1)
		zenBaseContract, err := ZenBase.NewZenBase(s.ZenBaseAddress, senderRpc)
		if err != nil {
			t.Errorf("Sender %s: Failed to create ZenBase contract. Cause: %s", sender.Hex(), err)
		}
		zenBaseBalance, err := zenBaseContract.BalanceOf(&bind.CallOpts{
			From: sender,
		}, sender)
		if err != nil {
			t.Errorf("Sender %s: Failed to get ZenBase balance. Cause: %s", sender.Hex(), err)
		}

		expectedBalance := big.NewInt(int64(expectedMinted)) // Assuming 1 ZenBase per transaction
		if zenBaseBalance.Cmp(expectedBalance) < 0 {
			t.Errorf("Sender %s: Expected ZenBase balance %d, but found %d", sender.Hex(), expectedBalance, zenBaseBalance)
		}
	}

	rpc := s.RPCHandles.TenWalletClient(s.Params.Wallets.L2FaucetWallet.Address(), 1)
	zenBaseContract, err := ZenBase.NewZenBase(s.ZenBaseAddress, rpc)
	if err != nil {
		t.Errorf("Failed to create ZenBase contract. Cause: %s", err)
	}
	totalSupply, err := zenBaseContract.TotalSupply(&bind.CallOpts{
		From: s.Params.Wallets.L2FaucetWallet.Address(),
	})
	if err != nil {
		panic(err)
	}

	if totalSupply.Cmp(big.NewInt(0)) <= 0 {
		t.Errorf("ZenBase total supply is 0")
	}
}

func checkBlockchainOfTenNode(t *testing.T, rpcHandles *network.RPCHandles, minTenHeight uint64, maxEthereumHeight uint64, s *Simulation, wg *sync.WaitGroup, heights []uint64, nodeIdx int) {
	defer wg.Done()
	tenClient := rpcHandles.TenClients[nodeIdx]

	// check that the L1 view is consistent with the L1 network.
	// We cast to int64 to avoid an overflow when l1Height is greater than maxEthereumHeight (due to additional blocks
	// produced since maxEthereumHeight was calculated from querying all L1 nodes - the simulation is still running, so
	// new blocks might have been added in the meantime).
	l1Height, err := rpcHandles.EthClients[nodeIdx].BlockNumber()
	if err != nil {
		t.Errorf("Node %d: Could not retrieve L1 height. Cause: %s", nodeIdx, err)
	}
	if int(maxEthereumHeight)-int(l1Height) > maxBlockDelay {
		t.Errorf("Node %d: TEN node fell behind by %d blocks.", nodeIdx, maxEthereumHeight-l1Height)
	}

	// check that the height of the l2 chain is higher than a minimum expected value.
	headBatchHeader, err := getHeadBatchHeader(tenClient)
	if err != nil {
		t.Error(fmt.Errorf("node %d: %w", nodeIdx, err))
	}

	if headBatchHeader == nil {
		t.Errorf("Node %d: No head rollup recorded. Skipping any further checks for this node.\n", nodeIdx)
		return
	}
	l2Height := headBatchHeader.Number
	if l2Height.Uint64() < minTenHeight {
		t.Errorf("Node %d: Node only mined %d rollups. Expected at least: %d.", nodeIdx, l2Height, minTenHeight)
	}

	// check that the height from the head batch header is consistent with the height returned by eth_blockNumber.
	l2HeightFromBatchNumber, err := tenClient.BatchNumber()
	if err != nil {
		t.Errorf("Node %d: Could not retrieve block number. Cause: %s", nodeIdx, err)
	}
	// due to the difference in calling time, the enclave could produce another batch
	const maxAcceptedDiff = 2
	heightDiff := int(l2HeightFromBatchNumber) - int(l2Height.Uint64())
	if heightDiff > maxAcceptedDiff || heightDiff < -maxAcceptedDiff {
		t.Errorf("Node %d: Node's head batch had a height %d, but %s height was %d", nodeIdx, l2Height, rpc.BatchNumber, l2HeightFromBatchNumber)
	}

	verifyGasBridgeTransactions(t, s, nodeIdx)
	notFoundTransfers, notFoundWithdrawals, notFoundNativeTransfers := FindNotIncludedL2Txs(s.ctx, nodeIdx, rpcHandles, s.TxInjector)
	if notFoundTransfers > 0 {
		t.Errorf("Node %d: %d out of %d Transfer Txs not found in the enclave",
			nodeIdx, notFoundTransfers, len(s.TxInjector.TxTracker.TransferL2Transactions))
	}
	if notFoundWithdrawals > 0 {
		t.Errorf("Node %d: %d out of %d Withdrawal Txs not found in the enclave",
			nodeIdx, notFoundWithdrawals, len(s.TxInjector.TxTracker.WithdrawalL2Transactions))
	}
	if notFoundNativeTransfers > 0 {
		t.Errorf("Node %d: %d out of %d Native Transfer Txs not found in the enclave",
			nodeIdx, notFoundNativeTransfers, len(s.TxInjector.TxTracker.NativeValueTransferL2Transactions))
	}

	checkTransactionReceipts(s.ctx, t, nodeIdx, rpcHandles, s.TxInjector)
	totalSuccessfullyWithdrawn := extractWithdrawals(t, tenClient, nodeIdx)

	// todo: @siliev check that the total amount deposited is the same as the total amount withdraw
	// the previous check is no longer possible due to header removal of xchain messages; and we cannot
	// take the preimages of the crossChainTree as we dont really know them so they must be saved somewhere
	// We can rely on the e2e tests for now.

	injectorDepositedAmt := big.NewInt(0)
	for _, tx := range s.TxInjector.TxTracker.GetL1Transactions() {
		if depTx, ok := tx.(*common.L1DepositTx); ok {
			injectorDepositedAmt.Add(injectorDepositedAmt, depTx.Amount)
		}
	}

	// expected condition : some Txs (stats) did not make it to the blockchain
	// best condition : all Txs (stats) were issue and consumed in the blockchain
	// can't happen : sum of headers withdraws greater than issued Txs (stats)
	if totalSuccessfullyWithdrawn.Cmp(s.Stats.TotalWithdrawalRequestedAmount) > 0 {
		t.Errorf("Node %d: The amount withdrawn %d exceeds the actual amount requested %d", nodeIdx, totalSuccessfullyWithdrawn, s.Stats.TotalWithdrawalRequestedAmount)
	}

	// As withdrawals are highly random, here we check that some at least are successful.
	if totalSuccessfullyWithdrawn.Cmp(gethcommon.Big0) < 0 {
		t.Errorf("Node %d: The amount withdrawn %d is far smaller than the amount requested %d", nodeIdx, totalSuccessfullyWithdrawn, s.Stats.TotalWithdrawalRequestedAmount)
	}

	// check that the sum of all balances matches the total amount of money that must be in the system
	// totalAmountInSystem := big.NewInt(0).Sub(s.Stats.TotalDepositedAmount, totalSuccessfullyWithdrawn)
	total := big.NewInt(0)
	for _, wallet := range s.Params.Wallets.SimObsWallets {
		client := rpcHandles.TenWalletClient(wallet.Address(), nodeIdx)
		bal := balance(s.ctx, client, wallet.Address(), s.Params.Wallets.Tokens[testcommon.HOC].L2ContractAddress, nodeIdx)
		total.Add(total, bal)
	}

	/* todo (@stefan) - reenable following check once old contract deployer is phased out.
	if total.Cmp(totalAmountInSystem) != 0 {
		t.Errorf("Node %d: The amount of money in accounts does not match the amount deposited. Found %d , expected %d", nodeIdx, total, totalAmountInSystem)
	} */
	// todo (@stefan) - check that processing transactions in the order specified in the list results in the same balances
	// (execute deposits and transactions and compare to the state in the rollup)

	heights[nodeIdx] = l2Height.Uint64()

	if headBatchHeader.SequencerOrderNo.Uint64() == common.L2GenesisSeqNo {
		return
	}
	// check that the headers are serialised and deserialised correctly, by recomputing a header's hash
	parentHeader, err := tenClient.GetBatchHeaderByHash(headBatchHeader.ParentHash)
	if err != nil {
		t.Errorf("could not retrieve parent of head batch")
		return
	}
	if parentHeader.Hash() != headBatchHeader.ParentHash {
		t.Errorf("mismatch in hash of retrieved header. Parent: %+v\nCurrent: %+v", parentHeader, headBatchHeader)
	}
}

// FindNotIncludedL2Txs returns the number of transfers and withdrawals that were injected but are not present in the L2 blockchain.
func FindNotIncludedL2Txs(ctx context.Context, nodeIdx int, rpcHandles *network.RPCHandles, txInjector *TransactionInjector) (int, int, int) {
	transfers, withdrawals, nativeTransfers := txInjector.TxTracker.GetL2Transactions()

	notFoundTransfers := 0
	for _, tx := range transfers {
		sender := getSender(tx)
		// because of viewing key encryption we need to get the RPC client for this specific node for the wallet that sent the transaction
		l2tx, _, err := rpcHandles.TenWalletClient(sender, nodeIdx).TransactionByHash(ctx, tx.Hash())
		if err != nil || l2tx == nil {
			notFoundTransfers++
		}
	}

	notFoundWithdrawals := 0
	for _, tx := range withdrawals {
		sender := getSender(tx)
		// because of viewing key encryption we need to get the RPC client for this specific node for the wallet that sent the transaction
		l2tx, _, err := rpcHandles.TenWalletClient(sender, nodeIdx).TransactionByHash(ctx, tx.Hash())
		if err != nil || l2tx == nil {
			notFoundWithdrawals++
		}
	}

	notFoundNativeTransfers := 0
	for _, tx := range nativeTransfers {
		sender := getSender(tx)
		// because of viewing key encryption we need to get the RPC client for this specific node for the wallet that sent the transaction
		l2tx, _, err := rpcHandles.TenWalletClient(sender, nodeIdx).TransactionByHash(ctx, tx.Hash())
		if err != nil || l2tx == nil {
			notFoundNativeTransfers++
		}
	}

	return notFoundTransfers, notFoundWithdrawals, notFoundNativeTransfers
}

func getSender(tx *common.L2Tx) gethcommon.Address {
	from, err := types.Sender(types.NewEIP155Signer(tx.ChainId()), tx)
	if err != nil {
		panic(fmt.Errorf("couldn't find sender to verify transaction - %w", err))
	}
	return from
}

// Checks that there is a receipt available for each L2 transaction.
func checkTransactionReceipts(ctx context.Context, t *testing.T, nodeIdx int, rpcHandles *network.RPCHandles, txInjector *TransactionInjector) {
	l2Txs := append(txInjector.TxTracker.TransferL2Transactions, txInjector.TxTracker.WithdrawalL2Transactions...)
	nrSuccessful := 0
	for _, tx := range l2Txs {
		sender := getSender(tx)

		// We check that there is a receipt available for each transaction
		receipt, err := rpcHandles.TenWalletClient(sender, nodeIdx).TransactionReceipt(ctx, tx.Hash())
		if err != nil {
			t.Errorf("node %d: could not retrieve receipt for transaction %s. Cause: %s", nodeIdx, tx.Hash().Hex(), err)
			continue
		}

		// We check that the receipt's logs are relevant to the sender.
		for _, retrievedLog := range receipt.Logs {
			assertRelevantLogsOnly(t, sender.Hex(), *retrievedLog)
		}

		if receipt.Status == types.ReceiptStatusFailed {
			testlog.Logger().Info("Transaction receipt had failed status.", log.TxKey, tx.Hash())
		} else {
			nrSuccessful++
		}
	}

	if nrSuccessful < len(l2Txs)/2 {
		t.Errorf("node %d: More than half the transactions failed. Successful number: %d", nodeIdx, nrSuccessful)
	}

	rpc := rpcHandles.TenWalletClient(txInjector.rndObsWallet().Address(), nodeIdx)
	cfg, err := rpc.GetConfig()
	if err != nil {
		panic(err)
	}

	msgBusAddr := cfg.L2MessageBus

	for _, tx := range txInjector.TxTracker.WithdrawalL2Transactions {
		sender := getSender(tx)
		receipt, err := rpcHandles.TenWalletClient(sender, nodeIdx).TransactionReceipt(ctx, tx.Hash())
		if err != nil {
			continue
		}

		if receipt.Status == types.ReceiptStatusFailed {
			testlog.Logger().Error("[CrossChain] failed withdrawal")
			continue
		}

		if len(receipt.Logs) == 0 {
			testlog.Logger().Error("[CrossChain] no logs in withdrawal?!")
			continue
		}

		if receipt.Logs[0].Address != msgBusAddr {
			testlog.Logger().Error("[CrossChain] wtf")
			continue
		}

		abi, _ := MessageBus.MessageBusMetaData.GetAbi()
		if receipt.Logs[0].Topics[0] != abi.Events["ValueTransfer"].ID {
			testlog.Logger().Error("[CrossChain] wtf")
			continue
		}

		testlog.Logger().Info("[CrossChain] successful withdrawal")
	}
}

func extractWithdrawals(t *testing.T, tenClient *obsclient.ObsClient, nodeIdx int) (totalSuccessfullyWithdrawn *big.Int) {
	totalSuccessfullyWithdrawn = big.NewInt(0)
	header, err := getHeadBatchHeader(tenClient)
	if err != nil {
		t.Error(fmt.Errorf("node %d: %w", nodeIdx, err))
	}
	if header == nil {
		panic(fmt.Sprintf("Node %d: The current head should not be nil", nodeIdx))
	}

	// sum all the withdrawals by traversing the node headers from Head to Genesis
	for {
		if header == nil {
			t.Errorf("Node %d: Reached a missing rollup", nodeIdx)
			return
		}
		if header.Number.Uint64() == common.L1GenesisHeight {
			return
		}

		// note this retrieves batches currently.
		newHeader, err := tenClient.GetBatchHeaderByHash(header.ParentHash)
		if err != nil {
			t.Errorf("Node %d: Could not retrieve batch header %s. Cause: %s", nodeIdx, header.ParentHash, err)
			return
		}

		header = newHeader
	}
}

// Terminates all subscriptions and validates the received events.
func checkReceivedLogs(t *testing.T, s *Simulation) {
	logsFromSnapshots := 0
	// rough estimation. In total there should be 2 relevant events for each successful transfer.
	// We assume 66% will pass
	nrLogs := len(s.TxInjector.TxTracker.TransferL2Transactions) * 2
	nrLogs = nrLogs * 2 / 3
	for _, clients := range s.RPCHandles.AuthObsClients {
		for _, client := range clients {
			logsFromSnapshots += checkSnapshotLogs(t, client)
		}
	}
	if logsFromSnapshots < nrLogs {
		t.Errorf("only received %d logs from snapshots, expected at least %d", logsFromSnapshots, nrLogs)
	}

	// In-memory clients cannot handle subscriptions for now.
	if !s.Params.IsInMem {
		for _, sub := range s.Subscriptions {
			sub.Unsubscribe()
		}

		logsFromSubscriptions := 0
		for owner, channels := range s.LogChannels {
			for _, channel := range channels {
				logsFromSubscriptions += checkSubscribedLogs(t, owner, channel)
			}
		}
		if logsFromSubscriptions < nrLogs {
			t.Errorf("only received %d logs from subscriptions, expected at least %d", logsFromSubscriptions, nrLogs)
		}
	}
}

// Checks that a subscription has received the expected logs.
func checkSubscribedLogs(t *testing.T, owner string, channel chan types.Log) int {
	var logs []*types.Log

	for {
		if len(channel) == 0 {
			break
		}
		log := <-channel
		logs = append(logs, &log)
	}

	assertLogsValid(t, owner, logs)
	return len(logs)
}

func checkSnapshotLogs(t *testing.T, client *obsclient.AuthObsClient) int {
	// To exercise the filtering mechanism, we get a snapshot for HOC events only, ignoring POC events.
	hocFilter := common.FilterCriteria{
		Addresses: []gethcommon.Address{gethcommon.HexToAddress("0x" + testcommon.HOCAddr)},
	}
	logs, err := client.GetLogs(context.Background(), hocFilter)
	if err != nil {
		t.Errorf("could not retrieve logs for client. Cause: %s", err)
	}

	assertLogsValid(t, client.Address().Hex(), logs)

	return len(logs)
}

// Asserts that the logs meet various criteria.
func assertLogsValid(t *testing.T, owner string, logs []*types.Log) {
	for _, receivedLog := range logs {
		assertRelevantLogsOnly(t, owner, *receivedLog)

		logAddrHex := receivedLog.Address.Hex()
		if logAddrHex != "0x"+testcommon.HOCAddr {
			t.Errorf("due to filter, expected logs from the HOC contract only, but got a log from %s", logAddrHex)
		}
	}

	assertNoDupeLogs(t, logs)
}

// Asserts that the log is relevant to the recipient (either a lifecycle event or a relevant user event).
func assertRelevantLogsOnly(t *testing.T, owner string, receivedLog types.Log) {
	// Since addresses are 20 bytes long, while hashes are 32, only topics with 12 leading zero bytes can (potentially)
	// be user addresses. We filter these out. In theory, we should also check whether the topics exist in the state DB
	// and are contract addresses, but we cannot do this as part of chain validation.
	var userAddrs []string
	for idx, topic := range receivedLog.Topics {
		// The first topic is always the hash of the event.
		if idx == 0 {
			continue
		}

		// Since addresses are 20 bytes long, while hashes are 32, only topics with 12 leading zero bytes can
		// (potentially) be user addresses.
		topicHex := topic.Hex()
		if topicHex[2:len(zeroBytesHex)+2] == zeroBytesHex {
			userAddrs = append(userAddrs, gethcommon.HexToAddress(topicHex).Hex())
		}
	}

	// If there are no potential user addresses, this is a lifecycle event, and is therefore relevant to everyone.
	if len(userAddrs) == 0 {
		return
	}

	for _, addr := range userAddrs {
		if addr == owner {
			return
		}
	}

	// If we've fallen through to here, it means the log was not relevant.
	t.Errorf("received log that was not relevant (neither a lifecycle event nor relevant to the client's account)")
}

// Asserts that there are no duplicate logs in the provided list.
func assertNoDupeLogs(t *testing.T, logs []*types.Log) {
	logCount := make(map[string]int)

	for _, item := range logs {
		logJSON, err := item.MarshalJSON()
		if err != nil {
			t.Errorf("could not marshal log to JSON to check for duplicate logs")
			continue
		}

		// check if the item/element exist in the duplicate_frequency map
		_, exist := logCount[string(logJSON)]
		if exist {
			logCount[string(logJSON)]++ // increase counter by 1 if already in the map
		} else {
			logCount[string(logJSON)] = 1 // else start counting from 1
		}
	}

	for logJSON, count := range logCount {
		if count > 1 {
			t.Errorf("received duplicate log with body %s", logJSON)
		}
	}
}

// Checks that the various APIs powering Tenscan are working correctly.
func checkTenscan(t *testing.T, s *Simulation) {
	for idx, client := range s.RPCHandles.RPCClients {
		checkTotalTransactions(t, client, idx)
		checkForLatestBatches(t, client, idx)
		checkForLatestRollups(t, client, idx)

		txHashes := getLatestTransactions(t, client, idx)
		for _, txHash := range txHashes {
			checkBatchFromTxs(t, client, txHash, idx)
		}
	}
}

// Checks that the node has stored sufficient transactions.
func checkTotalTransactions(t *testing.T, client rpc.Client, nodeIdx int) {
	var totalTxs *big.Int
	err := client.Call(&totalTxs, rpc.GetTotalTxCount)
	if err != nil {
		t.Errorf("node %d: could not retrieve total transactions. Cause: %s", nodeIdx, err)
	}
	if totalTxs.Int64() < txThreshold {
		t.Errorf("node %d: expected at least %d transactions, but only received %d", nodeIdx, txThreshold, totalTxs)
	}
}

// Checks that we can retrieve the latest batches
func checkForLatestBatches(t *testing.T, client rpc.Client, nodeIdx int) {
	var latestBatches common.BatchListingResponseDeprecated
	pagination := common.QueryPagination{Offset: uint64(0), Size: uint(20)}
	err := client.Call(&latestBatches, rpc.GetBatchListing, &pagination)
	if err != nil {
		t.Errorf("node %d: could not retrieve latest batches. Cause: %s", nodeIdx, err)
	}
	// the batch listing function returns the last received batches , but it might receive them in a random order
	if len(latestBatches.BatchesData) < 5 {
		t.Errorf("node %d: expected at least %d batches, but only received %d", nodeIdx, 5, len(latestBatches.BatchesData))
	}
}

// Checks that we can retrieve the latest rollups
func checkForLatestRollups(t *testing.T, client rpc.Client, nodeIdx int) {
	var latestRollups common.RollupListingResponse
	pagination := common.QueryPagination{Offset: uint64(0), Size: uint(5)}
	err := client.Call(&latestRollups, rpc.GetRollupListing, &pagination)
	if err != nil {
		t.Errorf("node %d: could not retrieve latest transactions. Cause: %s", nodeIdx, err)
	}
	if len(latestRollups.RollupsData) != 5 {
		t.Errorf("node %d: expected at least %d transactions, but only received %d", nodeIdx, 5, len(latestRollups.RollupsData))
	}
}

func getLatestTransactions(t *testing.T, client rpc.Client, nodeIdx int) []gethcommon.Hash {
	var transactionResponse common.TransactionListingResponse
	var txHashes []gethcommon.Hash
	pagination := common.QueryPagination{Offset: uint64(0), Size: uint(5)}
	err := client.Call(&transactionResponse, rpc.GetPublicTransactionData, &pagination)
	if err != nil {
		t.Errorf("node %d: could not retrieve latest transactions. Cause: %s", nodeIdx, err)
	}

	for _, transaction := range transactionResponse.TransactionsData {
		txHashes = append(txHashes, transaction.TransactionHash)
	}

	return txHashes
}

// Retrieves the batch using the transaction hash, and validates it.
func checkBatchFromTxs(t *testing.T, client rpc.Client, txHash gethcommon.Hash, nodeIdx int) {
	var batchByTx *common.ExtBatch
	err := client.Call(&batchByTx, rpc.GetBatchByTx, txHash)
	if err != nil {
		t.Errorf("node %d: could not retrieve batch for transaction. Cause: %s", nodeIdx, err)
		return
	}

	var containsTx bool
	for _, txHashFromBatch := range batchByTx.TxHashes {
		if txHashFromBatch == txHash {
			containsTx = true
		}
	}
	if !containsTx {
		t.Errorf("node %d: retrieved batch by transaction, but transaction was missing from batch", nodeIdx)
	}

	var batchByHash *common.ExtBatch
	err = client.Call(&batchByHash, rpc.GetBatch, batchByTx.Header.Hash())
	if err != nil {
		t.Errorf("node %d: could not retrieve batch by hash. Cause: %s", nodeIdx, err)
		return
	}
	if batchByHash.Header.Hash() != batchByTx.Header.Hash() {
		t.Errorf("node %d: retrieved batch by hash, but hash was incorrect", nodeIdx)
	}
}

func getRollupFromBlobHashes(ctx context.Context, blobResolver l1.BlobResolver, block *types.Block, blobHashes []gethcommon.Hash) (*common.ExtRollup, error) {
	blobs, err := blobResolver.FetchBlobs(ctx, block.Header(), blobHashes)
	if err != nil {
		return nil, fmt.Errorf("could not fetch blobs from hashes during chain validation. Cause: %w", err)
	}
	data, err := ethadapter.DecodeBlobs(blobs)
	if err != nil {
		return nil, fmt.Errorf("error decoding rollup blob. Cause: %w", err)
	}

	var rollup common.ExtRollup
	if err := rlp.DecodeBytes(data, &rollup); err != nil {
		return nil, fmt.Errorf("could not decode rollup. Cause: %w", err)
	}
	return &rollup, nil
}<|MERGE_RESOLUTION|>--- conflicted
+++ resolved
@@ -253,11 +253,7 @@
 	rollupReceipts := make(types.Receipts, 0)
 	totalDeposited := big.NewInt(0)
 
-<<<<<<< HEAD
-	rollupLib := s.Params.ContractRegistryLib.RollupLib()
-=======
 	daRegistryLib := s.Params.ContractRegistryLib.DARegistryLib()
->>>>>>> 687b39a4
 	enclaveRegistryLib := s.Params.ContractRegistryLib.EnclaveRegistryLib()
 
 	blockchain, err := ethadapter.BlocksBetween(node, startBlock, endBlock)
@@ -287,11 +283,7 @@
 					continue
 				}
 			}
-<<<<<<< HEAD
-			t, err = rollupLib.DecodeTx(tx)
-=======
 			t, err = daRegistryLib.DecodeTx(tx)
->>>>>>> 687b39a4
 			if err != nil {
 				panic(err)
 			}
