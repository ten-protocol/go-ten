--- conflicted
+++ resolved
@@ -201,11 +201,7 @@
 		ownerAddr := tokenOwner.Address()
 		txData := &ethadapter.L1DepositTx{
 			Amount:        initialBalance,
-<<<<<<< HEAD
 			To:            &receiver,
-=======
-			To:            &s.Params.L1SetupData.MgmtContractAddress,
->>>>>>> 41580a89
 			TokenContract: s.Params.Wallets.Tokens[bridge.HOC].L1ContractAddress,
 			Sender:        &ownerAddr,
 		}
