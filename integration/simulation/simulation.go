package simulation

import (
	"fmt"
	"math/rand"
	"time"

<<<<<<< HEAD
	obscuro_node "github.com/obscuronet/obscuro-playground/go/obscuronode"
	ethereum_mock "github.com/obscuronet/obscuro-playground/integration/ethereummock"

	"github.com/google/uuid"
	"github.com/obscuronet/obscuro-playground/go/common"
	"github.com/obscuronet/obscuro-playground/go/log"

	enclave2 "github.com/obscuronet/obscuro-playground/go/obscuronode/enclave"
=======
	"github.com/obscuronet/obscuro-playground/go/obscuronode/enclave"

	"github.com/google/uuid"
	"github.com/obscuronet/obscuro-playground/go/common"
	obscuro_node "github.com/obscuronet/obscuro-playground/go/obscuronode"
	ethereum_mock "github.com/obscuronet/obscuro-playground/integration/ethereummock"
>>>>>>> 67d93fa2
	wallet_mock "github.com/obscuronet/obscuro-playground/integration/walletmock"
)

const (
	INITIAL_BALANCE      = 5000 // nolint:revive,stylecheck
	NODE_BOOTUP_DELAY_MS = 100  // nolint:revive,stylecheck
)

// Simulation represents the data which to set up and run a simulated network
type Simulation struct {
	l1NodeConfig *ethereum_mock.MiningConfig
	l1Network    *L1NetworkCfg
	l2NodeConfig *obscuro_node.AggregatorCfg
	l2Network    *L2NetworkCfg
}

// NewSimulation defines a new simulation network
func NewSimulation(nrNodes int, l1NetworkCfg *L1NetworkCfg, l2NetworkCfg *L2NetworkCfg, avgBlockDuration uint64, gossipPeriod uint64, stats *Stats) *Simulation {
	l1NodeCfg := ethereum_mock.MiningConfig{
		PowTime: func() uint64 {
			// This formula might feel counter-intuitive, but it is a good approximation for Proof of Work.
			// It creates a uniform distribution up to nrMiners*avgDuration
			// Which means on average, every round, the winner (miner who gets the lowest nonce) will pick a number around "avgDuration"
			// while everyone else will have higher values.
			// Over a large number of rounds, the actual average block duration will be around the desired value, while the number of miners who get very close numbers will be limited.
			return common.RndBtw(avgBlockDuration/uint64(nrNodes), uint64(nrNodes)*avgBlockDuration)
		},
	}

	l2NodeCfg := obscuro_node.AggregatorCfg{GossipRoundDuration: gossipPeriod}

	for i := 1; i <= nrNodes; i++ {
		genesis := false
		if i == 1 {
			genesis = true
		}
		// create a layer 2 node
		agg := obscuro_node.NewAgg(common.NodeID(i), l2NodeCfg, nil, l2NetworkCfg, stats, genesis)
		l2NetworkCfg.nodes = append(l2NetworkCfg.nodes, &agg)

		// create a layer 1 node responsible with notifying the layer 2 node about blocks
		miner := ethereum_mock.NewMiner(common.NodeID(i), l1NodeCfg, &agg, l1NetworkCfg, stats)
		l1NetworkCfg.nodes = append(l1NetworkCfg.nodes, &miner)
		agg.L1Node = &miner
	}

	return &Simulation{
		l1NodeConfig: &l1NodeCfg,
		l1Network:    l1NetworkCfg,
		l2NodeConfig: &l2NodeCfg,
		l2Network:    l2NetworkCfg,
	}
}

// RunSimulation executes the simulation given all the params
// todo - introduce 2 parameters for nrNodes and random L1-L2 allocation
// todo - random add or remove l1 or l2 nodes - logic for catching up
func (s *Simulation) Start(
	txManager *TransactionManager,
	simulationTime int,
) {
	// todo - add observer nodes
	// todo read balance

	log.Log(fmt.Sprintf("Genesis block: b_%s.", common.Str(common.GenesisBlock.Hash())))

	s.l1Network.Start()
	s.l2Network.Start()

	timeInUs := simulationTime * 1000 * 1000

	go txManager.Start(timeInUs)

	// Wait for the simulation time
	time.Sleep(common.Duration(uint64(timeInUs)))

	fmt.Printf("Stopping simulation after running it for: %s ... \n", common.Duration(uint64(timeInUs)))

	// stop L2 first and then L1
	go s.l2Network.Stop()
	go s.l1Network.Stop()

	time.Sleep(time.Second)
<<<<<<< HEAD
=======

	return l1Network, l2Network
}

const INITIAL_BALANCE = 5000 // nolint:revive,stylecheck

func injectUserTxs(wallets []wallet_mock.Wallet, l1Network ethereum_mock.L1Network, l2Network obscuro_node.L2Network, avgBlockDuration uint64, simulationTime int, s *Stats) {
	// deposit some initial amount into every user
	initialiseWallets(wallets, l1Network, avgBlockDuration, s)

	// inject numbers of transactions proportional to the simulation time, such that they can be processed
	go injectRandomDeposits(wallets, l1Network, avgBlockDuration, simulationTime, s)
	go injectRandomWithdrawals(wallets, l2Network, avgBlockDuration, simulationTime, s)
	injectRandomTransfers(wallets, l2Network, avgBlockDuration, simulationTime, s)
}

func initialiseWallets(wallets []wallet_mock.Wallet, l1Network ethereum_mock.L1Network, avgBlockDuration uint64, s *Stats) {
	for _, u := range wallets {
		tx := deposit(u, INITIAL_BALANCE)
		t, _ := tx.Encode()
		l1Network.BroadcastTx(t)
		s.Deposit(INITIAL_BALANCE)
		time.Sleep(common.Duration(avgBlockDuration / 3))
	}
}

func injectRandomTransfers(wallets []wallet_mock.Wallet, l2Network obscuro_node.L2Network, avgBlockDuration uint64, simulationTime int, s *Stats) {
	n := uint64(simulationTime) / avgBlockDuration
	i := uint64(0)
	for {
		if i == n {
			break
		}
		fromWallet := rndWallet(wallets)
		from := fromWallet.Address
		to := rndWallet(wallets).Address
		if from == to {
			continue
		}
		tx := wallet_mock.NewL2Transfer(from, to, common.RndBtw(1, 500))
		signedTx := wallet_mock.SignTx(tx, fromWallet.Key.PrivateKey)
		encryptedTx := enclave.EncryptTx(signedTx)
		s.Transfer()
		l2Network.BroadcastTx(encryptedTx)
		time.Sleep(common.Duration(common.RndBtw(avgBlockDuration/4, avgBlockDuration)))
		i++
	}
}

func injectRandomDeposits(wallets []wallet_mock.Wallet, network ethereum_mock.L1Network, avgBlockDuration uint64, simulationTime int, s *Stats) {
	n := uint64(simulationTime) / (avgBlockDuration * 3)
	i := uint64(0)
	for {
		if i == n {
			break
		}
		v := common.RndBtw(1, 100)
		tx := deposit(rndWallet(wallets), v)
		t, _ := tx.Encode()
		network.BroadcastTx(t)
		s.Deposit(v)
		time.Sleep(common.Duration(common.RndBtw(avgBlockDuration, avgBlockDuration*2)))
		i++
	}
}

func injectRandomWithdrawals(wallets []wallet_mock.Wallet, network obscuro_node.L2Network, avgBlockDuration uint64, simulationTime int, s *Stats) {
	n := uint64(simulationTime) / (avgBlockDuration * 3)
	i := uint64(0)
	for {
		if i == n {
			break
		}
		v := common.RndBtw(1, 100)
		wallet := rndWallet(wallets)
		tx := wallet_mock.NewL2Withdrawal(wallet.Address, v)
		signedTx := wallet_mock.SignTx(tx, wallet.Key.PrivateKey)
		encryptedTx := enclave.EncryptTx(signedTx)
		network.BroadcastTx(encryptedTx)
		s.Withdrawal(v)
		time.Sleep(common.Duration(common.RndBtw(avgBlockDuration, avgBlockDuration*2)))
		i++
	}
>>>>>>> 67d93fa2
}

func rndWallet(wallets []wallet_mock.Wallet) wallet_mock.Wallet {
	return wallets[rand.Intn(len(wallets))] //nolint:gosec
}

func deposit(wallet wallet_mock.Wallet, amount uint64) common.L1Tx {
	return common.L1Tx{
		ID:     uuid.New(),
		TxType: common.DepositTx,
		Amount: amount,
		Dest:   wallet.Address,
	}
}<|MERGE_RESOLUTION|>--- conflicted
+++ resolved
@@ -2,27 +2,13 @@
 
 import (
 	"fmt"
-	"math/rand"
 	"time"
 
-<<<<<<< HEAD
-	obscuro_node "github.com/obscuronet/obscuro-playground/go/obscuronode"
-	ethereum_mock "github.com/obscuronet/obscuro-playground/integration/ethereummock"
-
-	"github.com/google/uuid"
 	"github.com/obscuronet/obscuro-playground/go/common"
 	"github.com/obscuronet/obscuro-playground/go/log"
 
-	enclave2 "github.com/obscuronet/obscuro-playground/go/obscuronode/enclave"
-=======
-	"github.com/obscuronet/obscuro-playground/go/obscuronode/enclave"
-
-	"github.com/google/uuid"
-	"github.com/obscuronet/obscuro-playground/go/common"
 	obscuro_node "github.com/obscuronet/obscuro-playground/go/obscuronode"
 	ethereum_mock "github.com/obscuronet/obscuro-playground/integration/ethereummock"
->>>>>>> 67d93fa2
-	wallet_mock "github.com/obscuronet/obscuro-playground/integration/walletmock"
 )
 
 const (
@@ -93,115 +79,16 @@
 
 	timeInUs := simulationTime * 1000 * 1000
 
+	timer := time.Now()
 	go txManager.Start(timeInUs)
 
 	// Wait for the simulation time
 	time.Sleep(common.Duration(uint64(timeInUs)))
 
-	fmt.Printf("Stopping simulation after running it for: %s ... \n", common.Duration(uint64(timeInUs)))
-
 	// stop L2 first and then L1
 	go s.l2Network.Stop()
 	go s.l1Network.Stop()
 
+	fmt.Printf("Stopped simulation after %f secs, configured to run for: %s ... \n", time.Since(timer).Seconds(), common.Duration(uint64(timeInUs)))
 	time.Sleep(time.Second)
-<<<<<<< HEAD
-=======
-
-	return l1Network, l2Network
-}
-
-const INITIAL_BALANCE = 5000 // nolint:revive,stylecheck
-
-func injectUserTxs(wallets []wallet_mock.Wallet, l1Network ethereum_mock.L1Network, l2Network obscuro_node.L2Network, avgBlockDuration uint64, simulationTime int, s *Stats) {
-	// deposit some initial amount into every user
-	initialiseWallets(wallets, l1Network, avgBlockDuration, s)
-
-	// inject numbers of transactions proportional to the simulation time, such that they can be processed
-	go injectRandomDeposits(wallets, l1Network, avgBlockDuration, simulationTime, s)
-	go injectRandomWithdrawals(wallets, l2Network, avgBlockDuration, simulationTime, s)
-	injectRandomTransfers(wallets, l2Network, avgBlockDuration, simulationTime, s)
-}
-
-func initialiseWallets(wallets []wallet_mock.Wallet, l1Network ethereum_mock.L1Network, avgBlockDuration uint64, s *Stats) {
-	for _, u := range wallets {
-		tx := deposit(u, INITIAL_BALANCE)
-		t, _ := tx.Encode()
-		l1Network.BroadcastTx(t)
-		s.Deposit(INITIAL_BALANCE)
-		time.Sleep(common.Duration(avgBlockDuration / 3))
-	}
-}
-
-func injectRandomTransfers(wallets []wallet_mock.Wallet, l2Network obscuro_node.L2Network, avgBlockDuration uint64, simulationTime int, s *Stats) {
-	n := uint64(simulationTime) / avgBlockDuration
-	i := uint64(0)
-	for {
-		if i == n {
-			break
-		}
-		fromWallet := rndWallet(wallets)
-		from := fromWallet.Address
-		to := rndWallet(wallets).Address
-		if from == to {
-			continue
-		}
-		tx := wallet_mock.NewL2Transfer(from, to, common.RndBtw(1, 500))
-		signedTx := wallet_mock.SignTx(tx, fromWallet.Key.PrivateKey)
-		encryptedTx := enclave.EncryptTx(signedTx)
-		s.Transfer()
-		l2Network.BroadcastTx(encryptedTx)
-		time.Sleep(common.Duration(common.RndBtw(avgBlockDuration/4, avgBlockDuration)))
-		i++
-	}
-}
-
-func injectRandomDeposits(wallets []wallet_mock.Wallet, network ethereum_mock.L1Network, avgBlockDuration uint64, simulationTime int, s *Stats) {
-	n := uint64(simulationTime) / (avgBlockDuration * 3)
-	i := uint64(0)
-	for {
-		if i == n {
-			break
-		}
-		v := common.RndBtw(1, 100)
-		tx := deposit(rndWallet(wallets), v)
-		t, _ := tx.Encode()
-		network.BroadcastTx(t)
-		s.Deposit(v)
-		time.Sleep(common.Duration(common.RndBtw(avgBlockDuration, avgBlockDuration*2)))
-		i++
-	}
-}
-
-func injectRandomWithdrawals(wallets []wallet_mock.Wallet, network obscuro_node.L2Network, avgBlockDuration uint64, simulationTime int, s *Stats) {
-	n := uint64(simulationTime) / (avgBlockDuration * 3)
-	i := uint64(0)
-	for {
-		if i == n {
-			break
-		}
-		v := common.RndBtw(1, 100)
-		wallet := rndWallet(wallets)
-		tx := wallet_mock.NewL2Withdrawal(wallet.Address, v)
-		signedTx := wallet_mock.SignTx(tx, wallet.Key.PrivateKey)
-		encryptedTx := enclave.EncryptTx(signedTx)
-		network.BroadcastTx(encryptedTx)
-		s.Withdrawal(v)
-		time.Sleep(common.Duration(common.RndBtw(avgBlockDuration, avgBlockDuration*2)))
-		i++
-	}
->>>>>>> 67d93fa2
-}
-
-func rndWallet(wallets []wallet_mock.Wallet) wallet_mock.Wallet {
-	return wallets[rand.Intn(len(wallets))] //nolint:gosec
-}
-
-func deposit(wallet wallet_mock.Wallet, amount uint64) common.L1Tx {
-	return common.L1Tx{
-		ID:     uuid.New(),
-		TxType: common.DepositTx,
-		Amount: amount,
-		Dest:   wallet.Address,
-	}
 }