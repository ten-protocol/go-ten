package simulation

import (
	"fmt"
	"math/rand"
	"os"
	"testing"
	"time"

	"github.com/obscuronet/obscuro-playground/go/obscurocommon"
	"github.com/obscuronet/obscuro-playground/go/obscuronode/host"
	"github.com/obscuronet/obscuro-playground/go/obscuronode/nodecommon"

	"github.com/ethereum/go-ethereum/common"

	"github.com/obscuronet/obscuro-playground/go/log"

	"github.com/google/uuid"
	"golang.org/x/sync/errgroup"

	ethereum_mock "github.com/obscuronet/obscuro-playground/integration/ethereummock"
	wallet_mock "github.com/obscuronet/obscuro-playground/integration/walletmock"
)

func TestSimulation(t *testing.T) {
	rand.Seed(time.Now().UnixNano())
	uuid.EnableRandPool()

	logFile := setupTestLog("../.build/simulations/")
	defer logFile.Close()

	// define core test parameters
	numberOfNodes := 10
	simulationTimeSecs := 15                // in seconds
	avgBlockDurationUSecs := uint64(40_000) // in u seconds 1 sec = 1e6 usecs
	avgLatency := avgBlockDurationUSecs / 15
	avgGossipPeriod := avgBlockDurationUSecs / 3

	// define network params
	stats := NewStats(numberOfNodes)
	l1NetworkConfig := NewL1Network(avgBlockDurationUSecs, avgLatency, stats)
	l2NetworkCfg := NewL2Network(avgBlockDurationUSecs, avgLatency)

	// define instances of the simulation mechanisms
	txManager := NewTransactionManager(5, l1NetworkConfig, l2NetworkCfg, avgBlockDurationUSecs, stats)
	simulation := NewSimulation(
		numberOfNodes,
		l1NetworkConfig,
		l2NetworkCfg,
		avgBlockDurationUSecs,
		avgGossipPeriod,
		false,
		stats,
	)

	// execute the simulation
	simulation.Start(txManager, simulationTimeSecs)

	// run tests
	checkBlockchainValidity(t, txManager, simulation)

	// generate and print the final stats
	t.Logf("Simulation results:%+v", NewOutputStats(simulation))

	simulation.Stop()
}

func checkBlockchainValidity(t *testing.T, txManager *TransactionManager, network *Simulation) {
	// TODO check all nodes are the same height ?
	// pick one node to draw height
	l1Node := network.l1Network.nodes[0]
	obscuroNode := network.l2Network.nodes[0]
	currentBlockHead := obscuroNode.DB().GetCurrentBlockHead()
	currentRollupHead := obscuroNode.DB().GetCurrentRollupHead()

	l1Height := currentBlockHead.Height
	l1HeightHash := currentBlockHead.ID
	l2Height := currentRollupHead.Height

	// ensure the L1 blocks are valid
	validateL1(t, network.l1Network.Stats, l1Height, &l1HeightHash, l1Node)

	// ensure the validity of l1 vs l2 stats
	validateL1L2Stats(t, obscuroNode, network.l1Network.Stats)

	// ensure the generated withdrawal stats match the l2 blockchain state (withdrawals)
	totalWithdrawn := validateL2WithdrawalStats(t, obscuroNode, network.l1Network.Stats, l2Height, txManager)

	// ensure that each node has the expected total balance computed above
	validateL2NodeBalances(t, network.l2Network, network.l1Network.Stats, totalWithdrawn, txManager.wallets)

	// ensure that each node can fetch each of the generated transactions
	validateL2TxsExist(t, network.l2Network.nodes, txManager)
}

// validateL1L2Stats validates blockchain wide properties between L1 and the L2
func validateL1L2Stats(t *testing.T, node *host.Node, stats *Stats) {
	l1Height := uint64(0)
	for header := node.DB().GetCurrentBlockHead(); header != nil; header = node.DB().GetBlockHeader(header.Parent) {
		l1Height++
	}
	l2Height := uint64(0)
	for header := node.DB().GetCurrentRollupHead(); header != nil; header = node.DB().GetRollupHeader(header.Parent) {
		l2Height++
	}

	if l1Height != node.DB().GetCurrentBlockHead().Height {
		t.Errorf("unexpected block height. expected %d, got %d", l1Height, node.DB().GetCurrentBlockHead().Height)
	}

	if l2Height != node.DB().GetCurrentRollupHead().Height {
		t.Errorf("unexpected rollup height. expected %d, got %d", l2Height, node.DB().GetCurrentRollupHead().Height)
	}

	if l1Height > stats.totalL1Blocks || l2Height > stats.totalL2Blocks {
		t.Errorf("should not have more blocks/rollups in stats than in the node header "+
			"- Blocks: Header %d, Stats %d - Rollups: Header %d, Stats %d ",
			l1Height,
			stats.totalL1Blocks,
			l2Height,
			stats.totalL2Blocks,
		)
	}

	efficiency := float64(l1Height-l2Height) / float64(l1Height)
	if efficiency > L2ToL1EfficiencyThreshold {
		t.Errorf("L2 to L1 Efficiency is %f. Expected:%f", efficiency, L2ToL1EfficiencyThreshold)
	}
}

// validateL2TxsExist tests that all transaction in the transaction Manager are found in the blockchain state of each node
func validateL2TxsExist(t *testing.T, nodes []*host.Node, txManager *TransactionManager) {
	// Parallelize this check
	var nGroup errgroup.Group

	// Create a go routine to check each node
	for _, node := range nodes {
		closureNode := node
		nGroup.Go(func() error {
			// all transactions should exist on every node
			for _, transaction := range txManager.GetL2Transactions() {
				l2tx := closureNode.Enclave.GetTransaction(transaction.Hash())
				if l2tx == nil {
					return fmt.Errorf("node %d, unable to find transaction: %+v", closureNode.ID, transaction) // nolint:goerr113
				}
			}
			return nil
		})
	}
	if err := nGroup.Wait(); err != nil {
		t.Error(err)
	}
}

// For this simulation, this represents an acceptable "dead blocks" percentage.
// dead blocks - Blocks that are produced and gossiped, but don't make it into the canonical chain.
// We test the results against this threshold to catch eventual protocol errors.
const (
<<<<<<< HEAD
	L1EfficiencyThreshold     = 0.22
	L2EfficiencyThreshold     = 0.38
	L2ToL1EfficiencyThreshold = 0.3
=======
	L1EfficiencyThreshold     = 0.2
	L2EfficiencyThreshold     = 0.3
	L2ToL1EfficiencyThreshold = 0.32
>>>>>>> eff8a6e5
)

// validateL1 does a sanity check on the mock implementation of the L1
func validateL1(t *testing.T, stats *Stats, l1Height uint64, l1HeightHash *obscurocommon.L1RootHash, node *ethereum_mock.Node) {
	deposits := make([]common.Hash, 0)
	rollups := make([]obscurocommon.L2RootHash, 0)
	totalDeposited := uint64(0)

	l1Block, found := node.Resolver.FetchBlock(*l1HeightHash)
	if !found {
		t.Errorf("expected l1 height block not found")
	}

	blockchain := ethereum_mock.BlocksBetween(obscurocommon.GenesisBlock, l1Block, node.Resolver)
	for _, block := range blockchain {
		for _, tr := range block.Transactions() {
			tx := obscurocommon.TxData(tr)
			switch tx.TxType {
			case obscurocommon.DepositTx:
				deposits = append(deposits, tr.Hash())
				totalDeposited += tx.Amount
			case obscurocommon.RollupTx:
				r := nodecommon.DecodeRollupOrPanic(tx.Rollup)
				rollups = append(rollups, r.Hash())
				if node.Resolver.IsBlockAncestor(block, r.Header.L1Proof) {
					// only count the rollup if it is published in the right branch
					// todo - once logic is added to the l1 - this can be made into a check
					stats.NewRollup(r)
				}
			case obscurocommon.RequestSecretTx:
			case obscurocommon.StoreSecretTx:
			}
		}
	}

	if len(obscurocommon.FindHashDups(deposits)) > 0 {
		dups := obscurocommon.FindHashDups(deposits)
		t.Errorf("Found Deposit duplicates: %v", dups)
	}
	if len(obscurocommon.FindRollupDups(rollups)) > 0 {
		dups := obscurocommon.FindRollupDups(rollups)
		t.Errorf("Found Rollup duplicates: %v", dups)
	}
	if totalDeposited != stats.totalDepositedAmount {
		t.Errorf("Deposit amounts don't match. Found %d , expected %d", totalDeposited, stats.totalDepositedAmount)
	}

	efficiency := float64(stats.totalL1Blocks-l1Height) / float64(stats.totalL1Blocks)
	if efficiency > L1EfficiencyThreshold {
		t.Errorf("Efficiency in L1 is %f. Expected:%f", efficiency, L1EfficiencyThreshold)
	}

	// todo
	for nodeID, reorgs := range stats.noL1Reorgs {
		eff := float64(reorgs) / float64(l1Height)
		if eff > L1EfficiencyThreshold {
			t.Errorf("Efficiency for node %d in L1 is %f. Expected:%f", nodeID, eff, L1EfficiencyThreshold)
		}
	}
}

// validateL2WithdrawalStats checks the withdrawal requests by
// comparing the stats of the generated transactions with the withdrawals on the node headers
func validateL2WithdrawalStats(t *testing.T, node *host.Node, stats *Stats, l2Height uint64, txManager *TransactionManager) uint64 {
	headerWithdrawalSum := uint64(0)
	headerWithdrawalTxCount := 0

	// todo - check that proofs are on the canonical chain
	// sum all the withdrawals by traversing the node headers from Head to Genesis
	for header := node.DB().GetCurrentRollupHead(); header != nil; header = node.DB().GetRollupHeader(header.Parent) {
		for _, w := range header.Withdrawals {
			headerWithdrawalSum += w.Amount
			headerWithdrawalTxCount++
		}
	}

	// get all generated withdrawal txs
	if headerWithdrawalTxCount > len(txManager.GetL2WithdrawalRequests()) {
		t.Errorf("found more transactions in the blockchain than the generated by the tx manager")
	}

	// expected condition : some Txs (stats) did not make it to the blockchain
	// best condition : all Txs (stats) were issue and consumed in the blockchain
	// can't happen : sum of headers withdraws greater than issued Txs (stats)
	if headerWithdrawalSum > stats.totalWithdrawnAmount {
		t.Errorf("The amount withdrawn %d is not the same as the actual amount requested %d", headerWithdrawalSum, stats.totalWithdrawnAmount)
	}

	// you should not have % difference between the # of rollups and the # of blocks
	efficiency := float64(stats.totalL2Blocks-l2Height) / float64(stats.totalL2Blocks)
	if efficiency > L2EfficiencyThreshold {
		t.Errorf("Efficiency in L2 is %f. Expected:%f", efficiency, L2EfficiencyThreshold)
	}

	return headerWithdrawalSum
}

func validateL2NodeBalances(t *testing.T, l2Network *L2NetworkCfg, s *Stats, totalWithdrawn uint64, wallets []wallet_mock.Wallet) {
	finalAmount := s.totalDepositedAmount - totalWithdrawn

	// Parallelize this check
	var nGroup errgroup.Group

	// Check the balance of all nodes adds up with the balance in the stats
	for _, node := range l2Network.nodes {
		closureNode := node
		nGroup.Go(func() error {
			// add up all balances
			total := uint64(0)
			for _, wallet := range wallets {
				total += closureNode.Enclave.Balance(wallet.Address)
			}
			if total != finalAmount {
				return fmt.Errorf("the amount of money in accounts on node %d does not match the amount deposited. Found %d , expected %d", closureNode.ID, total, finalAmount) // nolint:goerr113
			}
			return nil
		})
	}
	if err := nGroup.Wait(); err != nil {
		t.Error(err)
	}
	// TODO Check that processing transactions in the order specified in the list results in the same balances
	// walk the blocks in reverse direction, execute deposits and transactions and compare to the state in the rollup
}

func setupTestLog(baseDir string) *os.File {
	// create a folder specific for the test
	err := os.MkdirAll(baseDir, 0o700)
	if err != nil {
		panic(err)
	}
	f, err := os.CreateTemp(baseDir, fmt.Sprintf("simulation-result-%d-*.txt", time.Now().Unix()))
	if err != nil {
		panic(err)
	}
	log.SetLog(f)
	return f
}<|MERGE_RESOLUTION|>--- conflicted
+++ resolved
@@ -156,15 +156,9 @@
 // dead blocks - Blocks that are produced and gossiped, but don't make it into the canonical chain.
 // We test the results against this threshold to catch eventual protocol errors.
 const (
-<<<<<<< HEAD
-	L1EfficiencyThreshold     = 0.22
-	L2EfficiencyThreshold     = 0.38
-	L2ToL1EfficiencyThreshold = 0.3
-=======
 	L1EfficiencyThreshold     = 0.2
 	L2EfficiencyThreshold     = 0.3
 	L2ToL1EfficiencyThreshold = 0.32
->>>>>>> eff8a6e5
 )
 
 // validateL1 does a sanity check on the mock implementation of the L1
