package simulation

import (
	"fmt"
	"math/rand"
	"os"
	"testing"
	"time"

<<<<<<< HEAD
	"github.com/ethereum/go-ethereum/core/types"

	"github.com/ethereum/go-ethereum/common"
	"github.com/google/uuid"
	"github.com/obscuronet/obscuro-playground/go/obscurocommon"
	"github.com/obscuronet/obscuro-playground/go/obscuronode/enclave"
	"github.com/obscuronet/obscuro-playground/go/obscuronode/nodecommon"
=======
	common2 "github.com/ethereum/go-ethereum/common"

	"github.com/obscuronet/obscuro-playground/go/log"

	obscuro_node "github.com/obscuronet/obscuro-playground/go/obscuronode"

	"github.com/google/uuid"
	"github.com/obscuronet/obscuro-playground/go/common"
	"golang.org/x/sync/errgroup"

	obscuroCommon "github.com/obscuronet/obscuro-playground/go/obscuronode/common"
>>>>>>> 3bd0af25
	ethereum_mock "github.com/obscuronet/obscuro-playground/integration/ethereummock"
	wallet_mock "github.com/obscuronet/obscuro-playground/integration/walletmock"
)

func TestSimulation(t *testing.T) {
	rand.Seed(time.Now().UnixNano())
	uuid.EnableRandPool()

	logFile := setupTestLog("../.build/simulations/")
	defer logFile.Close()

	// define core test parameters
	numberOfNodes := 10
	simulationTimeSecs := 15                // in seconds
	avgBlockDurationUSecs := uint64(20_000) // in u seconds 1 sec = 1e6 usecs
	avgLatency := avgBlockDurationUSecs / 15
	avgGossipPeriod := avgBlockDurationUSecs / 3

	// define network params
	stats := NewStats(numberOfNodes)
	l1NetworkConfig := NewL1Network(avgBlockDurationUSecs, avgLatency, stats)
	l2NetworkCfg := NewL2Network(avgBlockDurationUSecs, avgLatency)

	// define instances of the simulation mechanisms
	txManager := NewTransactionManager(5, l1NetworkConfig, l2NetworkCfg, avgBlockDurationUSecs, stats)
	simulation := NewSimulation(
		numberOfNodes,
		l1NetworkConfig,
		l2NetworkCfg,
		avgBlockDurationUSecs,
		avgGossipPeriod,
		stats,
	)

	// execute the simulation
	simulation.Start(txManager, simulationTimeSecs)

	// run tests
	checkBlockchainValidity(t, txManager, simulation)

	// generate and print the final stats
	t.Logf("%+v\n", NewOutputStats(simulation))
	// pprof.Lookup("goroutine").WriteTo(os.Stdout, 1)
}

func checkBlockchainValidity(t *testing.T, txManager *TransactionManager, network *Simulation) {
	// TODO check all nodes are the same height ?
	// pick one node to draw height
	l1Node := network.l1Network.nodes[0]
	obscuroNode := network.l2Network.nodes[0]
	currentBlockHead := obscuroNode.DB().GetCurrentBlockHead()
	currentRollupHead := obscuroNode.DB().GetCurrentRollupHead()

	l1Height := currentBlockHead.Height
	l1HeightHash := currentBlockHead.ID
	l2Height := currentRollupHead.Height

	// ensure the L1 blocks are valid
	validateL1(t, network.l1Network.Stats, l1Height, &l1HeightHash, l1Node)

	// ensure the validity of l1 vs l2 stats
	validateL1L2Stats(t, obscuroNode, network.l1Network.Stats)

	// ensure the generated withdrawal stats match the l2 blockchain state (withdrawals)
	totalWithdrawn := validateL2WithdrawalStats(t, obscuroNode, network.l1Network.Stats, l2Height, txManager)

	// ensure that each node has the expected total balance computed above
	validateL2NodeBalances(t, network.l2Network, network.l1Network.Stats, totalWithdrawn, txManager.wallets)

	// ensure that each node can fetch each of the generated transactions
	validateL2TxsExist(t, network.l2Network.nodes, txManager)
}

// validateL1L2Stats validates blockchain wide properties between L1 and the L2
func validateL1L2Stats(t *testing.T, node *obscuro_node.Node, stats *Stats) {
	l1Height := uint(0)
	for header := node.DB().GetCurrentBlockHead(); header != nil; header = node.DB().GetBlockHeader(header.Parent) {
		l1Height++
	}
	l2Height := uint(0)
	for header := node.DB().GetCurrentRollupHead(); header != nil; header = node.DB().GetRollupHeader(header.Parent) {
		l2Height++
	}
<<<<<<< HEAD
	defer f.Close()
	obscurocommon.SetLog(f)
=======
>>>>>>> 3bd0af25

	if l1Height != node.DB().GetCurrentBlockHead().Height {
		t.Errorf("unexpected block heigh. expected %d, got %d", l1Height, node.DB().GetCurrentBlockHead().Height)
	}

	if l2Height != node.DB().GetCurrentRollupHead().Height {
		t.Errorf("unexpected rollup heigh. expected %d, got %d", l2Height, node.DB().GetCurrentRollupHead().Height)
	}

	if l1Height > stats.totalL1Blocks || l2Height > stats.totalL2Blocks {
		t.Errorf("should not have more blocks/rollups in stats than in the node header "+
			"- Blocks: Header %d, Stats %d - Rollups: Header %d, Stats %d ",
			l1Height,
			stats.totalL1Blocks,
			l2Height,
			stats.totalL2Blocks,
		)
	}

	efficiency := float64(l1Height-l2Height) / float64(l1Height)
	if efficiency > L2ToL1EfficiencyThreshold {
		t.Errorf("L2 to L1 Efficiency is %f. Expected:%f", efficiency, L2ToL1EfficiencyThreshold)
	}
}

<<<<<<< HEAD
func checkBlockchainValidity(t *testing.T, l1Network L1NetworkCfg, l2Network L2NetworkCfg, db enclave.DB, r *enclave.Rollup, resolver obscurocommon.BlockResolver) {
	stats := l1Network.Stats
	p := r.Proof(resolver)
	validateL1(t, p, stats, db, resolver)
	totalWithdrawn := validateL2(t, r, stats, db)
	validateL2State(t, l2Network, stats, totalWithdrawn)
=======
// validateL2TxsExist tests that all transaction in the transaction Manager are found in the blockchain state of each node
func validateL2TxsExist(t *testing.T, nodes []*obscuro_node.Node, txManager *TransactionManager) {
	// Parallelize this check
	var nGroup errgroup.Group

	// Create a go routine to check each node
	for _, node := range nodes {
		closureNode := node
		nGroup.Go(func() error {
			// all transactions should exist on every node
			for _, transaction := range txManager.GetL2Transactions() {
				_, found := closureNode.Enclave.GetTransaction(transaction.Hash())
				if !found {
					return fmt.Errorf("node %d, unable to find transaction: %+v", closureNode.ID, transaction) // nolint:goerr113
				}
			}
			return nil
		})
	}
	if err := nGroup.Wait(); err != nil {
		t.Error(err)
	}
>>>>>>> 3bd0af25
}

// For this simulation, this represents an acceptable "dead blocks" percentage.
// dead blocks - Blocks that are produced and gossiped, but don't make it into the canonical chain.
// We test the results against this threshold to catch eventual protocol errors.
const (
	L1EfficiencyThreshold     = 0.2
	L2EfficiencyThreshold     = 0.3
	L2ToL1EfficiencyThreshold = 0.3
)

<<<<<<< HEAD
// Sanity check
func validateL1(t *testing.T, b *types.Block, s *Stats, db enclave.DB, resolver obscurocommon.BlockResolver) {
	deposits := make([]common.Hash, 0)
	rollups := make([]obscurocommon.L2RootHash, 0)
	s.l1Height = db.HeightBlock(b)
	totalDeposited := uint64(0)

	blockchain := ethereum_mock.BlocksBetween(obscurocommon.GenesisBlock, b, resolver)
	headRollup := &enclave.GenesisRollup
	for _, block := range blockchain {
		for _, tr := range block.Transactions() {
			currentRollups := make([]*enclave.Rollup, 0)
			tx := obscurocommon.TxData(tr)
=======
// validateL1 does a sanity check on the mock implementation of the L1
func validateL1(t *testing.T, stats *Stats, l1Height uint, l1HeightHash *common.L1RootHash, node *ethereum_mock.Node) {
	deposits := make([]common2.Hash, 0)
	rollups := make([]common.L2RootHash, 0)
	totalDeposited := uint64(0)

	l1Block, found := node.Resolver.ResolveBlock(*l1HeightHash)
	if !found {
		t.Errorf("expected l1 height block not found")
	}

	blockchain := ethereum_mock.BlocksBetween(common.GenesisBlock, l1Block, node.Resolver)
	for _, block := range blockchain {
		for _, tr := range block.Transactions() {
			tx := common.TxData(tr)
>>>>>>> 3bd0af25
			switch tx.TxType {
			case obscurocommon.DepositTx:
				deposits = append(deposits, tr.Hash())
				totalDeposited += tx.Amount
			case obscurocommon.RollupTx:
				r := nodecommon.DecodeRollup(tx.Rollup)
				rollups = append(rollups, r.Hash())
<<<<<<< HEAD
				if obscurocommon.IsBlockAncestor(r.Header.L1Proof, b, resolver) {
					// only count the rollup if it is published in the right branch
					// todo - once logic is added to the l1 - this can be made into a check
					currentRollups = append(currentRollups, enclave.DecryptRollup(r))
					s.NewRollup(r)
=======
				if common.IsBlockAncestor(r.Header.L1Proof, block, node.Resolver) {
					// only count the rollup if it is published in the right branch
					// todo - once logic is added to the l1 - this can be made into a check
					stats.NewRollup(r)
>>>>>>> 3bd0af25
				}
			case obscurocommon.RequestSecretTx:
			case obscurocommon.StoreSecretTx:
			}
<<<<<<< HEAD
			r, _ := enclave.FindWinner(headRollup, currentRollups, db, resolver)
			if r != nil {
				headRollup = r
			}
=======
>>>>>>> 3bd0af25
		}
	}

	if len(obscurocommon.FindHashDups(deposits)) > 0 {
		dups := obscurocommon.FindHashDups(deposits)
		t.Errorf("Found Deposit duplicates: %v", dups)
	}
	if len(obscurocommon.FindRollupDups(rollups)) > 0 {
		dups := obscurocommon.FindRollupDups(rollups)
		t.Errorf("Found Rollup duplicates: %v", dups)
	}
	if totalDeposited != stats.totalDepositedAmount {
		t.Errorf("Deposit amounts don't match. Found %d , expected %d", totalDeposited, stats.totalDepositedAmount)
	}

	efficiency := float64(stats.totalL1Blocks-l1Height) / float64(stats.totalL1Blocks)
	if efficiency > L1EfficiencyThreshold {
		t.Errorf("Efficiency in L1 is %f. Expected:%f", efficiency, L1EfficiencyThreshold)
	}

	// todo
	for nodeID, reorgs := range stats.noL1Reorgs {
		eff := float64(reorgs) / float64(l1Height)
		if eff > L1EfficiencyThreshold {
			t.Errorf("Efficiency for node %d in L1 is %f. Expected:%f", nodeID, eff, L1EfficiencyThreshold)
		}
	}
}

<<<<<<< HEAD
func validateL2(t *testing.T, r *enclave.Rollup, s *Stats, db enclave.DB) uint64 {
	s.l2Height = db.HeightRollup(r)
	transfers := make([]common.Hash, 0)
	withdrawalTxs := make([]enclave.L2Tx, 0)
	withdrawalRequests := make([]nodecommon.Withdrawal, 0)
	for {
		if db.HeightRollup(r) == obscurocommon.L2GenesisHeight {
			break
		}
		for i := range r.Transactions {
			tx := r.Transactions[i]
			txData := enclave.TxData(&tx)
			switch txData.Type {
			case enclave.TransferTx:
				transfers = append(transfers, tx.Hash())
			case enclave.WithdrawalTx:
				withdrawalTxs = append(withdrawalTxs, tx)
			default:
				panic("Invalid tx type")
			}
=======
// validateL2WithdrawalStats checks the withdrawal requests by
// comparing the stats of the generated transactions with the withdrawals on the node headers
func validateL2WithdrawalStats(t *testing.T, node *obscuro_node.Node, stats *Stats, l2Height uint, txManager *TransactionManager) uint64 {
	headerWithdrawalSum := uint64(0)
	headerWithdrawalTxCount := 0

	// todo - check that proofs are on the canonical chain
	// sum all the withdrawals by traversing the node headers from Head to Genesis
	for header := node.DB().GetCurrentRollupHead(); header != nil; header = node.DB().GetRollupHeader(header.Parent) {
		for _, w := range header.Withdrawals {
			headerWithdrawalSum += w.Amount
			headerWithdrawalTxCount++
>>>>>>> 3bd0af25
		}
	}

<<<<<<< HEAD
	if len(obscurocommon.FindHashDups(transfers)) > 0 {
		dups := obscurocommon.FindHashDups(transfers)
		t.Errorf("Found L2 txs duplicates: %v", dups)
	}
	if len(transfers) != s.nrTransferTransactions {
		t.Errorf("Nr of transfers don't match. Found %d , expected %d", len(transfers), s.nrTransferTransactions)
	}
	if sumWithdrawalTxs(withdrawalTxs) != s.totalWithdrawnAmount {
		t.Errorf("Withdrawal tx amounts don't match. Found %d , expected %d", sumWithdrawalTxs(withdrawalTxs), s.totalWithdrawnAmount)
	}
	if sumWithdrawals(withdrawalRequests) > s.totalWithdrawnAmount {
		t.Errorf("The amount withdrawn %d exceeds the actual amount requested %d", sumWithdrawals(withdrawalRequests), s.totalWithdrawnAmount)
=======
	// get all generated withdrawal txs
	if headerWithdrawalTxCount > len(txManager.GetL2WithdrawalRequests()) {
		t.Errorf("found more transactions in the blockchain than the generated by the tx manager")
>>>>>>> 3bd0af25
	}

<<<<<<< HEAD
func sumWithdrawals(w []nodecommon.Withdrawal) uint64 {
	sum := uint64(0)
	for _, r := range w {
		sum += r.Amount
=======
	// expected condition : some Txs (stats) did not make it to the blockchain
	// best condition : all Txs (stats) were issue and consumed in the blockchain
	// can't happen : sum of headers withdraws greater than issued Txs (stats)
	if headerWithdrawalSum > stats.totalWithdrawnAmount {
		t.Errorf("The amount withdrawn %d is not the same as the actual amount requested %d", headerWithdrawalSum, stats.totalWithdrawnAmount)
>>>>>>> 3bd0af25
	}

<<<<<<< HEAD
func sumWithdrawalTxs(t []enclave.L2Tx) uint64 {
	sum := uint64(0)
	for i := range t {
		txData := enclave.TxData(&t[i])
		sum += txData.Amount
=======
	// you should not have % difference between the # of rollups and the # of blocks
	efficiency := float64(stats.totalL2Blocks-l2Height) / float64(stats.totalL2Blocks)
	if efficiency > L2EfficiencyThreshold {
		t.Errorf("Efficiency in L2 is %f. Expected:%f", efficiency, L2EfficiencyThreshold)
>>>>>>> 3bd0af25
	}

	return headerWithdrawalSum
}

func validateL2NodeBalances(t *testing.T, l2Network *L2NetworkCfg, s *Stats, totalWithdrawn uint64, wallets []wallet_mock.Wallet) {
	finalAmount := s.totalDepositedAmount - totalWithdrawn

	// Parallelize this check
	var nGroup errgroup.Group

	// Check the balance of all nodes adds up with the balance in the stats
	for _, node := range l2Network.nodes {
		closureNode := node
		nGroup.Go(func() error {
			// add up all balances
			total := uint64(0)
			for _, wallet := range wallets {
				total += closureNode.Enclave.Balance(wallet.Address)
			}
			if total != finalAmount {
				return fmt.Errorf("the amount of money in accounts on node %d does not match the amount deposited. Found %d , expected %d", closureNode.ID, total, finalAmount) // nolint:goerr113
			}
			return nil
		})
	}
	if err := nGroup.Wait(); err != nil {
		t.Error(err)
	}
	// TODO Check that processing transactions in the order specified in the list results in the same balances
	// walk the blocks in reverse direction, execute deposits and transactions and compare to the state in the rollup
}

<<<<<<< HEAD
func totalBalance(s enclave.BlockState) uint64 {
	tot := uint64(0)
	for _, bal := range s.State {
		tot += bal
=======
func setupTestLog(baseDir string) *os.File {
	// create a folder specific for the test
	err := os.MkdirAll(baseDir, 0o700)
	if err != nil {
		panic(err)
	}
	f, err := os.CreateTemp(baseDir, fmt.Sprintf("simulation-result-%d-*.txt", time.Now().Unix()))
	if err != nil {
		panic(err)
>>>>>>> 3bd0af25
	}
	log.SetLog(f)
	return f
}<|MERGE_RESOLUTION|>--- conflicted
+++ resolved
@@ -2,32 +2,21 @@
 
 import (
 	"fmt"
+	"github.com/obscuronet/obscuro-playground/go/obscurocommon"
+	"github.com/obscuronet/obscuro-playground/go/obscuronode/host"
+	"github.com/obscuronet/obscuro-playground/go/obscuronode/nodecommon"
 	"math/rand"
 	"os"
 	"testing"
 	"time"
 
-<<<<<<< HEAD
-	"github.com/ethereum/go-ethereum/core/types"
-
 	"github.com/ethereum/go-ethereum/common"
+
+	"github.com/obscuronet/obscuro-playground/go/log"
+
 	"github.com/google/uuid"
-	"github.com/obscuronet/obscuro-playground/go/obscurocommon"
-	"github.com/obscuronet/obscuro-playground/go/obscuronode/enclave"
-	"github.com/obscuronet/obscuro-playground/go/obscuronode/nodecommon"
-=======
-	common2 "github.com/ethereum/go-ethereum/common"
-
-	"github.com/obscuronet/obscuro-playground/go/log"
-
-	obscuro_node "github.com/obscuronet/obscuro-playground/go/obscuronode"
-
-	"github.com/google/uuid"
-	"github.com/obscuronet/obscuro-playground/go/common"
 	"golang.org/x/sync/errgroup"
 
-	obscuroCommon "github.com/obscuronet/obscuro-playground/go/obscuronode/common"
->>>>>>> 3bd0af25
 	ethereum_mock "github.com/obscuronet/obscuro-playground/integration/ethereummock"
 	wallet_mock "github.com/obscuronet/obscuro-playground/integration/walletmock"
 )
@@ -102,7 +91,7 @@
 }
 
 // validateL1L2Stats validates blockchain wide properties between L1 and the L2
-func validateL1L2Stats(t *testing.T, node *obscuro_node.Node, stats *Stats) {
+func validateL1L2Stats(t *testing.T, node *host.Node, stats *Stats) {
 	l1Height := uint(0)
 	for header := node.DB().GetCurrentBlockHead(); header != nil; header = node.DB().GetBlockHeader(header.Parent) {
 		l1Height++
@@ -111,11 +100,6 @@
 	for header := node.DB().GetCurrentRollupHead(); header != nil; header = node.DB().GetRollupHeader(header.Parent) {
 		l2Height++
 	}
-<<<<<<< HEAD
-	defer f.Close()
-	obscurocommon.SetLog(f)
-=======
->>>>>>> 3bd0af25
 
 	if l1Height != node.DB().GetCurrentBlockHead().Height {
 		t.Errorf("unexpected block heigh. expected %d, got %d", l1Height, node.DB().GetCurrentBlockHead().Height)
@@ -141,16 +125,8 @@
 	}
 }
 
-<<<<<<< HEAD
-func checkBlockchainValidity(t *testing.T, l1Network L1NetworkCfg, l2Network L2NetworkCfg, db enclave.DB, r *enclave.Rollup, resolver obscurocommon.BlockResolver) {
-	stats := l1Network.Stats
-	p := r.Proof(resolver)
-	validateL1(t, p, stats, db, resolver)
-	totalWithdrawn := validateL2(t, r, stats, db)
-	validateL2State(t, l2Network, stats, totalWithdrawn)
-=======
 // validateL2TxsExist tests that all transaction in the transaction Manager are found in the blockchain state of each node
-func validateL2TxsExist(t *testing.T, nodes []*obscuro_node.Node, txManager *TransactionManager) {
+func validateL2TxsExist(t *testing.T, nodes []*host.Node, txManager *TransactionManager) {
 	// Parallelize this check
 	var nGroup errgroup.Group
 
@@ -171,7 +147,6 @@
 	if err := nGroup.Wait(); err != nil {
 		t.Error(err)
 	}
->>>>>>> 3bd0af25
 }
 
 // For this simulation, this represents an acceptable "dead blocks" percentage.
@@ -183,25 +158,10 @@
 	L2ToL1EfficiencyThreshold = 0.3
 )
 
-<<<<<<< HEAD
-// Sanity check
-func validateL1(t *testing.T, b *types.Block, s *Stats, db enclave.DB, resolver obscurocommon.BlockResolver) {
+// validateL1 does a sanity check on the mock implementation of the L1
+func validateL1(t *testing.T, stats *Stats, l1Height uint, l1HeightHash *obscurocommon.L1RootHash, node *ethereum_mock.Node) {
 	deposits := make([]common.Hash, 0)
 	rollups := make([]obscurocommon.L2RootHash, 0)
-	s.l1Height = db.HeightBlock(b)
-	totalDeposited := uint64(0)
-
-	blockchain := ethereum_mock.BlocksBetween(obscurocommon.GenesisBlock, b, resolver)
-	headRollup := &enclave.GenesisRollup
-	for _, block := range blockchain {
-		for _, tr := range block.Transactions() {
-			currentRollups := make([]*enclave.Rollup, 0)
-			tx := obscurocommon.TxData(tr)
-=======
-// validateL1 does a sanity check on the mock implementation of the L1
-func validateL1(t *testing.T, stats *Stats, l1Height uint, l1HeightHash *common.L1RootHash, node *ethereum_mock.Node) {
-	deposits := make([]common2.Hash, 0)
-	rollups := make([]common.L2RootHash, 0)
 	totalDeposited := uint64(0)
 
 	l1Block, found := node.Resolver.ResolveBlock(*l1HeightHash)
@@ -209,11 +169,10 @@
 		t.Errorf("expected l1 height block not found")
 	}
 
-	blockchain := ethereum_mock.BlocksBetween(common.GenesisBlock, l1Block, node.Resolver)
+	blockchain := ethereum_mock.BlocksBetween(obscurocommon.GenesisBlock, l1Block, node.Resolver)
 	for _, block := range blockchain {
 		for _, tr := range block.Transactions() {
-			tx := common.TxData(tr)
->>>>>>> 3bd0af25
+			tx := obscurocommon.TxData(tr)
 			switch tx.TxType {
 			case obscurocommon.DepositTx:
 				deposits = append(deposits, tr.Hash())
@@ -221,29 +180,14 @@
 			case obscurocommon.RollupTx:
 				r := nodecommon.DecodeRollup(tx.Rollup)
 				rollups = append(rollups, r.Hash())
-<<<<<<< HEAD
-				if obscurocommon.IsBlockAncestor(r.Header.L1Proof, b, resolver) {
-					// only count the rollup if it is published in the right branch
-					// todo - once logic is added to the l1 - this can be made into a check
-					currentRollups = append(currentRollups, enclave.DecryptRollup(r))
-					s.NewRollup(r)
-=======
-				if common.IsBlockAncestor(r.Header.L1Proof, block, node.Resolver) {
+				if obscurocommon.IsBlockAncestor(r.Header.L1Proof, block, node.Resolver) {
 					// only count the rollup if it is published in the right branch
 					// todo - once logic is added to the l1 - this can be made into a check
 					stats.NewRollup(r)
->>>>>>> 3bd0af25
 				}
 			case obscurocommon.RequestSecretTx:
 			case obscurocommon.StoreSecretTx:
 			}
-<<<<<<< HEAD
-			r, _ := enclave.FindWinner(headRollup, currentRollups, db, resolver)
-			if r != nil {
-				headRollup = r
-			}
-=======
->>>>>>> 3bd0af25
 		}
 	}
 
@@ -273,31 +217,9 @@
 	}
 }
 
-<<<<<<< HEAD
-func validateL2(t *testing.T, r *enclave.Rollup, s *Stats, db enclave.DB) uint64 {
-	s.l2Height = db.HeightRollup(r)
-	transfers := make([]common.Hash, 0)
-	withdrawalTxs := make([]enclave.L2Tx, 0)
-	withdrawalRequests := make([]nodecommon.Withdrawal, 0)
-	for {
-		if db.HeightRollup(r) == obscurocommon.L2GenesisHeight {
-			break
-		}
-		for i := range r.Transactions {
-			tx := r.Transactions[i]
-			txData := enclave.TxData(&tx)
-			switch txData.Type {
-			case enclave.TransferTx:
-				transfers = append(transfers, tx.Hash())
-			case enclave.WithdrawalTx:
-				withdrawalTxs = append(withdrawalTxs, tx)
-			default:
-				panic("Invalid tx type")
-			}
-=======
 // validateL2WithdrawalStats checks the withdrawal requests by
 // comparing the stats of the generated transactions with the withdrawals on the node headers
-func validateL2WithdrawalStats(t *testing.T, node *obscuro_node.Node, stats *Stats, l2Height uint, txManager *TransactionManager) uint64 {
+func validateL2WithdrawalStats(t *testing.T, node *host.Node, stats *Stats, l2Height uint, txManager *TransactionManager) uint64 {
 	headerWithdrawalSum := uint64(0)
 	headerWithdrawalTxCount := 0
 
@@ -307,56 +229,25 @@
 		for _, w := range header.Withdrawals {
 			headerWithdrawalSum += w.Amount
 			headerWithdrawalTxCount++
->>>>>>> 3bd0af25
 		}
 	}
 
-<<<<<<< HEAD
-	if len(obscurocommon.FindHashDups(transfers)) > 0 {
-		dups := obscurocommon.FindHashDups(transfers)
-		t.Errorf("Found L2 txs duplicates: %v", dups)
-	}
-	if len(transfers) != s.nrTransferTransactions {
-		t.Errorf("Nr of transfers don't match. Found %d , expected %d", len(transfers), s.nrTransferTransactions)
-	}
-	if sumWithdrawalTxs(withdrawalTxs) != s.totalWithdrawnAmount {
-		t.Errorf("Withdrawal tx amounts don't match. Found %d , expected %d", sumWithdrawalTxs(withdrawalTxs), s.totalWithdrawnAmount)
-	}
-	if sumWithdrawals(withdrawalRequests) > s.totalWithdrawnAmount {
-		t.Errorf("The amount withdrawn %d exceeds the actual amount requested %d", sumWithdrawals(withdrawalRequests), s.totalWithdrawnAmount)
-=======
 	// get all generated withdrawal txs
 	if headerWithdrawalTxCount > len(txManager.GetL2WithdrawalRequests()) {
 		t.Errorf("found more transactions in the blockchain than the generated by the tx manager")
->>>>>>> 3bd0af25
-	}
-
-<<<<<<< HEAD
-func sumWithdrawals(w []nodecommon.Withdrawal) uint64 {
-	sum := uint64(0)
-	for _, r := range w {
-		sum += r.Amount
-=======
+	}
+
 	// expected condition : some Txs (stats) did not make it to the blockchain
 	// best condition : all Txs (stats) were issue and consumed in the blockchain
 	// can't happen : sum of headers withdraws greater than issued Txs (stats)
 	if headerWithdrawalSum > stats.totalWithdrawnAmount {
 		t.Errorf("The amount withdrawn %d is not the same as the actual amount requested %d", headerWithdrawalSum, stats.totalWithdrawnAmount)
->>>>>>> 3bd0af25
-	}
-
-<<<<<<< HEAD
-func sumWithdrawalTxs(t []enclave.L2Tx) uint64 {
-	sum := uint64(0)
-	for i := range t {
-		txData := enclave.TxData(&t[i])
-		sum += txData.Amount
-=======
+	}
+
 	// you should not have % difference between the # of rollups and the # of blocks
 	efficiency := float64(stats.totalL2Blocks-l2Height) / float64(stats.totalL2Blocks)
 	if efficiency > L2EfficiencyThreshold {
 		t.Errorf("Efficiency in L2 is %f. Expected:%f", efficiency, L2EfficiencyThreshold)
->>>>>>> 3bd0af25
 	}
 
 	return headerWithdrawalSum
@@ -390,12 +281,6 @@
 	// walk the blocks in reverse direction, execute deposits and transactions and compare to the state in the rollup
 }
 
-<<<<<<< HEAD
-func totalBalance(s enclave.BlockState) uint64 {
-	tot := uint64(0)
-	for _, bal := range s.State {
-		tot += bal
-=======
 func setupTestLog(baseDir string) *os.File {
 	// create a folder specific for the test
 	err := os.MkdirAll(baseDir, 0o700)
@@ -405,7 +290,6 @@
 	f, err := os.CreateTemp(baseDir, fmt.Sprintf("simulation-result-%d-*.txt", time.Now().Unix()))
 	if err != nil {
 		panic(err)
->>>>>>> 3bd0af25
 	}
 	log.SetLog(f)
 	return f
