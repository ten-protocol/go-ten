--- conflicted
+++ resolved
@@ -17,13 +17,8 @@
 )
 
 const (
-<<<<<<< HEAD
-	_gethVersion  = "1.14.0-87246f3"
-	_prysmVersion = "v4.0.6"
-=======
 	_gethVersion  = "1.14.6"
 	_prysmVersion = "v5.0.4"
->>>>>>> f105827e
 )
 
 var (
