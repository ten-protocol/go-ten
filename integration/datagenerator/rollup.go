package datagenerator

import (
	"math/big"

	gethcommon "github.com/ethereum/go-ethereum/common"
	"github.com/ethereum/go-ethereum/core/types"

	"github.com/obscuronet/go-obscuro/go/common"
)

// RandomRollup - block is needed in order to pass the smart contract check
// when submitting cross chain messages.
func RandomRollup(block *types.Block) common.ExtRollup {
	extRollup := common.ExtRollup{
		Header: &common.Header{
<<<<<<< HEAD
			ParentHash:                    randomHash(),
			Agg:                           RandomAddress(),
			L1Proof:                       randomHash(),
			Root:                          randomHash(),
			Number:                        big.NewInt(int64(randomUInt64())),
			Withdrawals:                   randomWithdrawals(10),
			LatestInboundCrossChainHeight: block.Number(),
			LatestInboudCrossChainHash:    block.Hash(),
=======
			ParentHash:  randomHash(),
			Agg:         RandomAddress(),
			L1Proof:     randomHash(),
			Root:        randomHash(),
			Number:      big.NewInt(int64(RandomUInt64())),
			Withdrawals: randomWithdrawals(10),
>>>>>>> 41580a89
		},
		TxHashes:        []gethcommon.Hash{randomHash()},
		EncryptedTxBlob: RandomBytes(10),
	}
	return extRollup
}<|MERGE_RESOLUTION|>--- conflicted
+++ resolved
@@ -14,23 +14,14 @@
 func RandomRollup(block *types.Block) common.ExtRollup {
 	extRollup := common.ExtRollup{
 		Header: &common.Header{
-<<<<<<< HEAD
 			ParentHash:                    randomHash(),
 			Agg:                           RandomAddress(),
 			L1Proof:                       randomHash(),
 			Root:                          randomHash(),
-			Number:                        big.NewInt(int64(randomUInt64())),
+			Number:                        big.NewInt(int64(RandomUInt64())),
 			Withdrawals:                   randomWithdrawals(10),
 			LatestInboundCrossChainHeight: block.Number(),
 			LatestInboudCrossChainHash:    block.Hash(),
-=======
-			ParentHash:  randomHash(),
-			Agg:         RandomAddress(),
-			L1Proof:     randomHash(),
-			Root:        randomHash(),
-			Number:      big.NewInt(int64(RandomUInt64())),
-			Withdrawals: randomWithdrawals(10),
->>>>>>> 41580a89
 		},
 		TxHashes:        []gethcommon.Hash{randomHash()},
 		EncryptedTxBlob: RandomBytes(10),
