package contractdeployer

import (
	"context"
	"fmt"
	"math/big"
	"testing"
	"time"

	tenrpc "github.com/ten-protocol/go-ten/go/common/rpc"

	"github.com/ethereum/go-ethereum/log"
	"github.com/ten-protocol/go-ten/go/common/viewingkey"
	"github.com/ten-protocol/go-ten/go/obsclient"
	"github.com/ten-protocol/go-ten/go/rpc"
	"github.com/ten-protocol/go-ten/go/wallet"
	"github.com/ten-protocol/go-ten/integration"
	"github.com/ten-protocol/go-ten/integration/common/testlog"
	"github.com/ten-protocol/go-ten/integration/ethereummock"
	"github.com/ten-protocol/go-ten/integration/simulation/network"
	"github.com/ten-protocol/go-ten/integration/simulation/params"
	"github.com/ten-protocol/go-ten/integration/simulation/stats"
	contractdeployer "github.com/ten-protocol/go-ten/tools/hardhatdeployer"

	testcommon "github.com/ten-protocol/go-ten/integration/common"
)

const (
	contractDeployerPrivateKeyHex = "4bfe14725e685901c062ccd4e220c61cf9c189897b6c78bd18d7f51291b2b8f8" // Used only in tests.
	latestBlock                   = "latest"
	emptyCode                     = "0x"
	erc20ParamOne                 = "Hocus"
	erc20ParamTwo                 = "Hoc"
	erc20ParamThree               = "1000000000000000000"
	testLogs                      = "../.build/noderunner/"
	receiptTimeout                = 30 * time.Second // The time to wait for a receipt for a transaction.
)

func init() { //nolint:gochecknoinits
	testlog.Setup(&testlog.Cfg{
		LogDir:      testLogs,
		TestType:    "contractdeployer",
		TestSubtype: "test",
		LogLevel:    log.LvlInfo,
	})
}

func TestCanDeployLayer2ERC20Contract(t *testing.T) {
	startPort := integration.TestPorts.TestCanDeployLayer2ERC20ContractPort
	hostWSPort := startPort + integration.DefaultHostRPCWSOffset
	creatTenNetwork(t, startPort)
	// This sleep is required to ensure the initial rollup exists, and thus contract deployer can check its balance.
	time.Sleep(2 * time.Second)

	config := &contractdeployer.Config{
		NodeHost:          network.Localhost,
		NodePort:          uint(hostWSPort),
		IsL1Deployment:    false,
		PrivateKey:        contractDeployerPrivateKeyHex,
		ChainID:           big.NewInt(integration.TenChainID),
		ContractName:      contractdeployer.Layer2Erc20Contract,
		ConstructorParams: []string{erc20ParamOne, erc20ParamTwo, erc20ParamThree},
	}

	contractAddr, err := contractdeployer.Deploy(config, testlog.Logger())
	if err != nil {
		panic(err)
	}

	contractDeployerWallet := wallet.NewInMemoryWalletFromConfig(contractDeployerPrivateKeyHex, integration.TenChainID, testlog.Logger())
	contractDeployerClient := getClient(hostWSPort, contractDeployerWallet)

	var deployedCode string
	err = contractDeployerClient.Call(&deployedCode, rpc.GetCode, contractAddr, latestBlock)
	if err != nil {
		panic(err)
	}

	if deployedCode == emptyCode {
		t.Fatal("contract was deployed but could not get code")
	}
}

func TestFaucetSendsFundsOnlyIfNeeded(t *testing.T) {
	startPort := integration.TestPorts.TestFaucetSendsFundsOnlyIfNeededPort
	hostWSPort := startPort + integration.DefaultHostRPCWSOffset
	creatTenNetwork(t, startPort)

	faucetWallet := wallet.NewInMemoryWalletFromConfig(testcommon.TestnetPrefundedPK, integration.TenChainID, testlog.Logger())
	faucetClient := getClient(hostWSPort, faucetWallet)

	contractDeployerWallet := wallet.NewInMemoryWalletFromConfig(contractDeployerPrivateKeyHex, integration.TenChainID, testlog.Logger())
	// We send more than enough to the contract deployer, to make sure prefunding won't be needed.
	excessivePrealloc := big.NewInt(contractdeployer.Prealloc * 3)
	testcommon.PrefundWallets(context.Background(), faucetWallet, obsclient.NewAuthObsClient(faucetClient), 0, []wallet.Wallet{contractDeployerWallet}, excessivePrealloc, receiptTimeout)

	// We check the faucet's balance before and after the deployment. Since the contract deployer has already been sent
	// sufficient funds, the faucet should have been to dispense any more, leaving its balance unchanged.
	var faucetInitialBalance string
	err := faucetClient.Call(&faucetInitialBalance, tenrpc.ERPCGetBalance, faucetWallet.Address().Hex(), latestBlock)
	if err != nil {
		panic(err)
	}

	config := &contractdeployer.Config{
		NodeHost:          network.Localhost,
		NodePort:          uint(startPort + integration.DefaultHostRPCWSOffset),
		IsL1Deployment:    false,
		PrivateKey:        contractDeployerPrivateKeyHex,
		ChainID:           big.NewInt(integration.TenChainID),
		ContractName:      contractdeployer.Layer2Erc20Contract,
		ConstructorParams: []string{erc20ParamOne, erc20ParamTwo, erc20ParamThree},
	}

	_, err = contractdeployer.Deploy(config, testlog.Logger())
	if err != nil {
		panic(err)
	}

	var faucetBalanceAfterDeploy string
	// We create a new faucet client because deploying the contract will have overwritten the faucet's viewing key on the node.
	faucetClient = getClient(hostWSPort, faucetWallet)
	err = faucetClient.Call(&faucetBalanceAfterDeploy, tenrpc.ERPCGetBalance, faucetWallet.Address().Hex(), latestBlock)
	if err != nil {
		panic(err)
	}

	if faucetInitialBalance != faucetBalanceAfterDeploy {
		t.Fatal("contract deployment allocated extra funds to contract deployer, despite sufficient funds")
	}
}

// Creates a single-node Obscuro network for testing.
func creatTenNetwork(t *testing.T, startPort int) {
	// Create the Obscuro network.
	numberOfNodes := 1
	wallets := params.NewSimWallets(1, numberOfNodes, integration.EthereumChainID, integration.TenChainID)
	simParams := params.SimParams{
<<<<<<< HEAD
		NumberOfNodes:       numberOfNodes,
		AvgBlockDuration:    2 * time.Second,
		ContractRegistryLib: ethereummock.NewContractRegistryLibMock(),
		ERC20ContractLib:    ethereummock.NewERC20ContractLibMock(),
		Wallets:             wallets,
		StartPort:           startPort,
		WithPrefunding:      true,
=======
		NumberOfNodes:    numberOfNodes,
		AvgBlockDuration: 2 * time.Second,
		MgmtContractLib:  ethereummock.NewMgmtContractLibMock(),
		ERC20ContractLib: ethereummock.NewERC20ContractLibMock(),
		Wallets:          wallets,
		StartPort:        startPort,
		WithPrefunding:   true,
		L1BeaconPort:     startPort + integration.DefaultPrysmGatewayPortOffset,
>>>>>>> 59dbc113
	}
	simStats := stats.NewStats(simParams.NumberOfNodes)
	tenNetwork := network.NewNetworkOfSocketNodes(wallets)
	t.Cleanup(tenNetwork.TearDown)
	_, err := tenNetwork.Create(&simParams, simStats)
	if err != nil {
		panic(fmt.Sprintf("failed to create test Obscuro network. Cause: %s", err))
	}
}

// Returns a viewing-key client with a registered viewing key.
func getClient(hostWSPort int, wallet wallet.Wallet) *rpc.EncRPCClient {
	viewingKey, err := viewingkey.GenerateViewingKeyForWallet(wallet)
	if err != nil {
		panic(err)
	}
	client, err := rpc.NewEncNetworkClient(fmt.Sprintf("ws://%s:%d", network.Localhost, hostWSPort), viewingKey, testlog.Logger())
	if err != nil {
		panic(err)
	}
	return client
}<|MERGE_RESOLUTION|>--- conflicted
+++ resolved
@@ -136,7 +136,6 @@
 	numberOfNodes := 1
 	wallets := params.NewSimWallets(1, numberOfNodes, integration.EthereumChainID, integration.TenChainID)
 	simParams := params.SimParams{
-<<<<<<< HEAD
 		NumberOfNodes:       numberOfNodes,
 		AvgBlockDuration:    2 * time.Second,
 		ContractRegistryLib: ethereummock.NewContractRegistryLibMock(),
@@ -144,16 +143,7 @@
 		Wallets:             wallets,
 		StartPort:           startPort,
 		WithPrefunding:      true,
-=======
-		NumberOfNodes:    numberOfNodes,
-		AvgBlockDuration: 2 * time.Second,
-		MgmtContractLib:  ethereummock.NewMgmtContractLibMock(),
-		ERC20ContractLib: ethereummock.NewERC20ContractLibMock(),
-		Wallets:          wallets,
-		StartPort:        startPort,
-		WithPrefunding:   true,
-		L1BeaconPort:     startPort + integration.DefaultPrysmGatewayPortOffset,
->>>>>>> 59dbc113
+    L1BeaconPort:     startPort + integration.DefaultPrysmGatewayPortOffset,
 	}
 	simStats := stats.NewStats(simParams.NumberOfNodes)
 	tenNetwork := network.NewNetworkOfSocketNodes(wallets)
