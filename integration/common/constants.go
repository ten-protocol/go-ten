package common

import (
	"encoding/json"
	"math/big"
	"time"

	tengenesis "github.com/ten-protocol/go-ten/go/enclave/genesis"

	"github.com/ethereum/go-ethereum/crypto"
	"github.com/ethereum/go-ethereum/params"
	"github.com/ten-protocol/go-ten/go/common/log"
	enclaveconfig "github.com/ten-protocol/go-ten/go/enclave/config"
	"github.com/ten-protocol/go-ten/go/wallet"

	gethcommon "github.com/ethereum/go-ethereum/common"
	gethlog "github.com/ethereum/go-ethereum/log"
)

// The Contract addresses are the result of the deploying a smart contract from hardcoded owners.
// The "owners" are keys which are the de-facto "admins" of those erc20s and are able to transfer or mint tokens.
// The contracts and addresses cannot be random for now, because there is hardcoded logic in the core
// to generate synthetic "transfer" transactions for each erc20 deposit on ethereum
// and these transactions need to be signed. Which means the platform needs to "own" ERC20s.

// ERC20 - the supported ERC20 tokens. A list of made-up tokens used for testing.
type ERC20 string

const (
	HOC                ERC20 = "HOC"
	POC                ERC20 = "POC"
	HOCAddr                  = "f3a8bd422097bFdd9B3519Eaeb533393a1c561aC"
	pocAddr                  = "9802F661d17c65527D7ABB59DAAD5439cb125a67"
	bridgeAddr               = "deB34A740ECa1eC42C8b8204CBEC0bA34FDD27f3"
	hocOwnerKeyHex           = "6e384a07a01263518a09a5424c7b6bbfc3604ba7d93f47e3a455cbdd7f9f0682" // Used only in sim tests. Fine
	pocOwnerKeyHex           = "4bfe14725e685901c062ccd4e220c61cf9c189897b6c78bd18d7f51291b2b8f8" // Used only in sim tests. Fine
	TestnetPrefundedPK       = "8dfb8083da6275ae3e4f41e3e8a8c19d028d32c9247e24530933782f2a05035b" // The genesis main account private key.
)

var HOCOwner, _ = crypto.HexToECDSA(hocOwnerKeyHex)

// HOCContract - address of the deployed "hocus" erc20 on the L2
var HOCContract = gethcommon.BytesToAddress(gethcommon.Hex2Bytes(HOCAddr))

var POCOwner, _ = crypto.HexToECDSA(pocOwnerKeyHex)

// POCContract - address of the deployed "pocus" erc20 on the L2
var POCContract = gethcommon.BytesToAddress(gethcommon.Hex2Bytes(pocAddr))

// BridgeAddress - address of the virtual bridge
var BridgeAddress = gethcommon.BytesToAddress(gethcommon.Hex2Bytes(bridgeAddr))

// ERC20Mapping - maps an L1 Erc20 to an L2 Erc20 address
type ERC20Mapping struct {
	Name ERC20

	// L1Owner   wallet.Wallet
	L1Address *gethcommon.Address

	Owner     wallet.Wallet // for now the wrapped L2 version is owned by a wallet, but this will change
	L2Address *gethcommon.Address
}

// DefaultEnclaveConfig returns an EnclaveConfig with default values.
func DefaultEnclaveConfig() *enclaveconfig.EnclaveConfig {
	return &enclaveconfig.EnclaveConfig{
		NodeID:                    "",
		HostAddress:               "127.0.0.1:10000",
<<<<<<< HEAD
		Address:                   "127.0.0.1:11000",
=======
		RPCAddress:                "127.0.0.1:11000",
		NodeType:                  common.ActiveSequencer,
>>>>>>> 62ecfaa8
		L1ChainID:                 1337,
		TenChainID:                443,
		WillAttest:                false, // todo (config) - attestation should be on by default before production release
		ManagementContractAddress: gethcommon.BytesToAddress([]byte("")),
		LogLevel:                  int(gethlog.LvlInfo),
		LogPath:                   log.SysOut,
		UseInMemoryDB:             true, // todo (config) - persistence should be on by default before production release
		EdgelessDBHost:            "",
		SqliteDBPath:              "",
		ProfilerEnabled:           false,
		MinGasPrice:               big.NewInt(params.InitialBaseFee),
		TenGenesis:                "",
		DebugNamespaceEnabled:     false,
		MaxBatchSize:              1024 * 55,
		MaxRollupSize:             1024 * 128,
		GasPaymentAddress:         gethcommon.HexToAddress("0xd6C9230053f45F873Cb66D8A02439380a37A4fbF"),
		BaseFee:                   new(big.Int).SetUint64(params.InitialBaseFee),

		// Due to hiding L1 costs in the gas quantity, the gas limit needs to be huge
		// Arbitrum with the same approach has gas limit of 1,125,899,906,842,624,
		// whilst the usage is small. Should be ok since execution is paid for anyway.
		GasLocalExecutionCapFlag:  300_000_000_000,
		GasBatchExecutionLimit:    30_000_000,
		RPCTimeout:                5 * time.Second,
		StoreExecutedTransactions: true,
	}
}

func TestnetGenesisJSON() string {
	accts := make([]tengenesis.Account, 1)
	amount, success := big.NewInt(0).SetString("7500000000000000000000000000000", 10)
	if !success {
		panic("failed to set big.Int from string")
	}
	accts[0] = tengenesis.Account{
		Address: gethcommon.HexToAddress("A58C60cc047592DE97BF1E8d2f225Fc5D959De77"),
		Amount:  amount,
	}
	gen := &tengenesis.Genesis{
		Accounts: accts,
	}

	genesisBytes, err := json.Marshal(gen)
	if err != nil {
		panic(err)
	}
	return string(genesisBytes)
}<|MERGE_RESOLUTION|>--- conflicted
+++ resolved
@@ -66,12 +66,7 @@
 	return &enclaveconfig.EnclaveConfig{
 		NodeID:                    "",
 		HostAddress:               "127.0.0.1:10000",
-<<<<<<< HEAD
-		Address:                   "127.0.0.1:11000",
-=======
 		RPCAddress:                "127.0.0.1:11000",
-		NodeType:                  common.ActiveSequencer,
->>>>>>> 62ecfaa8
 		L1ChainID:                 1337,
 		TenChainID:                443,
 		WillAttest:                false, // todo (config) - attestation should be on by default before production release
