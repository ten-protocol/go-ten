--- conflicted
+++ resolved
@@ -35,27 +35,8 @@
 		LogLevel:    gethlog.LvlInfo,
 	})
 
-<<<<<<< HEAD
-	privateKey, err := crypto.GenerateKey()
-	if err != nil {
-		t.Fatal(err)
-	}
-	hostAddress := crypto.PubkeyToAddress(privateKey.PublicKey)
-
-	nodeCfg := node.NewNodeConfig(
-		node.WithPrivateKey(hex.EncodeToString(crypto.FromECDSA(privateKey))),
-		node.WithHostID(hostAddress.String()),
-		node.WithEnclaveWSPort(_startPort+integration.DefaultEnclaveOffset),
-		node.WithHostHTTPPort(_startPort+integration.DefaultHostRPCHTTPOffset),
-		node.WithHostWSPort(_startPort+integration.DefaultHostRPCWSOffset),
-		node.WithL1Host(_localhost),
-		node.WithL1WSPort(_startPort+integration.DefaultGethWSPortOffset),
-		node.WithProfiler(true),
-	)
-=======
 	// todo run the noderunner test with different obscuro node instances
 	newNode, hostAddr := createInMemoryNode(t)
->>>>>>> b7f18445
 
 	binariesPath, err := eth2network.EnsureBinariesExist()
 	if err != nil {
@@ -81,13 +62,7 @@
 		panic(err)
 	}
 
-<<<<<<< HEAD
-	inMemNode, _ := node.NewInMemNode(nodeCfg)
-
-	err = inMemNode.Start()
-=======
 	err = newNode.Start()
->>>>>>> b7f18445
 	if err != nil {
 		t.Fatal(err)
 	}
@@ -109,11 +84,7 @@
 	}
 	defer func() {
 		// the container stops the enclave
-<<<<<<< HEAD
-		if err = inMemNode.Stop(); err != nil {
-=======
 		if err = newNode.Stop(); err != nil {
->>>>>>> b7f18445
 			t.Fatalf("unable to properly stop the host container - %s", err)
 		}
 	}()
@@ -155,6 +126,7 @@
 		node.WithHostWSPort(_startPort+integration.DefaultHostRPCWSOffset),
 		node.WithL1Host(_localhost),
 		node.WithL1WSPort(_startPort+integration.DefaultGethWSPortOffset),
+		node.WithGenesis(true),
 		node.WithProfiler(true),
 	)
 
