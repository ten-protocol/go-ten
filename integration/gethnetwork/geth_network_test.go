package gethnetwork

import (
	"errors"
	"fmt"
	"math/big"
	"strconv"
	"sync/atomic"
	"testing"
	"time"

	"github.com/obscuronet/obscuro-playground/go/obscuronode/host"

	"github.com/obscuronet/obscuro-playground/integration"

	"github.com/ethereum/go-ethereum"
	"github.com/ethereum/go-ethereum/common"
	"github.com/ethereum/go-ethereum/core/types"
	"github.com/obscuronet/obscuro-playground/integration/datagenerator"
	"gopkg.in/yaml.v3"
)

const (
	numNodes        = 3
	expectedChainID = "1337"
	genesisChainID  = 1337

	peerCountCmd = "net.peerCount"
	chainIDCmd   = "admin.nodeInfo.protocols.eth.config.chainId"

	defaultWsPortOffset = 100 // The default offset between a Geth node's HTTP and websocket ports.
)

var timeout = 15 * time.Second

func TestGethAllNodesJoinSameNetwork(t *testing.T) {
	t.Parallel()

	gethBinaryPath, err := EnsureBinariesExist(LatestVersion)
	if err != nil {
		t.Fatal(err)
	}

	startPort := getStartPort()
	network := NewGethNetwork(startPort, startPort+defaultWsPortOffset, gethBinaryPath, numNodes, 1, nil)
	defer network.StopNodes()

	peerCountStr := network.IssueCommand(0, peerCountCmd)
	peerCount, _ := strconv.Atoi(peerCountStr)

	// nodes don't consider themselves a peer
	if expectedPeers := numNodes - 1; peerCount != expectedPeers {
		t.Fatalf("Wrong number of peers on the network. Found %d, expected %d.", peerCount, expectedPeers)
	}
}

func TestGethGenesisParamsAreUsed(t *testing.T) {
	t.Parallel()

	gethBinaryPath, err := EnsureBinariesExist(LatestVersion)
	if err != nil {
		t.Fatal(err)
	}

	startPort := getStartPort()
	network := NewGethNetwork(startPort, startPort+defaultWsPortOffset, gethBinaryPath, numNodes, 1, nil)
	defer network.StopNodes()

	chainID := network.IssueCommand(0, chainIDCmd)
	if chainID != expectedChainID {
		t.Fatalf("Network not using chain ID specified in the genesis file. Found %s, expected %s.", chainID, expectedChainID)
	}
}

func TestGethTransactionCanBeSubmitted(t *testing.T) {
	t.Parallel()

	gethBinaryPath, err := EnsureBinariesExist(LatestVersion)
	if err != nil {
		t.Fatal(err)
	}

	startPort := getStartPort()
	network := NewGethNetwork(startPort, startPort+defaultWsPortOffset, gethBinaryPath, numNodes, 1, nil)
	defer network.StopNodes()

	account := network.addresses[0]
	tx := fmt.Sprintf("{from: \"%s\", to: \"%s\", value: web3.toWei(0.001, \"ether\")}", account, account)
	txHash := network.IssueCommand(0, fmt.Sprintf("personal.sendTransaction(%s, \"%s\")", tx, password))
	issuedTxStr := network.IssueCommand(0, fmt.Sprintf("eth.getTransaction(%s)", txHash))

	// check the transaction has expected values
	issuedTx := map[string]interface{}{}
	if err := yaml.Unmarshal([]byte(issuedTxStr), issuedTx); err != nil {
		t.Fatalf("unable to unmarshall getTransaction response to YAML. Cause: %s. Response: %s", err, issuedTxStr)
	}

	if issuedTx["value"].(int) != 1000000000000000 ||
		issuedTx["to"].(string) != fmt.Sprintf("0x%s", account) {
		t.Errorf("unable to confirm values")
	}
}

func TestGethTransactionIsMintedOverRPC(t *testing.T) {
	t.Parallel()

	gethBinaryPath, err := EnsureBinariesExist(LatestVersion)
	if err != nil {
		t.Fatal(err)
	}

	// wallet should be prefunded
	w := datagenerator.RandomWallet(genesisChainID)
	startPort := getStartPort()
	network := NewGethNetwork(startPort, startPort+defaultWsPortOffset, gethBinaryPath, numNodes, 1, []string{w.Address().String()})
	defer network.StopNodes()

<<<<<<< HEAD
	localhost := "127.0.0.1"
	hostConfig := host.Config{
		L1NodeHost:          localhost,
		L1NodeWebsocketPort: network.WebSocketPorts[0],
	}
	ethClient, err := host.NewEthClient(hostConfig, w)
=======
	ethClient, err := ethclient.NewEthClient(common.Address{}, "127.0.0.1", network.WebSocketPorts[0])
>>>>>>> ab39f08c
	if err != nil {
		panic(err)
	}

	// pick the first address in the network and send some funds to it
	toAddr := common.HexToAddress(fmt.Sprintf("0x%s", network.addresses[0]))
	tx := &types.LegacyTx{
		Nonce:    w.GetNonceAndIncrement(),
		GasPrice: big.NewInt(20000000000),
		Gas:      uint64(1024_000_000),
		To:       &toAddr,
		Value:    big.NewInt(100),
	}
	signedTx, err := w.SignTransaction(tx)
	if err != nil {
		t.Fatal(err)
	}
	err = ethClient.SendTransaction(signedTx)
	if err != nil {
		t.Fatal(err)
	}

	// make sure it's mined into a block within an acceptable time
	var receipt *types.Receipt
	for start := time.Now(); time.Since(start) < timeout; time.Sleep(time.Second) {
		receipt, err = ethClient.TransactionReceipt(signedTx.Hash())
		if err == nil {
			break
		}
		if !errors.Is(err, ethereum.NotFound) {
			t.Fatal(err)
		}
	}

	if receipt == nil {
		t.Fatalf("Did not mine the transaction after %s seconds - receipt: %+v", timeout, receipt)
	}

	if receipt.BlockNumber == big.NewInt(0) || receipt.BlockHash == common.HexToHash("") {
		t.Fatalf("Did not minted/mined the block - receipt: %+v", receipt)
	}

	if receipt.Status != types.ReceiptStatusSuccessful {
		t.Fatalf("Did not minted/mined the tx correctly - receipt: %+v", receipt)
	}
}

// Returns a start port for a single test.
func getStartPort() int {
	return int(atomic.AddUint64(&integration.StartPortGethNetworkTest, numNodes))
}<|MERGE_RESOLUTION|>--- conflicted
+++ resolved
@@ -29,6 +29,8 @@
 	chainIDCmd   = "admin.nodeInfo.protocols.eth.config.chainId"
 
 	defaultWsPortOffset = 100 // The default offset between a Geth node's HTTP and websocket ports.
+
+	localhost = "127.0.0.1"
 )
 
 var timeout = 15 * time.Second
@@ -115,16 +117,11 @@
 	network := NewGethNetwork(startPort, startPort+defaultWsPortOffset, gethBinaryPath, numNodes, 1, []string{w.Address().String()})
 	defer network.StopNodes()
 
-<<<<<<< HEAD
-	localhost := "127.0.0.1"
 	hostConfig := host.Config{
 		L1NodeHost:          localhost,
 		L1NodeWebsocketPort: network.WebSocketPorts[0],
 	}
-	ethClient, err := host.NewEthClient(hostConfig, w)
-=======
-	ethClient, err := ethclient.NewEthClient(common.Address{}, "127.0.0.1", network.WebSocketPorts[0])
->>>>>>> ab39f08c
+	ethClient, err := host.NewEthClient(hostConfig)
 	if err != nil {
 		panic(err)
 	}
