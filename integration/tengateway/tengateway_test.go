package tengateway

import (
	"bytes"
	"context"
	"encoding/base64"
	"encoding/json"
	"fmt"
	"io"
	"math/big"
	"net/http"
	"strings"
	"testing"
	"time"

	"github.com/ethereum/go-ethereum/common/hexutil"
	"github.com/ten-protocol/go-ten/lib/gethfork/rpc"

	"github.com/ten-protocol/go-ten/tools/walletextension"

	"github.com/go-kit/kit/transport/http/jsonrpc"
	log2 "github.com/ten-protocol/go-ten/go/common/log"

	"github.com/ethereum/go-ethereum"
	wecommon "github.com/ten-protocol/go-ten/tools/walletextension/common"

	gethcommon "github.com/ethereum/go-ethereum/common"

	"github.com/ethereum/go-ethereum/core/types"
	"github.com/ethereum/go-ethereum/ethclient"
	"github.com/ethereum/go-ethereum/log"
	"github.com/stretchr/testify/assert"
	"github.com/stretchr/testify/require"
	"github.com/ten-protocol/go-ten/go/common"
	"github.com/ten-protocol/go-ten/go/common/httputil"
	"github.com/ten-protocol/go-ten/go/wallet"
	"github.com/ten-protocol/go-ten/integration"
	integrationCommon "github.com/ten-protocol/go-ten/integration/common"
	"github.com/ten-protocol/go-ten/integration/common/testlog"
	"github.com/ten-protocol/go-ten/integration/datagenerator"
	"github.com/ten-protocol/go-ten/integration/ethereummock"
	"github.com/ten-protocol/go-ten/integration/simulation/network"
	"github.com/ten-protocol/go-ten/integration/simulation/params"
	"github.com/ten-protocol/go-ten/tools/walletextension/lib"
	"github.com/valyala/fasthttp"
)

func init() { //nolint:gochecknoinits
	testlog.Setup(&testlog.Cfg{
		LogDir:      testLogs,
		TestType:    "tengateway",
		TestSubtype: "test",
		LogLevel:    log.LvlTrace,
	})
}

const (
	testLogs = "../.build/tengateway/"
)

func TestTenGateway(t *testing.T) {
	startPort := integration.TestPorts.TestTenGatewayPort
	createTenNetwork(t, startPort)

	tenGatewayConf := wecommon.Config{
		WalletExtensionHost:            "127.0.0.1",
		WalletExtensionPortHTTP:        startPort + integration.DefaultTenGatewayHTTPPortOffset,
		WalletExtensionPortWS:          startPort + integration.DefaultTenGatewayWSPortOffset,
		NodeRPCHTTPAddress:             fmt.Sprintf("127.0.0.1:%d", startPort+integration.DefaultHostRPCHTTPOffset),
		NodeRPCWebsocketAddress:        fmt.Sprintf("127.0.0.1:%d", startPort+integration.DefaultHostRPCWSOffset),
		LogPath:                        "sys_out",
		LogLevel:                       3, // info level
		DBType:                         "sqlite",
		TenChainID:                     5443,
		StoreIncomingTxs:               true,
		RateLimitUserComputeTime:       0,
		RateLimitWindow:                1 * time.Second,
		RateLimitMaxConcurrentRequests: 3,
	}

	tenGwContainer := walletextension.NewContainerFromConfig(tenGatewayConf, testlog.Logger())
	go func() {
		err := tenGwContainer.Start()
		if err != nil {
			fmt.Printf("error stopping WE - %s", err)
		}
	}()

	// wait for the msg bus contract to be deployed
	time.Sleep(5 * time.Second)

	// make sure the server is ready to receive requests
	httpURL := fmt.Sprintf("http://%s:%d", tenGatewayConf.WalletExtensionHost, tenGatewayConf.WalletExtensionPortHTTP)
	wsURL := fmt.Sprintf("ws://%s:%d", tenGatewayConf.WalletExtensionHost, tenGatewayConf.WalletExtensionPortWS)

	// make sure the server is ready to receive requests
	err := waitServerIsReady(httpURL)
	require.NoError(t, err)

	// prefunded wallet
	w := wallet.NewInMemoryWalletFromConfig(integrationCommon.TestnetPrefundedPK, integration.TenChainID, testlog.Logger())

	// run the tests against the exis
	for name, test := range map[string]func(*testing.T, int, string, string, wallet.Wallet){
		//"testAreTxsMinted":            testAreTxsMinted, this breaks the other tests bc, enable once concurrency issues are fixed
		"testErrorHandling":                    testErrorHandling,
		"testMultipleAccountsSubscription":     testMultipleAccountsSubscription,
		"testNewHeadsSubscription":             testNewHeadsSubscription,
		"testErrorsRevertedArePassed":          testErrorsRevertedArePassed,
		"testUnsubscribe":                      testUnsubscribe,
		"testClosingConnectionWhileSubscribed": testClosingConnectionWhileSubscribed,
		"testSubscriptionTopics":               testSubscriptionTopics,
		"testDifferentMessagesOnRegister":      testDifferentMessagesOnRegister,
		"testInvokeNonSensitiveMethod":         testInvokeNonSensitiveMethod,
		"testQueryAndRpcTokenModes":            testQueryAndRpcTokenModes,

		"testSessionKeysGetStorageAt":      testSessionKeysGetStorageAt,
		"testSessionKeysSendTransaction":   testSessionKeysSendTransaction,
		"testEthCallWithoutAuthentication": testEthCallWithoutAuthentication,
		// "testRateLimiter":                   testRateLimiter,
	} {
		t.Run(name, func(t *testing.T) {
			test(t, startPort, httpURL, wsURL, w)
		})
	}

	// Gracefully shutdown
	// todo remove this sleep when tests stabilize
	time.Sleep(20 * time.Second)
	err = tenGwContainer.Stop()
	assert.NoError(t, err)
}

//func testRateLimiter(t *testing.T, _ int, httpURL, wsURL string, w wallet.Wallet) {
//	user0, err := NewGatewayUser([]wallet.Wallet{w, datagenerator.RandomWallet(integration.TenChainID)}, httpURL, wsURL)
//	require.NoError(t, err)
//	testlog.Logger().Info("Created user with encryption token", "t", user0.tgClient.UserID())
//	// register the user so we can call the endpoints that require authentication
//	err = user0.RegisterAccounts()
//	require.NoError(t, err)
//
//	// call BalanceAt - fist call should be successful
//	_, err = user0.HTTPClient.BalanceAt(context.Background(), user0.Wallets[0].Address(), nil)
//	require.NoError(t, err)
//
//	// sleep for a period of time to allow the rate limiter to reset
//	time.Sleep(1 * time.Second)
//
//	// first call after the rate limiter reset should be successful
//	_, err = user0.HTTPClient.BalanceAt(context.Background(), user0.Wallets[0].Address(), nil)
//	require.NoError(t, err)
//
//	address := user0.Wallets[0].Address()
//
//	// make 1000 requests with the same user to "spam" the gateway
//	for i := 0; i < 1000; i++ {
//		msg := ethereum.CallMsg{
//			From: address,
//			To:   &address, // Example: self-call to the user's address
//			Gas:  uint64(i),
//			Data: nil,
//		}
//
//		user0.HTTPClient.EstimateGas(context.Background(), msg)
//	}
//
//	// after 1000 requests, the rate limiter should block the user
//	_, err = user0.HTTPClient.BalanceAt(context.Background(), user0.Wallets[0].Address(), nil)
//	require.Error(t, err)
//	require.Equal(t, "rate limit exceeded", err.Error())
//}

func testSessionKeysGetStorageAt(t *testing.T, _ int, httpURL, wsURL string, w wallet.Wallet) {
	user0, err := NewGatewayUser([]wallet.Wallet{w, datagenerator.RandomWallet(integration.TenChainID)}, httpURL, wsURL)
	require.NoError(t, err)
	testlog.Logger().Info("Created user with encryption token", "t", user0.tgClient.UserID())

	// Register the user so we can call the endpoints that require authentication
	err = user0.RegisterAccounts()
	require.NoError(t, err)

	// Simple print to verify the test is running
	fmt.Println("testSessionKeysGetStorageAt: Test is running successfully!")
	testlog.Logger().Info("testSessionKeysGetStorageAt: Test is running successfully!")

	// Get the user's balance as a simple operation
	balance, err := user0.HTTPClient.BalanceAt(context.Background(), user0.Wallets[0].Address(), nil)
	require.NoError(t, err)

	// Print the balance to show the test is working
	fmt.Printf("testSessionKeysGetStorageAt: User balance: %s\n", balance.String())
	testlog.Logger().Info("testSessionKeysGetStorageAt: User balance", "balance", balance.String())

	ctx := context.Background()

	// 1) Create session key via eth_getStorageAt (CQ method 0x...0003)
	createSessionKeyAddr := gethcommon.HexToAddress("0x0000000000000000000000000000000000000003")
	skAddrBytes, err := user0.HTTPClient.StorageAt(ctx, createSessionKeyAddr, gethcommon.Hash{}, nil)
	require.NoError(t, err)
	require.NotEmpty(t, skAddrBytes)
	skAddress := gethcommon.BytesToAddress(skAddrBytes)
	t.Logf("✓ Session key created: %s", skAddress.Hex())
	fmt.Printf("Session key created: %s\n", skAddress.Hex())

	// 2) Fund the session key from the original wallet
	fundAmount := big.NewInt(0).Mul(big.NewInt(1e15), big.NewInt(1)) // 0.001 TEN
	fromAddr := user0.Wallets[0].Address()
	gasPrice, err := user0.HTTPClient.SuggestGasPrice(ctx)
	require.NoError(t, err)
	gasLimit, err := user0.HTTPClient.EstimateGas(ctx, ethereum.CallMsg{From: fromAddr, To: &skAddress, Value: fundAmount})
	require.NoError(t, err)
	nonce, err := user0.HTTPClient.PendingNonceAt(ctx, fromAddr)
	require.NoError(t, err)
	legacy := &types.LegacyTx{Nonce: nonce, To: &skAddress, Value: fundAmount, GasPrice: gasPrice, Gas: gasLimit}
	signedFundingTx, err := w.SignTransaction(legacy)
	require.NoError(t, err)
	err = user0.HTTPClient.SendTransaction(ctx, signedFundingTx)
	require.NoError(t, err)

	// wait for receipt
	{
		var rec *types.Receipt
		for i := 0; i < 60; i++ {
			rec, err = user0.HTTPClient.TransactionReceipt(ctx, signedFundingTx.Hash())
			if err == nil && rec != nil {
				break
			}
			time.Sleep(500 * time.Millisecond)
		}
		require.NotNil(t, rec)
		require.Equal(t, types.ReceiptStatusSuccessful, rec.Status)
	}
	t.Logf("✓ Session key funded with %s TEN", fundAmount.String())

	// 3) Build an unsigned tx from session key back to original account, send via getStorageAt (CQ 0x...0005)
	returnAmount := big.NewInt(0).Div(fundAmount, big.NewInt(2))
	skGasPrice, err := user0.HTTPClient.SuggestGasPrice(ctx)
	require.NoError(t, err)
	skGasLimit, err := user0.HTTPClient.EstimateGas(ctx, ethereum.CallMsg{From: skAddress, To: &fromAddr, Value: returnAmount})
	require.NoError(t, err)
	skNonce, err := user0.HTTPClient.PendingNonceAt(ctx, skAddress)
	require.NoError(t, err)
	unsigned := types.NewTx(&types.LegacyTx{Nonce: skNonce, To: &fromAddr, Value: returnAmount, GasPrice: skGasPrice, Gas: skGasLimit})
	blob, err := unsigned.MarshalBinary()
	require.NoError(t, err)
	txB64 := base64.StdEncoding.EncodeToString(blob)

	paramsObj := map[string]string{
		"sessionKeyAddress": skAddress.Hex(),
		"tx":                txB64,
	}
	paramsJSON, err := json.Marshal(paramsObj)
	require.NoError(t, err)

	var txHashBytes hexutil.Bytes
	err = user0.HTTPClient.Client().CallContext(ctx, &txHashBytes, "eth_getStorageAt",
		"0x0000000000000000000000000000000000000005", string(paramsJSON), "latest")
	require.NoError(t, err)
	txHash := gethcommon.BytesToHash(txHashBytes)

	// wait for receipt
	{
		var rec *types.Receipt
		for i := 0; i < 60; i++ {
			rec, err = user0.HTTPClient.TransactionReceipt(ctx, txHash)
			if err == nil && rec != nil {
				break
			}
			time.Sleep(500 * time.Millisecond)
		}
		require.NotNil(t, rec)
		require.Equal(t, types.ReceiptStatusSuccessful, rec.Status)
	}
	t.Logf("✓ Return transaction sent: %s TEN", returnAmount.String())

	// 4) Delete the session key via getStorageAt (CQ 0x...0004)
	delParamsObj := map[string]string{
		"sessionKeyAddress": skAddress.Hex(),
	}
	delParamsJSON, err := json.Marshal(delParamsObj)
	require.NoError(t, err)

	var delResult hexutil.Bytes
	err = user0.HTTPClient.Client().CallContext(ctx, &delResult, "eth_getStorageAt",
		"0x0000000000000000000000000000000000000004", string(delParamsJSON), "latest")
	require.NoError(t, err)
	require.Len(t, delResult, 1)
	require.Equal(t, byte(0x01), delResult[0])
	t.Logf("✓ Session key deleted: %s", skAddress.Hex())
}

func testSessionKeysSendTransaction(t *testing.T, _ int, httpURL, wsURL string, w wallet.Wallet) {
	user0, err := NewGatewayUser([]wallet.Wallet{w, datagenerator.RandomWallet(integration.TenChainID)}, httpURL, wsURL)
	require.NoError(t, err)
	testlog.Logger().Info("Created user with encryption token", "t", user0.tgClient.UserID())

	// Register the user so we can call the endpoints that require authentication
	err = user0.RegisterAccounts()
	require.NoError(t, err)

	// Simple print to verify the test is running
	fmt.Println("testSessionKeysSendTransaction: Test is running successfully!")
	testlog.Logger().Info("testSessionKeysSendTransaction: Test is running successfully!")

	// Get the user's balance as a simple operation
	balance, err := user0.HTTPClient.BalanceAt(context.Background(), user0.Wallets[0].Address(), nil)
	require.NoError(t, err)

	// Print the balance to show the test is working
	fmt.Printf("testSessionKeysSendTransaction: User balance: %s\n", balance.String())
	testlog.Logger().Info("testSessionKeysSendTransaction: User balance", "balance", balance.String())

	ctx := context.Background()

	// 1) Create session key via eth_getStorageAt (CQ method 0x...0003)
	createSessionKeyAddr := gethcommon.HexToAddress("0x0000000000000000000000000000000000000003")
	skAddrBytes, err := user0.HTTPClient.StorageAt(ctx, createSessionKeyAddr, gethcommon.Hash{}, nil)
	require.NoError(t, err)
	require.NotEmpty(t, skAddrBytes)
	skAddress := gethcommon.BytesToAddress(skAddrBytes)
	t.Logf("✓ Session key created: %s", skAddress.Hex())
	fmt.Printf("Session key created: %s\n", skAddress.Hex())

	// 2) Fund the session key from the original wallet
	fundAmount := big.NewInt(0).Mul(big.NewInt(1e15), big.NewInt(1)) // 0.001 TEN
	fromAddr := user0.Wallets[0].Address()
	gasPrice, err := user0.HTTPClient.SuggestGasPrice(ctx)
	require.NoError(t, err)
	gasLimit, err := user0.HTTPClient.EstimateGas(ctx, ethereum.CallMsg{From: fromAddr, To: &skAddress, Value: fundAmount})
	require.NoError(t, err)
	nonce, err := user0.HTTPClient.PendingNonceAt(ctx, fromAddr)
	require.NoError(t, err)
	legacy := &types.LegacyTx{Nonce: nonce, To: &skAddress, Value: fundAmount, GasPrice: gasPrice, Gas: gasLimit}
	signedFundingTx, err := w.SignTransaction(legacy)
	require.NoError(t, err)
	err = user0.HTTPClient.SendTransaction(ctx, signedFundingTx)
	require.NoError(t, err)

	// wait for receipt
	{
		var rec *types.Receipt
		for i := 0; i < 60; i++ {
			rec, err = user0.HTTPClient.TransactionReceipt(ctx, signedFundingTx.Hash())
			if err == nil && rec != nil {
				break
			}
			time.Sleep(500 * time.Millisecond)
		}
		require.NotNil(t, rec)
		require.Equal(t, types.ReceiptStatusSuccessful, rec.Status)
	}
	t.Logf("✓ Session key funded with %s TEN", fundAmount.String())

	// 3) Send transaction using eth_sendTransaction with session key in From field
	returnAmount := big.NewInt(0).Div(fundAmount, big.NewInt(2))
	skGasPrice, err := user0.HTTPClient.SuggestGasPrice(ctx)
	require.NoError(t, err)
	skGasLimit, err := user0.HTTPClient.EstimateGas(ctx, ethereum.CallMsg{From: skAddress, To: &fromAddr, Value: returnAmount})
	require.NoError(t, err)
	skNonce, err := user0.HTTPClient.PendingNonceAt(ctx, skAddress)
	require.NoError(t, err)

	// Send transaction using eth_sendTransaction (this will use our new SendTransaction method)
	var txHash gethcommon.Hash
	err = user0.HTTPClient.Client().CallContext(ctx, &txHash, "eth_sendTransaction", map[string]interface{}{
		"from":     skAddress.Hex(),
		"to":       fromAddr.Hex(),
		"value":    fmt.Sprintf("0x%x", returnAmount),
		"gas":      fmt.Sprintf("0x%x", skGasLimit),
		"gasPrice": fmt.Sprintf("0x%x", skGasPrice),
		"nonce":    fmt.Sprintf("0x%x", skNonce),
	})
	require.NoError(t, err)
	require.NotEqual(t, gethcommon.Hash{}, txHash)
	t.Logf("✓ Transaction sent via eth_sendTransaction: %s", txHash.Hex())

	// wait for receipt
	{
		var rec *types.Receipt
		for i := 0; i < 60; i++ {
			rec, err = user0.HTTPClient.TransactionReceipt(ctx, txHash)
			if err == nil && rec != nil {
				break
			}
			time.Sleep(500 * time.Millisecond)
		}
		require.NotNil(t, rec)
		require.Equal(t, types.ReceiptStatusSuccessful, rec.Status)
	}
	t.Logf("✓ Return transaction confirmed: %s TEN", returnAmount.String())

	// 4) Test that eth_sendTransaction fails with non-session key address
	// Use the user's own address (which is not a session key) to test the failure case
	nonSessionKeyAddr := user0.Wallets[0].Address()
	t.Logf("Testing eth_sendTransaction with non-session key address: %s", nonSessionKeyAddr.Hex())

	// Get the current nonce for this address to avoid "nonce too low" errors
	nonceForNonSessionKey, err := user0.HTTPClient.PendingNonceAt(ctx, nonSessionKeyAddr)
	require.NoError(t, err)
	t.Logf("Using nonce %d for non-session key address", nonceForNonSessionKey)

	var failTxHash gethcommon.Hash
	err = user0.HTTPClient.Client().CallContext(ctx, &failTxHash, "eth_sendTransaction", map[string]interface{}{
		"from":     nonSessionKeyAddr.Hex(),
		"to":       fromAddr.Hex(),
		"value":    fmt.Sprintf("0x%x", big.NewInt(1000)),
		"gas":      fmt.Sprintf("0x%x", uint64(21000)),
		"gasPrice": fmt.Sprintf("0x%x", skGasPrice),
		"nonce":    fmt.Sprintf("0x%x", nonceForNonSessionKey),
	})
	require.Error(t, err)
	require.Contains(t, err.Error(), "session key address")
	require.Contains(t, err.Error(), "not found")
	t.Logf("✓ eth_sendTransaction correctly rejected with non-session key address")

	// 5) Delete the session key via getStorageAt (CQ 0x...0004)
	delParamsObj := map[string]string{
		"sessionKeyAddress": skAddress.Hex(),
	}
	delParamsJSON, err := json.Marshal(delParamsObj)
	require.NoError(t, err)

	var delResult hexutil.Bytes
	err = user0.HTTPClient.Client().CallContext(ctx, &delResult, "eth_getStorageAt",
		"0x0000000000000000000000000000000000000004", string(delParamsJSON), "latest")
	require.NoError(t, err)
	require.Len(t, delResult, 1)
	require.Equal(t, byte(0x01), delResult[0])
	t.Logf("✓ Session key deleted: %s", skAddress.Hex())
}

func testNewHeadsSubscription(t *testing.T, _ int, httpURL, wsURL string, w wallet.Wallet) {
	user0, err := NewGatewayUser([]wallet.Wallet{w, datagenerator.RandomWallet(integration.TenChainID)}, httpURL, wsURL)
	require.NoError(t, err)

	receivedHeads := make([]*types.Header, 0)
	newHeadChan := make(chan *types.Header)
	subscription, err := user0.WSClient.SubscribeNewHead(context.Background(), newHeadChan)
	require.NoError(t, err)

	// Listen for new heads in a goroutine
	go func() {
		for {
			select {
			case err := <-subscription.Err():
				// if err != nil {
				testlog.Logger().Info("Error from new head subscription", log2.ErrKey, err)
				return
				//}
			case newHead := <-newHeadChan:
				// append logs to be visible from the main thread
				receivedHeads = append(receivedHeads, newHead)
			}
		}
	}()

	// sleep for 5 seconds and there should be at least 2 heads received in this interval
	time.Sleep(5 * time.Second)
	subscription.Unsubscribe()
	require.True(t, len(receivedHeads) > 1)
}

func testMultipleAccountsSubscription(t *testing.T, _ int, httpURL, wsURL string, w wallet.Wallet) {
	user0, err := NewGatewayUser([]wallet.Wallet{w, datagenerator.RandomWallet(integration.TenChainID)}, httpURL, wsURL)
	require.NoError(t, err)
	testlog.Logger().Info("Created user with encryption token", "t", user0.tgClient.UserID())

	_, err = user0.HTTPClient.ChainID(context.Background())
	require.NoError(t, err)

	user1, err := NewGatewayUser([]wallet.Wallet{datagenerator.RandomWallet(integration.TenChainID), datagenerator.RandomWallet(integration.TenChainID)}, httpURL, wsURL)
	require.NoError(t, err)
	testlog.Logger().Info("Created user with encryption token", "t", user1.tgClient.UserID())

	user2, err := NewGatewayUser([]wallet.Wallet{datagenerator.RandomWallet(integration.TenChainID), datagenerator.RandomWallet(integration.TenChainID)}, httpURL, wsURL)
	require.NoError(t, err)
	testlog.Logger().Info("Created user with encryption token", "t", user2.tgClient.UserID())

	// register all the accounts for that user
	err = user0.RegisterAccountsPersonalSign()
	require.NoError(t, err)
	err = user1.RegisterAccountsPersonalSign()
	require.NoError(t, err)
	err = user2.RegisterAccountsPersonalSign()
	require.NoError(t, err)

	var amountToTransfer int64 = 1_000_000_000_000_000_000
	// Transfer some funds to user1 and user2 wallets, because they need it to make transactions
	_, err = transferETHToAddress(user0.HTTPClient, user0.Wallets[0], user1.Wallets[0].Address(), amountToTransfer)
	require.NoError(t, err)
	_, err = transferETHToAddress(user0.HTTPClient, user0.Wallets[0], user1.Wallets[1].Address(), amountToTransfer)
	require.NoError(t, err)
	_, err = transferETHToAddress(user0.HTTPClient, user0.Wallets[0], user2.Wallets[0].Address(), amountToTransfer)
	require.NoError(t, err)
	_, err = transferETHToAddress(user0.HTTPClient, user0.Wallets[0], user2.Wallets[1].Address(), amountToTransfer)
	require.NoError(t, err)

	// Print balances of all registered accounts to check if all accounts have funds
	balances, err := user1.GetUserAccountsBalances()
	require.NoError(t, err)
	for _, balance := range balances {
		require.NotZero(t, balance.Uint64())
	}
	balances, err = user2.GetUserAccountsBalances()
	require.NoError(t, err)
	for _, balance := range balances {
		require.NotZero(t, balance.Uint64())
	}

	// deploy events contract
	// Get current nonce to avoid conflicts with previous tests
	currentNonce, err := user0.HTTPClient.PendingNonceAt(context.Background(), w.Address())
	require.NoError(t, err)

	deployTx := &types.LegacyTx{
		Nonce:    currentNonce,
		Gas:      uint64(1_000_000),
		GasPrice: gethcommon.Big1,
		Data:     gethcommon.FromHex(eventsContractBytecode),
	}

	err = getFeeAndGas(user0.HTTPClient, w, deployTx)
	require.NoError(t, err)

	signedTx, err := w.SignTransaction(deployTx)
	require.NoError(t, err)

	err = user0.HTTPClient.SendTransaction(context.Background(), signedTx)
	require.NoError(t, err)

	contractReceipt, err := integrationCommon.AwaitReceiptEth(context.Background(), user0.HTTPClient, signedTx.Hash(), time.Minute)
	require.NoError(t, err)

	_, err = user0.HTTPClient.CodeAt(context.Background(), contractReceipt.ContractAddress, big.NewInt(int64(rpc.LatestBlockNumber)))
	require.NoError(t, err)

	// check if value was changed in the smart contract with the interactions above
	pack, _ := eventsContractABI.Pack("message2")
	result, err := user1.HTTPClient.CallContract(context.Background(), ethereum.CallMsg{
		From: user1.Wallets[0].Address(),
		To:   &contractReceipt.ContractAddress,
		Data: pack,
	}, nil)
	require.NoError(t, err)

	resultMessage := string(bytes.TrimRight(result[64:], "\x00"))
	require.NoError(t, err)

	// check if the value is the same as hardcoded in smart contract
	hardcodedMessageValue := "foo"
	assert.Equal(t, hardcodedMessageValue, resultMessage)

	// subscribe with all three users for all events in deployed contract
	var user0logs []types.Log
	var user1logs []types.Log
	var user2logs []types.Log
	_, err = subscribeToEvents([]gethcommon.Address{contractReceipt.ContractAddress}, nil, user0.WSClient, &user0logs)
	require.NoError(t, err)
	_, err = subscribeToEvents([]gethcommon.Address{contractReceipt.ContractAddress}, nil, user1.WSClient, &user1logs)
	require.NoError(t, err)
	_, err = subscribeToEvents([]gethcommon.Address{contractReceipt.ContractAddress}, nil, user2.WSClient, &user2logs)
	require.NoError(t, err)

	// user1 calls setMessage and setMessage2 on deployed smart contract with the account
	// that was registered as the first in TG
	user1MessageValue := "user1PublicEvent"
	// interact with smart contract and cause events to be emitted
	_, err = integrationCommon.InteractWithSmartContract(user1.HTTPClient, user1.Wallets[0], eventsContractABI, "setMessage", "user1PrivateEvent", contractReceipt.ContractAddress)
	require.NoError(t, err)
	_, err = integrationCommon.InteractWithSmartContract(user1.HTTPClient, user1.Wallets[0], eventsContractABI, "setMessage2", "user1PublicEvent", contractReceipt.ContractAddress)
	require.NoError(t, err)

	// check if value was changed in the smart contract with the interactions above
	pack, _ = eventsContractABI.Pack("message2")
	result, err = user1.HTTPClient.CallContract(context.Background(), ethereum.CallMsg{
		From: user1.Wallets[0].Address(),
		To:   &contractReceipt.ContractAddress,
		Data: pack,
	}, nil)
	require.NoError(t, err)

	resultMessage = string(bytes.TrimRight(result[64:], "\x00"))
	assert.Equal(t, user1MessageValue, resultMessage)

	// user2 calls setMessage and setMessage2 on deployed smart contract with the account
	// that was registered as the second in TG
	user2MessageValue := "user2PublicEvent"
	// interact with smart contract and cause events to be emitted
	_, err = integrationCommon.InteractWithSmartContract(user2.HTTPClient, user2.Wallets[1], eventsContractABI, "setMessage", "user2PrivateEvent", contractReceipt.ContractAddress)
	require.NoError(t, err)
	_, err = integrationCommon.InteractWithSmartContract(user2.HTTPClient, user2.Wallets[1], eventsContractABI, "setMessage2", "user2PublicEvent", contractReceipt.ContractAddress)
	require.NoError(t, err)

	// check if value was changed in the smart contract with the interactions above
	pack, _ = eventsContractABI.Pack("message2")
	result, err = user1.HTTPClient.CallContract(context.Background(), ethereum.CallMsg{
		From: user1.Wallets[0].Address(),
		To:   &contractReceipt.ContractAddress,
		Data: pack,
	}, nil)
	require.NoError(t, err)
	resultMessage = string(bytes.TrimRight(result[64:], "\x00"))
	assert.Equal(t, user2MessageValue, resultMessage)

	// wait a few seconds to be completely sure all events arrived
	time.Sleep(time.Second * 3)

	// Assert the number of logs received by each client
	// user0 should see two lifecycle events (1 for each interaction with setMessage2)
	assert.Equal(t, 2, len(user0logs))
	// user1 should see three events (two lifecycle events - same as user0) and event with his interaction with setMessage
	assert.Equal(t, 3, len(user1logs))
	// user2 should see three events (two lifecycle events - same as user0) and event with his interaction with setMessage
	assert.Equal(t, 3, len(user2logs))

	_, err = user0.HTTPClient.FilterLogs(context.TODO(), ethereum.FilterQuery{
		Addresses: []gethcommon.Address{contractReceipt.ContractAddress},
		FromBlock: big.NewInt(0),
		ToBlock:   big.NewInt(10000),
		Topics:    nil,
	})
	require.NoError(t, err)
}

func testSubscriptionTopics(t *testing.T, _ int, httpURL, wsURL string, w wallet.Wallet) {
	user0, err := NewGatewayUser([]wallet.Wallet{w}, httpURL, wsURL)
	require.NoError(t, err)

	user1, err := NewGatewayUser([]wallet.Wallet{datagenerator.RandomWallet(integration.TenChainID), datagenerator.RandomWallet(integration.TenChainID)}, httpURL, wsURL)
	require.NoError(t, err)

	// register all the accounts for that user
	err = user0.RegisterAccounts()
	require.NoError(t, err)
	err = user1.RegisterAccounts()
	require.NoError(t, err)

	var amountToTransfer int64 = 1_000_000_000_000_000_000
	// Transfer some funds to user1 to be able to make transactions
	_, err = transferETHToAddress(user0.HTTPClient, user0.Wallets[0], user1.Wallets[0].Address(), amountToTransfer)
	require.NoError(t, err)
	_, err = transferETHToAddress(user0.HTTPClient, user0.Wallets[0], user1.Wallets[1].Address(), amountToTransfer)
	require.NoError(t, err)

	// Print balances of all registered accounts to check if all accounts have funds
	balances, err := user0.GetUserAccountsBalances()
	require.NoError(t, err)
	for _, balance := range balances {
		require.NotZero(t, balance.Uint64())
	}
	balances, err = user1.GetUserAccountsBalances()
	require.NoError(t, err)
	for _, balance := range balances {
		require.NotZero(t, balance.Uint64())
	}

	// deploy events contract
	// Get current nonce to avoid conflicts with previous tests
	currentNonce, err := user0.HTTPClient.PendingNonceAt(context.Background(), w.Address())
	require.NoError(t, err)

	deployTx := &types.LegacyTx{
		Nonce:    currentNonce,
		Gas:      uint64(10_000_000),
		GasPrice: gethcommon.Big1,
		Data:     gethcommon.FromHex(eventsContractBytecode),
	}

	err = getFeeAndGas(user0.HTTPClient, w, deployTx)
	require.NoError(t, err)

	signedTx, err := w.SignTransaction(deployTx)
	require.NoError(t, err)

	err = user0.HTTPClient.SendTransaction(context.Background(), signedTx)
	require.NoError(t, err)

	contractReceipt, err := integrationCommon.AwaitReceiptEth(context.Background(), user0.HTTPClient, signedTx.Hash(), time.Minute)
	require.NoError(t, err)

	tx, _, err := user0.HTTPClient.TransactionByHash(context.Background(), signedTx.Hash())
	if err != nil {
		return
	}
	require.Equal(t, signedTx.Hash(), tx.Hash())

	// user0 subscribes to all events from that smart contract, user1 only an event with a topic of his first account
	var user0logs []types.Log
	var user1logs []types.Log
	var topics [][]gethcommon.Hash
	t1 := gethcommon.BytesToHash(user1.Wallets[1].Address().Bytes())
	topics = append(topics, nil)
	topics = append(topics, []gethcommon.Hash{t1})
	_, err = subscribeToEvents([]gethcommon.Address{contractReceipt.ContractAddress}, nil, user0.WSClient, &user0logs)
	require.NoError(t, err)
	_, err = subscribeToEvents([]gethcommon.Address{contractReceipt.ContractAddress}, topics, user1.WSClient, &user1logs)
	require.NoError(t, err)

	// user0 calls setMessage on deployed smart contract with the account twice and expects two events
	_, err = integrationCommon.InteractWithSmartContract(user0.HTTPClient, user0.Wallets[0], eventsContractABI, "setMessage", "user0Event1", contractReceipt.ContractAddress)
	require.NoError(t, err)
	_, err = integrationCommon.InteractWithSmartContract(user0.HTTPClient, user0.Wallets[0], eventsContractABI, "setMessage", "user0Event2", contractReceipt.ContractAddress)
	require.NoError(t, err)

	// user1 calls setMessage on deployed smart contract with two different accounts and expects only one event,
	// because only the first address is in the topic filter of the subscription
	_, err = integrationCommon.InteractWithSmartContract(user1.HTTPClient, user1.Wallets[0], eventsContractABI, "setMessage", "user1Event1", contractReceipt.ContractAddress)
	require.NoError(t, err)
	_, err = integrationCommon.InteractWithSmartContract(user1.HTTPClient, user1.Wallets[1], eventsContractABI, "setMessage", "user1Event2", contractReceipt.ContractAddress)
	require.NoError(t, err)

	// wait a few seconds to be completely sure all events arrived
	time.Sleep(time.Second * 3)

	// Assert the number of logs received by each client
	// user0 should see two lifecycle events (1 for each interaction with the smart contract)
	assert.Equal(t, 2, len(user0logs))
	// user1 should see only one event (the other is filtered out because of the topic filter)
	assert.Equal(t, 1, len(user1logs))
}

func testAreTxsMinted(t *testing.T, httpURL, wsURL string, w wallet.Wallet) { //nolint: unused
	// set up the tgClient
	ogClient := lib.NewTenGatewayLibrary(httpURL, wsURL)

	// join + register against the og
	err := ogClient.Join()
	require.NoError(t, err)

	err = ogClient.RegisterAccount(w.PrivateKey(), w.Address())
	require.NoError(t, err)

	// use a standard eth client via the og
	ethStdClient, err := ethclient.Dial(ogClient.HTTP())
	require.NoError(t, err)

	// check the balance
	balance, err := ethStdClient.BalanceAt(context.Background(), w.Address(), nil)
	require.NoError(t, err)
	require.True(t, big.NewInt(0).Cmp(balance) == -1)

	// issue a tx and check it was successfully minted
	txHash := transferRandomAddr(t, ethStdClient, w)
	receipt, err := ethStdClient.TransactionReceipt(context.Background(), txHash)
	assert.NoError(t, err)
	require.True(t, receipt.Status == 1)
}

func testErrorHandling(t *testing.T, startPort int, httpURL, wsURL string, w wallet.Wallet) {
	// set up the tgClient
	ogClient := lib.NewTenGatewayLibrary(httpURL, wsURL)

	// join + register against the og
	err := ogClient.Join()
	require.NoError(t, err)

	// register an account
	err = ogClient.RegisterAccount(w.PrivateKey(), w.Address())
	require.NoError(t, err)

	privateTxsBytes, _ := json.Marshal(common.ListPrivateTransactionsQueryParams{
		Address:          gethcommon.HexToAddress("0xA58C60cc047592DE97BF1E8d2f225Fc5D959De77"),
		Pagination:       common.QueryPagination{Size: 10},
		ShowSyntheticTxs: false,
		ShowAllPublicTxs: false,
	})

	privateTxs := strings.ReplaceAll(string(privateTxsBytes), `"`, `\"`)

	// make requests to geth for comparison
	for _, req := range []string{
		`{"jsonrpc":"2.0","method":"eth_getStorageAt","params":["` + common.ListPrivateTransactionsCQMethod + `", "` + privateTxs + `","latest"],"id":1}`,
		`{"jsonrpc":"2.0","method":"eth_getLogs","params":[[]],"id":1}`,
		`{"jsonrpc":"2.0","method":"eth_getLogs","params":[{"topics":[]}],"id":1}`,
		`{"jsonrpc":"2.0","method":"eth_getLogs","params":[{"fromBlock":"0x387","topics":["0xc6d8c0af6d21f291e7c359603aa97e0ed500f04db6e983b9fce75a91c6b8da6b"]}],"id":1}`,
		`{"jsonrpc":"2.0","method":"debug_eventLogRelevancy","params":[{"fromBlock":"0x387","topics":["0xc6d8c0af6d21f291e7c359603aa97e0ed500f04db6e983b9fce75a91c6b8da6b"]}],"id":1}`,
		//`{"jsonrpc":"2.0","method":"eth_subscribe","params":["logs"],"id":1}`,
		//`{"jsonrpc":"2.0","method":"eth_subscribe","params":["logs",{"topics":[]}],"id":1}`,
		`{"jsonrpc":"2.0","method":"eth_blockNumber","params":[],"id":1}`,
		`{"jsonrpc":"2.0","method":"eth_blockNumber","params": [],"id":1}`, // test caching
		`{"jsonrpc":"2.0","method":"eth_gasPrice","params": [],"id":1}`,
		`{"jsonrpc":"2.0","method":"eth_gasPrice","params": [],"id":1}`, // test caching
		`{"jsonrpc":"2.0","method":"eth_getBlockByNumber","params": ["latest", false],"id":1}`,
		`{"jsonrpc":"2.0","method":"eth_feeHistory","params":[1, "latest", [50]],"id":1}`,
		`{"jsonrpc":"2.0","method":"eth_getBalance","params":["0xA58C60cc047592DE97BF1E8d2f225Fc5D959De77", "latest"],"id":1}`,
		`{"jsonrpc":"2.0","method":"eth_getBalance","params":[],"id":1}`,
		//`{"jsonrpc":"2.0","method":"eth_getgetget","params":["0xA58C60cc047592DE97BF1E8d2f225Fc5D959De77", "latest"],"id":1}`,
		`{"method":"eth_getBalance","params":["0xA58C60cc047592DE97BF1E8d2f225Fc5D959De77", "latest"],"id":1}`,
		`{"jsonrpc":"2.0","method":"eth_getBalance","params":["0xA58C60cc047592DE97BF1E8d2f225Fc5D959De77", "latest"],"id":1,"extra":"extra_field"}`,
		`{"jsonrpc":"2.0","method":"eth_sendTransaction","params":[["0xA58C60cc047592DE97BF1E8d2f225Fc5D959De77", "0x1234"]],"id":1}`,
		`{"jsonrpc":"2.0","method":"eth_getTransactionByHash","params":["0x0000000000000000000000000000000000000000000000000000000000000000"],"id":1}`,
		`{"jsonrpc":"2.0","method":"eth_maxPriorityFeePerGas","params":[],"id":1}`,
	} {
		// ensure the gateway request is issued correctly (should return 200 ok with jsonRPCError)
		_, response, err := httputil.PostDataJSON(ogClient.HTTP(), []byte(req))
		require.NoError(t, err)
		fmt.Printf("Resp: %s\n", response)

		// unmarshall the response to JSONRPCMessage
		jsonRPCError := JSONRPCMessage{}
		err = json.Unmarshal(response, &jsonRPCError)
		require.NoError(t, err, req, response)

		// repeat the process for geth
		_, response, err = httputil.PostDataJSON(fmt.Sprintf("http://localhost:%d", startPort+integration.DefaultGethHTTPPortOffset), []byte(req))
		require.NoError(t, err)

		// we only care about format
		jsonRPCError = JSONRPCMessage{}
		err = json.Unmarshal(response, &jsonRPCError)
		require.NoError(t, err)
	}
}

func testErrorsRevertedArePassed(t *testing.T, _ int, httpURL, wsURL string, w wallet.Wallet) {
	// set up the tgClient
	ogClient := lib.NewTenGatewayLibrary(httpURL, wsURL)

	// join + register against the og
	err := ogClient.Join()
	require.NoError(t, err)

	err = ogClient.RegisterAccount(w.PrivateKey(), w.Address())
	require.NoError(t, err)

	// use a standard eth client via the og
	ethStdClient, err := ethclient.Dial(ogClient.HTTP())
	require.NoError(t, err)

	// check the balance
	balance, err := ethStdClient.BalanceAt(context.Background(), w.Address(), nil)
	require.NoError(t, err)
	require.True(t, big.NewInt(0).Cmp(balance) == -1)

	// deploy errors contract
	// Get current nonce to avoid conflicts with previous tests
	currentNonce, err := ethStdClient.PendingNonceAt(context.Background(), w.Address())
	require.NoError(t, err)

	deployTx := &types.LegacyTx{
		Nonce:    currentNonce,
		Gas:      uint64(1_000_000),
		GasPrice: gethcommon.Big1,
		Data:     gethcommon.FromHex(errorsContractBytecode),
	}

	err = getFeeAndGas(ethStdClient, w, deployTx)
	require.NoError(t, err)

	signedTx, err := w.SignTransaction(deployTx)
	require.NoError(t, err)

	err = ethStdClient.SendTransaction(context.Background(), signedTx)
	require.NoError(t, err)

	receipt, err := integrationCommon.AwaitReceiptEth(context.Background(), ethStdClient, signedTx.Hash(), time.Minute)
	require.NoError(t, err)

	pack, _ := errorsContractABI.Pack("force_require")
	_, err = ethStdClient.CallContract(context.Background(), ethereum.CallMsg{
		From: w.Address(),
		To:   &receipt.ContractAddress,
		Data: pack,
	}, nil)
	require.Error(t, err)
	require.Equal(t, "execution reverted: Forced require", err.Error())

	// convert error to WE error
	errBytes, err := json.Marshal(err)
	require.NoError(t, err)
	weError := JSONError{}
	err = json.Unmarshal(errBytes, &weError)
	require.NoError(t, err)
	require.Equal(t, "execution reverted: Forced require", weError.Message)
	expectedData := "0x08c379a00000000000000000000000000000000000000000000000000000000000000020000000000000000000000000000000000000000000000000000000000000000e466f726365642072657175697265000000000000000000000000000000000000"
	require.Equal(t, expectedData, weError.Data)
	require.Equal(t, 3, weError.Code)

	pack, _ = errorsContractABI.Pack("force_revert")
	_, err = ethStdClient.CallContract(context.Background(), ethereum.CallMsg{
		From: w.Address(),
		To:   &receipt.ContractAddress,
		Data: pack,
	}, nil)
	require.Error(t, err)
	require.Equal(t, "execution reverted: Forced revert", err.Error())

	pack, _ = errorsContractABI.Pack("force_assert")
	_, err = ethStdClient.CallContract(context.Background(), ethereum.CallMsg{
		From: w.Address(),
		To:   &receipt.ContractAddress,
		Data: pack,
	}, nil)
	require.Error(t, err)
	require.Equal(t, "execution reverted: assert(false)", err.Error())
}

func testUnsubscribe(t *testing.T, _ int, httpURL, wsURL string, w wallet.Wallet) {
	// create a user with multiple accounts
	user, err := NewGatewayUser([]wallet.Wallet{w, datagenerator.RandomWallet(integration.TenChainID)}, httpURL, wsURL)
	require.NoError(t, err)
	testlog.Logger().Info("Created user with encryption token", "t", user.tgClient.UserID())

	_, err = user.HTTPClient.ChainID(context.Background())
	require.NoError(t, err)

	// register all the accounts for the user
	err = user.RegisterAccounts()
	require.NoError(t, err)

	// deploy events contract
	// Get current nonce to avoid conflicts with previous tests
	currentNonce, err := user.HTTPClient.PendingNonceAt(context.Background(), w.Address())
	require.NoError(t, err)

	deployTx := &types.LegacyTx{
		Nonce:    currentNonce,
		Gas:      uint64(10_000_000),
		GasPrice: gethcommon.Big1,
		Data:     gethcommon.FromHex(eventsContractBytecode),
	}

	require.NoError(t, getFeeAndGas(user.HTTPClient, w, deployTx))

	signedTx, err := w.SignTransaction(deployTx)
	require.NoError(t, err)

	err = user.HTTPClient.SendTransaction(context.Background(), signedTx)
	require.NoError(t, err)

	contractReceipt, err := integrationCommon.AwaitReceiptEth(context.Background(), user.HTTPClient, signedTx.Hash(), time.Minute)
	require.NoError(t, err)

	testlog.Logger().Info("Deployed contract address: ", "addr", contractReceipt.ContractAddress)

	// subscribe to an event
	var userLogs []types.Log
	subscription, err := subscribeToEvents([]gethcommon.Address{contractReceipt.ContractAddress}, nil, user.WSClient, &userLogs)
	require.NoError(t, err)

	// make an action that will trigger events
	_, err = integrationCommon.InteractWithSmartContract(user.HTTPClient, user.Wallets[0], eventsContractABI, "setMessage", "foo", contractReceipt.ContractAddress)
	require.NoError(t, err)

	assert.Equal(t, 1, len(userLogs))

	// Unsubscribe from events
	subscription.Unsubscribe()

	// make another action that will trigger events
	_, err = integrationCommon.InteractWithSmartContract(user.HTTPClient, user.Wallets[0], eventsContractABI, "setMessage", "bar", contractReceipt.ContractAddress)
	require.NoError(t, err)

	// check that we are not receiving events after unsubscribing
	assert.Equal(t, 1, len(userLogs))
}

func testClosingConnectionWhileSubscribed(t *testing.T, _ int, httpURL, wsURL string, w wallet.Wallet) {
	// create a user with multiple accounts
	user, err := NewGatewayUser([]wallet.Wallet{w, datagenerator.RandomWallet(integration.TenChainID)}, httpURL, wsURL)
	require.NoError(t, err)
	testlog.Logger().Info("Created user with encryption token", "t", user.tgClient.UserID())

	_, err = user.HTTPClient.ChainID(context.Background())
	require.NoError(t, err)

	// register all the accounts for the user
	err = user.RegisterAccounts()
	require.NoError(t, err)

	// deploy events contract
	// Get current nonce to avoid conflicts with previous tests
	currentNonce, err := user.HTTPClient.PendingNonceAt(context.Background(), w.Address())
	require.NoError(t, err)

	deployTx := &types.LegacyTx{
		Nonce:    currentNonce,
		Gas:      uint64(10_000_000),
		GasPrice: gethcommon.Big1,
		Data:     gethcommon.FromHex(eventsContractBytecode),
	}

	require.NoError(t, getFeeAndGas(user.HTTPClient, w, deployTx))

	signedTx, err := w.SignTransaction(deployTx)
	require.NoError(t, err)

	err = user.HTTPClient.SendTransaction(context.Background(), signedTx)
	require.NoError(t, err)

	contractReceipt, err := integrationCommon.AwaitReceiptEth(context.Background(), user.HTTPClient, signedTx.Hash(), time.Minute)
	require.NoError(t, err)

	testlog.Logger().Info("Deployed contract address: ", "addr", contractReceipt.ContractAddress)

	// subscribe to an event
	var userLogs []types.Log
	subscription, err := subscribeToEvents([]gethcommon.Address{contractReceipt.ContractAddress}, nil, user.WSClient, &userLogs)
	require.NoError(t, err)

	// Close the websocket connection and make sure nothing breaks, but user does not receive events
	user.WSClient.Close()

	// make an action that will emmit events
	_, err = integrationCommon.InteractWithSmartContract(user.HTTPClient, user.Wallets[0], eventsContractABI, "setMessage2", "foo", contractReceipt.ContractAddress)
	require.NoError(t, err)
	// but with closed connection we don't receive any logs
	assert.Equal(t, 0, len(userLogs))

	// re-establish connection
	wsClient, err := ethclient.Dial(wsURL + "/v1/" + "?token=" + user.tgClient.UserID())
	require.NoError(t, err)
	user.WSClient = wsClient

	// make an action that will emmit events again
	_, err = integrationCommon.InteractWithSmartContract(user.HTTPClient, user.Wallets[0], eventsContractABI, "setMessage2", "foo", contractReceipt.ContractAddress)
	require.NoError(t, err)

	// closing connection (above) unsubscribes, and we still should see no logs
	assert.Equal(t, 0, len(userLogs))

	// Call unsubscribe (should handle it without issues even if it is already unsubscribed by closing the channel)
	subscription.Unsubscribe()
}

func testDifferentMessagesOnRegister(t *testing.T, _ int, httpURL, wsURL string, w wallet.Wallet) {
	user, err := NewGatewayUser([]wallet.Wallet{w, datagenerator.RandomWallet(integration.TenChainID)}, httpURL, wsURL)
	require.NoError(t, err)
	testlog.Logger().Info("Created user with encryption token", "t", user.tgClient.UserID())

	// register all the accounts for the user with EIP-712 message format
	err = user.RegisterAccounts()
	require.NoError(t, err)

	// register all the accounts for the user with personal sign message format
	err = user.RegisterAccountsPersonalSign()
	require.NoError(t, err)
}

func testInvokeNonSensitiveMethod(t *testing.T, _ int, httpURL, wsURL string, w wallet.Wallet) {
	user, err := NewGatewayUser([]wallet.Wallet{w}, httpURL, wsURL)
	require.NoError(t, err)

	// call one of the non-sensitive methods with unauthenticated user
	// and make sure gateway is not complaining about not having viewing keys
	respBody := makeHTTPEthJSONReq(httpURL, "eth_chainId", user.tgClient.UserID(), nil)
	if strings.Contains(string(respBody), fmt.Sprintf("method %s cannot be called with an unauthorised client - no signed viewing keys found", "eth_chainId")) {
		t.Errorf("sensitive method called without authenticating viewingkeys and did fail because of it:  %s", "eth_chainId")
	}
}

<<<<<<< HEAD
func testEthCallWithoutAuthentication(t *testing.T, _ int, httpURL, wsURL string, w wallet.Wallet) {
	user, err := NewGatewayUser([]wallet.Wallet{w}, httpURL, wsURL)
	require.NoError(t, err)

	// Test eth_call without authentication (only /join was called)
	// This should work for public contract calls
	params := []interface{}{
		map[string]interface{}{
			"data": "0x382396ee",
			"to":   "0x4990728268555284a313294cDF108CeFf516D803",
		},
		"latest",
	}

	respBody := makeHTTPEthJSONReq(httpURL, "eth_call", user.tgClient.UserID(), params)

	// Parse the response to check if it's successful
	var jsonResp map[string]interface{}
	err = json.Unmarshal(respBody, &jsonResp)
	require.NoError(t, err)

	// Check if the response contains an error
	if errorField, exists := jsonResp["error"]; exists {
		t.Errorf("eth_call should work without authentication, but got error: %s", errorField)
	}

	// Verify the response has the expected structure
	require.Contains(t, jsonResp, "jsonrpc", "Response should contain jsonrpc field")
	require.Contains(t, jsonResp, "id", "Response should contain id field")
	require.Contains(t, jsonResp, "result", "Response should contain result field")

	// Verify the jsonrpc version
	require.Equal(t, "2.0", jsonResp["jsonrpc"], "jsonrpc version should be 2.0")

	// Verify the result is a hex string (could be "0x" for empty result or actual data)
	result, ok := jsonResp["result"].(string)
	require.True(t, ok, "Result should be a string")
	require.True(t, strings.HasPrefix(result, "0x"), "Result should be a hex string starting with 0x")

	// If we get here without error, the test passed
	t.Logf("✓ eth_call succeeded without authentication, got result: %s", result)
=======
func testQueryAndRpcTokenModes(t *testing.T, _ int, httpURL, wsURL string, w wallet.Wallet) {
	// 1) Create a user and authenticate (register address)
	user, err := NewGatewayUser([]wallet.Wallet{w}, httpURL, wsURL)
	require.NoError(t, err)

	// Register the user so REST /query can validate
	require.NoError(t, user.RegisterAccounts())

	// 2) Call REST /v1/query/?token=...&a=<address>
	addrHex := user.Wallets[0].Address().Hex()
	queryURL := fmt.Sprintf("%s/v1/query/?token=%s&a=%s", httpURL, user.tgClient.UserID(), addrHex)
	status, body, err := fasthttp.Get(nil, queryURL)
	require.NoError(t, err)
	require.Equal(t, http.StatusOK, status)

	// Response format: {"status": true|false}
	type queryResp struct {
		Status bool `json:"status"`
	}
	var qres queryResp
	require.NoError(t, json.Unmarshal(body, &qres))
	require.True(t, qres.Status, "expected registered address to be found")

	// 3) Call JSON-RPC eth_getBalance in two ways and compare results
	ethClientWithQuery, err := ethclient.Dial(fmt.Sprintf("%s/v1/?token=%s", httpURL, user.tgClient.UserID()))
	require.NoError(t, err)
	defer ethClientWithQuery.Close()

	ethClientWithPath, err := ethclient.Dial(fmt.Sprintf("%s/v1/%s", httpURL, user.tgClient.UserID()))
	require.NoError(t, err)
	defer ethClientWithPath.Close()

	balanceQuery, err := ethClientWithQuery.BalanceAt(context.Background(), user.Wallets[0].Address(), nil)
	require.NoError(t, err)

	balancePath, err := ethClientWithPath.BalanceAt(context.Background(), user.Wallets[0].Address(), nil)
	require.NoError(t, err)

	require.Equal(t, 0, balanceQuery.Cmp(balancePath), "balances via query vs path token should match")
>>>>>>> e9173b65
}

func makeRequestHTTP(url string, body []byte) []byte {
	generateViewingKeyBody := bytes.NewBuffer(body)
	resp, err := http.Post(url, "application/json", generateViewingKeyBody) //nolint:noctx,gosec
	if resp != nil && resp.Body != nil {
		defer resp.Body.Close()
	}
	if err != nil {
		panic(err)
	}
	viewingKey, err := io.ReadAll(resp.Body)
	if err != nil {
		panic(err)
	}
	return viewingKey
}

func makeHTTPEthJSONReq(url string, method string, userID string, params interface{}) []byte {
	reqBody := prepareRequestBody(method, params)
	return makeRequestHTTP(fmt.Sprintf("%s/v1/?token=%s", url, userID), reqBody)
}

func prepareRequestBody(method string, params interface{}) []byte {
	reqBodyBytes, err := json.Marshal(map[string]interface{}{
		wecommon.JSONKeyRPCVersion: jsonrpc.Version,
		wecommon.JSONKeyMethod:     method,
		wecommon.JSONKeyParams:     params,
		wecommon.JSONKeyID:         "1",
	})
	if err != nil {
		panic(fmt.Errorf("failed to prepare request body. Cause: %w", err))
	}
	return reqBodyBytes
}

func transferRandomAddr(t *testing.T, client *ethclient.Client, w wallet.Wallet) common.TxHash { //nolint: unused
	ctx := context.Background()
	toAddr := datagenerator.RandomAddress()
	nonce, err := client.NonceAt(ctx, w.Address(), nil)
	assert.Nil(t, err)

	w.SetNonce(nonce)
	estimatedTx := &types.LegacyTx{
		Nonce:    nonce,
		To:       &toAddr,
		Value:    big.NewInt(100),
		Gas:      uint64(1_000_000),
		GasPrice: gethcommon.Big1,
	}
	assert.Nil(t, err)

	testlog.Logger().Info("Transferring from:", "addr", w.Address(), " to:", toAddr)

	signedTx, err := w.SignTransaction(estimatedTx)
	assert.Nil(t, err)

	err = client.SendTransaction(ctx, signedTx)
	assert.Nil(t, err)

	_, err = integrationCommon.AwaitReceiptEth(context.Background(), client, signedTx.Hash(), time.Minute)
	assert.NoError(t, err)

	testlog.Logger().Info("Successfully minted the transaction - ", "tx", signedTx.Hash())
	return signedTx.Hash()
}

// Creates a single-node TEN network for testing.
func createTenNetwork(t *testing.T, startPort int) {
	// Create the TEN network.
	numberOfNodes := 1
	wallets := params.NewSimWallets(1, numberOfNodes, integration.EthereumChainID, integration.TenChainID)
	simParams := params.SimParams{
		NumberOfNodes:       numberOfNodes,
		AvgBlockDuration:    2 * time.Second,
		ContractRegistryLib: ethereummock.NewContractRegistryLibMock(),
		ERC20ContractLib:    ethereummock.NewERC20ContractLibMock(),
		Wallets:             wallets,
		StartPort:           startPort,
		WithPrefunding:      true,
		L1BeaconPort:        integration.TestPorts.TestTenGatewayPort + integration.DefaultPrysmGatewayPortOffset,
	}

	tenNetwork := network.NewNetworkOfSocketNodes(wallets)
	t.Cleanup(tenNetwork.TearDown)
	_, err := tenNetwork.Create(&simParams, nil)
	if err != nil {
		panic(fmt.Sprintf("failed to create test TEN network. Cause: %s", err))
	}
}

func waitServerIsReady(serverAddr string) error {
	for now := time.Now(); time.Since(now) < 30*time.Second; time.Sleep(500 * time.Millisecond) {
		statusCode, _, err := fasthttp.Get(nil, fmt.Sprintf("%s/v1/health/", serverAddr))
		if err != nil {
			// give it time to boot up
			if strings.Contains(err.Error(), "connection") {
				continue
			}
			return err
		}

		if statusCode == http.StatusOK {
			return nil
		}
	}
	return fmt.Errorf("timed out before server was ready")
}

func getFeeAndGas(client *ethclient.Client, wallet wallet.Wallet, legacyTx *types.LegacyTx) error {
	tx := types.NewTx(legacyTx)

	history, err := client.FeeHistory(context.Background(), 1, nil, nil)
	if err != nil || len(history.BaseFee) == 0 {
		return err
	}

	estimate, err := client.EstimateGas(context.Background(), ethereum.CallMsg{
		// From:  wallet.Address(),
		To:    tx.To(),
		Value: tx.Value(),
		Data:  tx.Data(),
	})
	if err != nil {
		return err
	}

	legacyTx.Gas = estimate
	legacyTx.GasPrice = history.BaseFee[0] // big.NewInt(gethparams.InitialBaseFee)

	return nil
}

func transferETHToAddress(client *ethclient.Client, wallet wallet.Wallet, toAddress gethcommon.Address, amount int64) (*types.Receipt, error) { //nolint:unparam
	// Get current nonce to avoid conflicts
	currentNonce, err := client.PendingNonceAt(context.Background(), wallet.Address())
	if err != nil {
		return nil, err
	}

	transferTx1 := types.LegacyTx{
		Nonce:    currentNonce,
		To:       &toAddress,
		Value:    big.NewInt(amount),
		Gas:      uint64(10_000_000),
		GasPrice: gethcommon.Big1,
		Data:     nil,
	}

	err = getFeeAndGas(client, wallet, &transferTx1)
	if err != nil {
		return nil, err
	}

	signedTx, err := wallet.SignTransaction(&transferTx1)
	if err != nil {
		return nil, err
	}
	err = client.SendTransaction(context.Background(), signedTx)
	if err != nil {
		return nil, err
	}
	return integrationCommon.AwaitReceiptEth(context.Background(), client, signedTx.Hash(), 30*time.Second)
}

func subscribeToEvents(addresses []gethcommon.Address, topics [][]gethcommon.Hash, client *ethclient.Client, logs *[]types.Log) (ethereum.Subscription, error) {
	// Make a subscription
	filterQuery := ethereum.FilterQuery{
		Addresses: addresses,
		FromBlock: big.NewInt(2),
		// ToBlock:   big.NewInt(10000),
		Topics: topics,
	}
	logsCh := make(chan types.Log)

	subscription, err := client.SubscribeFilterLogs(context.Background(), filterQuery, logsCh)
	if err != nil {
		testlog.Logger().Info("Failed to subscribe to filter logs", log2.ErrKey, err)
		return nil, err
	}

	// Listen for logs in a goroutine
	go func() {
		for {
			select {
			case err := <-subscription.Err():
				testlog.Logger().Info("Error from logs subscription", log2.ErrKey, err)
				return
			case log := <-logsCh:
				// append logs to be visible from the main thread
				*logs = append(*logs, log)
			}
		}
	}()

	return subscription, nil
}<|MERGE_RESOLUTION|>--- conflicted
+++ resolved
@@ -1049,7 +1049,6 @@
 	}
 }
 
-<<<<<<< HEAD
 func testEthCallWithoutAuthentication(t *testing.T, _ int, httpURL, wsURL string, w wallet.Wallet) {
 	user, err := NewGatewayUser([]wallet.Wallet{w}, httpURL, wsURL)
 	require.NoError(t, err)
@@ -1091,7 +1090,8 @@
 
 	// If we get here without error, the test passed
 	t.Logf("✓ eth_call succeeded without authentication, got result: %s", result)
-=======
+}
+
 func testQueryAndRpcTokenModes(t *testing.T, _ int, httpURL, wsURL string, w wallet.Wallet) {
 	// 1) Create a user and authenticate (register address)
 	user, err := NewGatewayUser([]wallet.Wallet{w}, httpURL, wsURL)
@@ -1131,7 +1131,6 @@
 	require.NoError(t, err)
 
 	require.Equal(t, 0, balanceQuery.Cmp(balancePath), "balances via query vs path token should match")
->>>>>>> e9173b65
 }
 
 func makeRequestHTTP(url string, body []byte) []byte {
