package tengateway

import (
	"bytes"
	"context"
	"encoding/base64"
	"encoding/json"
	"fmt"
	"io"
	"math/big"
	"net/http"
	"strings"
	"testing"
	"time"

	"github.com/ethereum/go-ethereum/common/hexutil"

	"github.com/ten-protocol/go-ten/lib/gethfork/rpc"

	"github.com/ten-protocol/go-ten/tools/walletextension"

	"github.com/go-kit/kit/transport/http/jsonrpc"
	log2 "github.com/ten-protocol/go-ten/go/common/log"

	"github.com/ethereum/go-ethereum"
	wecommon "github.com/ten-protocol/go-ten/tools/walletextension/common"

	gethcommon "github.com/ethereum/go-ethereum/common"

	"github.com/ethereum/go-ethereum/core/types"
	"github.com/ethereum/go-ethereum/ethclient"
	"github.com/ethereum/go-ethereum/log"
	"github.com/stretchr/testify/assert"
	"github.com/stretchr/testify/require"
	"github.com/ten-protocol/go-ten/go/common"
	"github.com/ten-protocol/go-ten/go/common/httputil"
	"github.com/ten-protocol/go-ten/go/wallet"
	"github.com/ten-protocol/go-ten/integration"
	integrationCommon "github.com/ten-protocol/go-ten/integration/common"
	"github.com/ten-protocol/go-ten/integration/common/testlog"
	"github.com/ten-protocol/go-ten/integration/datagenerator"
	"github.com/ten-protocol/go-ten/integration/ethereummock"
	"github.com/ten-protocol/go-ten/integration/simulation/network"
	"github.com/ten-protocol/go-ten/integration/simulation/params"
	"github.com/ten-protocol/go-ten/tools/walletextension/lib"
	"github.com/valyala/fasthttp"
)

func init() { //nolint:gochecknoinits
	testlog.Setup(&testlog.Cfg{
		LogDir:      testLogs,
		TestType:    "tengateway",
		TestSubtype: "test",
		LogLevel:    log.LvlTrace,
	})
}

const (
	testLogs = "../.build/tengateway/"
)

func TestTenGateway(t *testing.T) {
	startPort := integration.TestPorts.TestTenGatewayPort
	createTenNetwork(t, startPort)

	tenGatewayConf := wecommon.Config{
		WalletExtensionHost:            "127.0.0.1",
		WalletExtensionPortHTTP:        startPort + integration.DefaultTenGatewayHTTPPortOffset,
		WalletExtensionPortWS:          startPort + integration.DefaultTenGatewayWSPortOffset,
		NodeRPCHTTPAddress:             fmt.Sprintf("127.0.0.1:%d", startPort+integration.DefaultHostRPCHTTPOffset),
		NodeRPCWebsocketAddress:        fmt.Sprintf("127.0.0.1:%d", startPort+integration.DefaultHostRPCWSOffset),
		LogPath:                        "sys_out",
		LogLevel:                       3, // info level
		DBType:                         "sqlite",
		TenChainID:                     443,
		StoreIncomingTxs:               true,
		RateLimitUserComputeTime:       0,
		RateLimitWindow:                1 * time.Second,
		RateLimitMaxConcurrentRequests: 3,
	}

	tenGwContainer := walletextension.NewContainerFromConfig(tenGatewayConf, testlog.Logger())
	go func() {
		err := tenGwContainer.Start()
		if err != nil {
			fmt.Printf("error stopping WE - %s", err)
		}
	}()

	// wait for the msg bus contract to be deployed
	time.Sleep(5 * time.Second)

	// make sure the server is ready to receive requests
	httpURL := fmt.Sprintf("http://%s:%d", tenGatewayConf.WalletExtensionHost, tenGatewayConf.WalletExtensionPortHTTP)
	wsURL := fmt.Sprintf("ws://%s:%d", tenGatewayConf.WalletExtensionHost, tenGatewayConf.WalletExtensionPortWS)

	// make sure the server is ready to receive requests
	err := waitServerIsReady(httpURL)
	require.NoError(t, err)

	// prefunded wallet
	w := wallet.NewInMemoryWalletFromConfig(integrationCommon.TestnetPrefundedPK, integration.TenChainID, testlog.Logger())

	// run the tests against the exis
	for name, test := range map[string]func(*testing.T, int, string, string, wallet.Wallet){
		//"testAreTxsMinted":            testAreTxsMinted, this breaks the other tests bc, enable once concurrency issues are fixed
		"testErrorHandling":                    testErrorHandling,
		"testMultipleAccountsSubscription":     testMultipleAccountsSubscription,
		"testNewHeadsSubscription":             testNewHeadsSubscription,
		"testErrorsRevertedArePassed":          testErrorsRevertedArePassed,
		"testUnsubscribe":                      testUnsubscribe,
		"testClosingConnectionWhileSubscribed": testClosingConnectionWhileSubscribed,
		"testSubscriptionTopics":               testSubscriptionTopics,
		"testDifferentMessagesOnRegister":      testDifferentMessagesOnRegister,
		"testInvokeNonSensitiveMethod":         testInvokeNonSensitiveMethod,

		"testSessionKeysGetStorageAt": testSessionKeysGetStorageAt,
		// "testRateLimiter":                   testRateLimiter,
	} {
		t.Run(name, func(t *testing.T) {
			test(t, startPort, httpURL, wsURL, w)
		})
	}

	// Gracefully shutdown
	// todo remove this sleep when tests stabilize
	time.Sleep(20 * time.Second)
	err = tenGwContainer.Stop()
	assert.NoError(t, err)
}

//func testRateLimiter(t *testing.T, _ int, httpURL, wsURL string, w wallet.Wallet) {
//	user0, err := NewGatewayUser([]wallet.Wallet{w, datagenerator.RandomWallet(integration.TenChainID)}, httpURL, wsURL)
//	require.NoError(t, err)
//	testlog.Logger().Info("Created user with encryption token", "t", user0.tgClient.UserID())
//	// register the user so we can call the endpoints that require authentication
//	err = user0.RegisterAccounts()
//	require.NoError(t, err)
//
//	// call BalanceAt - fist call should be successful
//	_, err = user0.HTTPClient.BalanceAt(context.Background(), user0.Wallets[0].Address(), nil)
//	require.NoError(t, err)
//
//	// sleep for a period of time to allow the rate limiter to reset
//	time.Sleep(1 * time.Second)
//
//	// first call after the rate limiter reset should be successful
//	_, err = user0.HTTPClient.BalanceAt(context.Background(), user0.Wallets[0].Address(), nil)
//	require.NoError(t, err)
//
//	address := user0.Wallets[0].Address()
//
//	// make 1000 requests with the same user to "spam" the gateway
//	for i := 0; i < 1000; i++ {
//		msg := ethereum.CallMsg{
//			From: address,
//			To:   &address, // Example: self-call to the user's address
//			Gas:  uint64(i),
//			Data: nil,
//		}
//
//		user0.HTTPClient.EstimateGas(context.Background(), msg)
//	}
//
//	// after 1000 requests, the rate limiter should block the user
//	_, err = user0.HTTPClient.BalanceAt(context.Background(), user0.Wallets[0].Address(), nil)
//	require.Error(t, err)
//	require.Equal(t, "rate limit exceeded", err.Error())
//}

func deployContract(t *testing.T, w wallet.Wallet, user0 *GatewayUser) gethcommon.Address {
	// deploy events contract
	deployTx := &types.LegacyTx{
		Nonce:    w.GetNonceAndIncrement(),
		Gas:      uint64(1_000_000),
		GasPrice: gethcommon.Big1,
		Data:     gethcommon.FromHex(eventsContractBytecode),
	}

	err := getFeeAndGas(user0.HTTPClient, w, deployTx)
	require.NoError(t, err)

	signedTx, err := w.SignTransaction(deployTx)
	require.NoError(t, err)

	err = user0.HTTPClient.SendTransaction(context.Background(), signedTx)
	require.NoError(t, err)

	contractReceipt, err := integrationCommon.AwaitReceiptEth(context.Background(), user0.HTTPClient, signedTx.Hash(), time.Minute)
	require.NoError(t, err)
	return contractReceipt.ContractAddress
}

func testSessionKeysGetStorageAt(t *testing.T, _ int, httpURL, wsURL string, w wallet.Wallet) {
	user0, err := NewGatewayUser([]wallet.Wallet{w, datagenerator.RandomWallet(integration.TenChainID)}, httpURL, wsURL)
	require.NoError(t, err)
	testlog.Logger().Info("Created user with encryption token", "t", user0.tgClient.UserID())

	// Register the user so we can call the endpoints that require authentication
	err = user0.RegisterAccounts()
	require.NoError(t, err)

	// Simple print to verify the test is running
	fmt.Println("testSessionKeysGetStorageAt: Test is running successfully!")
	testlog.Logger().Info("testSessionKeysGetStorageAt: Test is running successfully!")

	// Get the user's balance as a simple operation
	balance, err := user0.HTTPClient.BalanceAt(context.Background(), user0.Wallets[0].Address(), nil)
	require.NoError(t, err)

	// Print the balance to show the test is working
	fmt.Printf("testSessionKeysGetStorageAt: User balance: %s\n", balance.String())
	testlog.Logger().Info("testSessionKeysGetStorageAt: User balance", "balance", balance.String())

	ctx := context.Background()

	// 1) Create session key via eth_getStorageAt (CQ method 0x...0003)
	createSessionKeyAddr := gethcommon.HexToAddress("0x0000000000000000000000000000000000000003")
	skAddrBytes, err := user0.HTTPClient.StorageAt(ctx, createSessionKeyAddr, gethcommon.Hash{}, nil)
	require.NoError(t, err)
	require.NotEmpty(t, skAddrBytes)
	skAddress := gethcommon.BytesToAddress(skAddrBytes)
	t.Logf("✓ Session key created: %s", skAddress.Hex())
	fmt.Printf("Session key created: %s\n", skAddress.Hex())

	// 2) Fund the session key from the original wallet
	fundAmount := big.NewInt(0).Mul(big.NewInt(1e15), big.NewInt(1)) // 0.001 TEN
	fromAddr := user0.Wallets[0].Address()
	gasPrice, err := user0.HTTPClient.SuggestGasPrice(ctx)
	require.NoError(t, err)
	gasLimit, err := user0.HTTPClient.EstimateGas(ctx, ethereum.CallMsg{From: fromAddr, To: &skAddress, Value: fundAmount})
	require.NoError(t, err)
	nonce, err := user0.HTTPClient.PendingNonceAt(ctx, fromAddr)
	require.NoError(t, err)
	legacy := &types.LegacyTx{Nonce: nonce, To: &skAddress, Value: fundAmount, GasPrice: gasPrice, Gas: gasLimit}
	signedFundingTx, err := w.SignTransaction(legacy)
	require.NoError(t, err)
	err = user0.HTTPClient.SendTransaction(ctx, signedFundingTx)
	require.NoError(t, err)

<<<<<<< HEAD
	// wait for receipt
	{
		var rec *types.Receipt
		for i := 0; i < 60; i++ {
			rec, err = user0.HTTPClient.TransactionReceipt(ctx, signedFundingTx.Hash())
			if err == nil && rec != nil {
				break
			}
			time.Sleep(500 * time.Millisecond)
		}
		require.NotNil(t, rec)
		require.Equal(t, types.ReceiptStatusSuccessful, rec.Status)
=======
func deployContract(t *testing.T, w wallet.Wallet, user0 *GatewayUser) gethcommon.Address {
	// deploy events contract
	deployTx := &types.LegacyTx{
		Nonce:    w.GetNonceAndIncrement(),
		Gas:      uint64(10_000_000),
		GasPrice: gethcommon.Big1,
		Data:     gethcommon.FromHex(eventsContractBytecode),
>>>>>>> 3c7c2896
	}
	t.Logf("✓ Session key funded with %s TEN", fundAmount.String())

	// 3) Build an unsigned tx from session key back to original account, send via getStorageAt (CQ 0x...0005)
	returnAmount := big.NewInt(0).Div(fundAmount, big.NewInt(2))
	skGasPrice, err := user0.HTTPClient.SuggestGasPrice(ctx)
	require.NoError(t, err)
	skGasLimit, err := user0.HTTPClient.EstimateGas(ctx, ethereum.CallMsg{From: skAddress, To: &fromAddr, Value: returnAmount})
	require.NoError(t, err)
	skNonce, err := user0.HTTPClient.PendingNonceAt(ctx, skAddress)
	require.NoError(t, err)
	unsigned := types.NewTx(&types.LegacyTx{Nonce: skNonce, To: &fromAddr, Value: returnAmount, GasPrice: skGasPrice, Gas: skGasLimit})
	blob, err := unsigned.MarshalBinary()
	require.NoError(t, err)
	txB64 := base64.StdEncoding.EncodeToString(blob)

	paramsObj := map[string]string{
		"sessionKeyAddress": skAddress.Hex(),
		"tx":                txB64,
	}
	paramsJSON, err := json.Marshal(paramsObj)
	require.NoError(t, err)

<<<<<<< HEAD
	var txHashBytes hexutil.Bytes
	err = user0.HTTPClient.Client().CallContext(ctx, &txHashBytes, "eth_getStorageAt",
		"0x0000000000000000000000000000000000000005", string(paramsJSON), "latest")
	require.NoError(t, err)
	txHash := gethcommon.BytesToHash(txHashBytes)

	// wait for receipt
	{
		var rec *types.Receipt
		for i := 0; i < 60; i++ {
			rec, err = user0.HTTPClient.TransactionReceipt(ctx, txHash)
			if err == nil && rec != nil {
				break
			}
			time.Sleep(500 * time.Millisecond)
		}
		require.NotNil(t, rec)
		require.Equal(t, types.ReceiptStatusSuccessful, rec.Status)
=======
	var txHash gethcommon.Hash

	n := hexutil.Uint64(nonce)
	g := hexutil.Uint64(100_000_000)
	d := hexutil.Bytes(contractInteractionData)
	interactionTx := gethapi.TransactionArgs{
		Nonce:    &n,
		To:       &contractAddress,
		Gas:      &g,
		GasPrice: &result,
		Data:     &d,
		Value:    (*hexutil.Big)(value),
	}
	err = client.Client().CallContext(context.Background(), &txHash, "eth_sendTransaction", interactionTx)
	if err != nil {
		return nil, err
>>>>>>> 3c7c2896
	}
	t.Logf("✓ Return transaction sent: %s TEN", returnAmount.String())

	// 4) Delete the session key via getStorageAt (CQ 0x...0004)
	delParamsObj := map[string]string{
		"sessionKeyAddress": skAddress.Hex(),
	}
	delParamsJSON, err := json.Marshal(delParamsObj)
	require.NoError(t, err)

	var delResult hexutil.Bytes
	err = user0.HTTPClient.Client().CallContext(ctx, &delResult, "eth_getStorageAt",
		"0x0000000000000000000000000000000000000004", string(delParamsJSON), "latest")
	require.NoError(t, err)
	require.Len(t, delResult, 1)
	require.Equal(t, byte(0x01), delResult[0])
	t.Logf("✓ Session key deleted: %s", skAddress.Hex())
}

func testNewHeadsSubscription(t *testing.T, _ int, httpURL, wsURL string, w wallet.Wallet) {
	user0, err := NewGatewayUser([]wallet.Wallet{w, datagenerator.RandomWallet(integration.TenChainID)}, httpURL, wsURL)
	require.NoError(t, err)

	receivedHeads := make([]*types.Header, 0)
	newHeadChan := make(chan *types.Header)
	subscription, err := user0.WSClient.SubscribeNewHead(context.Background(), newHeadChan)
	require.NoError(t, err)

	// Listen for new heads in a goroutine
	go func() {
		for {
			select {
			case err := <-subscription.Err():
				// if err != nil {
				testlog.Logger().Info("Error from new head subscription", log2.ErrKey, err)
				return
				//}
			case newHead := <-newHeadChan:
				// append logs to be visible from the main thread
				receivedHeads = append(receivedHeads, newHead)
			}
		}
	}()

	// sleep for 5 seconds and there should be at least 2 heads received in this interval
	time.Sleep(5 * time.Second)
	subscription.Unsubscribe()
	require.True(t, len(receivedHeads) > 1)
}

func testMultipleAccountsSubscription(t *testing.T, _ int, httpURL, wsURL string, w wallet.Wallet) {
	user0, err := NewGatewayUser([]wallet.Wallet{w, datagenerator.RandomWallet(integration.TenChainID)}, httpURL, wsURL)
	require.NoError(t, err)
	testlog.Logger().Info("Created user with encryption token", "t", user0.tgClient.UserID())

	_, err = user0.HTTPClient.ChainID(context.Background())
	require.NoError(t, err)

	user1, err := NewGatewayUser([]wallet.Wallet{datagenerator.RandomWallet(integration.TenChainID), datagenerator.RandomWallet(integration.TenChainID)}, httpURL, wsURL)
	require.NoError(t, err)
	testlog.Logger().Info("Created user with encryption token", "t", user1.tgClient.UserID())

	user2, err := NewGatewayUser([]wallet.Wallet{datagenerator.RandomWallet(integration.TenChainID), datagenerator.RandomWallet(integration.TenChainID)}, httpURL, wsURL)
	require.NoError(t, err)
	testlog.Logger().Info("Created user with encryption token", "t", user2.tgClient.UserID())

	// register all the accounts for that user
	err = user0.RegisterAccountsPersonalSign()
	require.NoError(t, err)
	err = user1.RegisterAccountsPersonalSign()
	require.NoError(t, err)
	err = user2.RegisterAccountsPersonalSign()
	require.NoError(t, err)

	var amountToTransfer int64 = 1_000_000_000_000_000_000
	// Transfer some funds to user1 and user2 wallets, because they need it to make transactions
	_, err = transferETHToAddress(user0.HTTPClient, user0.Wallets[0], user1.Wallets[0].Address(), amountToTransfer)
	require.NoError(t, err)
	_, err = transferETHToAddress(user0.HTTPClient, user0.Wallets[0], user1.Wallets[1].Address(), amountToTransfer)
	require.NoError(t, err)
	_, err = transferETHToAddress(user0.HTTPClient, user0.Wallets[0], user2.Wallets[0].Address(), amountToTransfer)
	require.NoError(t, err)
	_, err = transferETHToAddress(user0.HTTPClient, user0.Wallets[0], user2.Wallets[1].Address(), amountToTransfer)
	require.NoError(t, err)

	// Print balances of all registered accounts to check if all accounts have funds
	balances, err := user1.GetUserAccountsBalances()
	require.NoError(t, err)
	for _, balance := range balances {
		require.NotZero(t, balance.Uint64())
	}
	balances, err = user2.GetUserAccountsBalances()
	require.NoError(t, err)
	for _, balance := range balances {
		require.NotZero(t, balance.Uint64())
	}

	// deploy events contract
	deployTx := &types.LegacyTx{
		Nonce:    w.GetNonceAndIncrement(),
		Gas:      uint64(1_000_000),
		GasPrice: gethcommon.Big1,
		Data:     gethcommon.FromHex(eventsContractBytecode),
	}

	err = getFeeAndGas(user0.HTTPClient, w, deployTx)
	require.NoError(t, err)

	signedTx, err := w.SignTransaction(deployTx)
	require.NoError(t, err)

	err = user0.HTTPClient.SendTransaction(context.Background(), signedTx)
	require.NoError(t, err)

	contractReceipt, err := integrationCommon.AwaitReceiptEth(context.Background(), user0.HTTPClient, signedTx.Hash(), time.Minute)
	require.NoError(t, err)

	_, err = user0.HTTPClient.CodeAt(context.Background(), contractReceipt.ContractAddress, big.NewInt(int64(rpc.LatestBlockNumber)))
	require.NoError(t, err)

	// check if value was changed in the smart contract with the interactions above
	pack, _ := eventsContractABI.Pack("message2")
	result, err := user1.HTTPClient.CallContract(context.Background(), ethereum.CallMsg{
		From: user1.Wallets[0].Address(),
		To:   &contractReceipt.ContractAddress,
		Data: pack,
	}, nil)
	require.NoError(t, err)

	resultMessage := string(bytes.TrimRight(result[64:], "\x00"))
	require.NoError(t, err)

	// check if the value is the same as hardcoded in smart contract
	hardcodedMessageValue := "foo"
	assert.Equal(t, hardcodedMessageValue, resultMessage)

	// subscribe with all three users for all events in deployed contract
	var user0logs []types.Log
	var user1logs []types.Log
	var user2logs []types.Log
	_, err = subscribeToEvents([]gethcommon.Address{contractReceipt.ContractAddress}, nil, user0.WSClient, &user0logs)
	require.NoError(t, err)
	_, err = subscribeToEvents([]gethcommon.Address{contractReceipt.ContractAddress}, nil, user1.WSClient, &user1logs)
	require.NoError(t, err)
	_, err = subscribeToEvents([]gethcommon.Address{contractReceipt.ContractAddress}, nil, user2.WSClient, &user2logs)
	require.NoError(t, err)

	// user1 calls setMessage and setMessage2 on deployed smart contract with the account
	// that was registered as the first in TG
	user1MessageValue := "user1PublicEvent"
	// interact with smart contract and cause events to be emitted
	_, err = integrationCommon.InteractWithSmartContract(user1.HTTPClient, user1.Wallets[0], eventsContractABI, "setMessage", "user1PrivateEvent", contractReceipt.ContractAddress)
	require.NoError(t, err)
	_, err = integrationCommon.InteractWithSmartContract(user1.HTTPClient, user1.Wallets[0], eventsContractABI, "setMessage2", "user1PublicEvent", contractReceipt.ContractAddress)
	require.NoError(t, err)

	// check if value was changed in the smart contract with the interactions above
	pack, _ = eventsContractABI.Pack("message2")
	result, err = user1.HTTPClient.CallContract(context.Background(), ethereum.CallMsg{
		From: user1.Wallets[0].Address(),
		To:   &contractReceipt.ContractAddress,
		Data: pack,
	}, nil)
	require.NoError(t, err)

	resultMessage = string(bytes.TrimRight(result[64:], "\x00"))
	assert.Equal(t, user1MessageValue, resultMessage)

	// user2 calls setMessage and setMessage2 on deployed smart contract with the account
	// that was registered as the second in TG
	user2MessageValue := "user2PublicEvent"
	// interact with smart contract and cause events to be emitted
	_, err = integrationCommon.InteractWithSmartContract(user2.HTTPClient, user2.Wallets[1], eventsContractABI, "setMessage", "user2PrivateEvent", contractReceipt.ContractAddress)
	require.NoError(t, err)
	_, err = integrationCommon.InteractWithSmartContract(user2.HTTPClient, user2.Wallets[1], eventsContractABI, "setMessage2", "user2PublicEvent", contractReceipt.ContractAddress)
	require.NoError(t, err)

	// check if value was changed in the smart contract with the interactions above
	pack, _ = eventsContractABI.Pack("message2")
	result, err = user1.HTTPClient.CallContract(context.Background(), ethereum.CallMsg{
		From: user1.Wallets[0].Address(),
		To:   &contractReceipt.ContractAddress,
		Data: pack,
	}, nil)
	require.NoError(t, err)
	resultMessage = string(bytes.TrimRight(result[64:], "\x00"))
	assert.Equal(t, user2MessageValue, resultMessage)

	// wait a few seconds to be completely sure all events arrived
	time.Sleep(time.Second * 3)

	// Assert the number of logs received by each client
	// user0 should see two lifecycle events (1 for each interaction with setMessage2)
	assert.Equal(t, 2, len(user0logs))
	// user1 should see three events (two lifecycle events - same as user0) and event with his interaction with setMessage
	assert.Equal(t, 3, len(user1logs))
	// user2 should see three events (two lifecycle events - same as user0) and event with his interaction with setMessage
	assert.Equal(t, 3, len(user2logs))

	_, err = user0.HTTPClient.FilterLogs(context.TODO(), ethereum.FilterQuery{
		Addresses: []gethcommon.Address{contractReceipt.ContractAddress},
		FromBlock: big.NewInt(0),
		ToBlock:   big.NewInt(10000),
		Topics:    nil,
	})
	require.NoError(t, err)
}

func testSubscriptionTopics(t *testing.T, _ int, httpURL, wsURL string, w wallet.Wallet) {
	user0, err := NewGatewayUser([]wallet.Wallet{w}, httpURL, wsURL)
	require.NoError(t, err)

	user1, err := NewGatewayUser([]wallet.Wallet{datagenerator.RandomWallet(integration.TenChainID), datagenerator.RandomWallet(integration.TenChainID)}, httpURL, wsURL)
	require.NoError(t, err)

	// register all the accounts for that user
	err = user0.RegisterAccounts()
	require.NoError(t, err)
	err = user1.RegisterAccounts()
	require.NoError(t, err)

	var amountToTransfer int64 = 1_000_000_000_000_000_000
	// Transfer some funds to user1 to be able to make transactions
	_, err = transferETHToAddress(user0.HTTPClient, user0.Wallets[0], user1.Wallets[0].Address(), amountToTransfer)
	require.NoError(t, err)
	_, err = transferETHToAddress(user0.HTTPClient, user0.Wallets[0], user1.Wallets[1].Address(), amountToTransfer)
	require.NoError(t, err)

	// Print balances of all registered accounts to check if all accounts have funds
	balances, err := user0.GetUserAccountsBalances()
	require.NoError(t, err)
	for _, balance := range balances {
		require.NotZero(t, balance.Uint64())
	}
	balances, err = user1.GetUserAccountsBalances()
	require.NoError(t, err)
	for _, balance := range balances {
		require.NotZero(t, balance.Uint64())
	}

	// deploy events contract
	deployTx := &types.LegacyTx{
		Nonce:    w.GetNonceAndIncrement(),
		Gas:      uint64(10_000_000),
		GasPrice: gethcommon.Big1,
		Data:     gethcommon.FromHex(eventsContractBytecode),
	}

	err = getFeeAndGas(user0.HTTPClient, w, deployTx)
	require.NoError(t, err)

	signedTx, err := w.SignTransaction(deployTx)
	require.NoError(t, err)

	err = user0.HTTPClient.SendTransaction(context.Background(), signedTx)
	require.NoError(t, err)

	contractReceipt, err := integrationCommon.AwaitReceiptEth(context.Background(), user0.HTTPClient, signedTx.Hash(), time.Minute)
	require.NoError(t, err)

	tx, _, err := user0.HTTPClient.TransactionByHash(context.Background(), signedTx.Hash())
	if err != nil {
		return
	}
	require.Equal(t, signedTx.Hash(), tx.Hash())

	// user0 subscribes to all events from that smart contract, user1 only an event with a topic of his first account
	var user0logs []types.Log
	var user1logs []types.Log
	var topics [][]gethcommon.Hash
	t1 := gethcommon.BytesToHash(user1.Wallets[1].Address().Bytes())
	topics = append(topics, nil)
	topics = append(topics, []gethcommon.Hash{t1})
	_, err = subscribeToEvents([]gethcommon.Address{contractReceipt.ContractAddress}, nil, user0.WSClient, &user0logs)
	require.NoError(t, err)
	_, err = subscribeToEvents([]gethcommon.Address{contractReceipt.ContractAddress}, topics, user1.WSClient, &user1logs)
	require.NoError(t, err)

	// user0 calls setMessage on deployed smart contract with the account twice and expects two events
	_, err = integrationCommon.InteractWithSmartContract(user0.HTTPClient, user0.Wallets[0], eventsContractABI, "setMessage", "user0Event1", contractReceipt.ContractAddress)
	require.NoError(t, err)
	_, err = integrationCommon.InteractWithSmartContract(user0.HTTPClient, user0.Wallets[0], eventsContractABI, "setMessage", "user0Event2", contractReceipt.ContractAddress)
	require.NoError(t, err)

	// user1 calls setMessage on deployed smart contract with two different accounts and expects only one event,
	// because only the first address is in the topic filter of the subscription
	_, err = integrationCommon.InteractWithSmartContract(user1.HTTPClient, user1.Wallets[0], eventsContractABI, "setMessage", "user1Event1", contractReceipt.ContractAddress)
	require.NoError(t, err)
	_, err = integrationCommon.InteractWithSmartContract(user1.HTTPClient, user1.Wallets[1], eventsContractABI, "setMessage", "user1Event2", contractReceipt.ContractAddress)
	require.NoError(t, err)

	// wait a few seconds to be completely sure all events arrived
	time.Sleep(time.Second * 3)

	// Assert the number of logs received by each client
	// user0 should see two lifecycle events (1 for each interaction with the smart contract)
	assert.Equal(t, 2, len(user0logs))
	// user1 should see only one event (the other is filtered out because of the topic filter)
	assert.Equal(t, 1, len(user1logs))
}

func testAreTxsMinted(t *testing.T, httpURL, wsURL string, w wallet.Wallet) { //nolint: unused
	// set up the tgClient
	ogClient := lib.NewTenGatewayLibrary(httpURL, wsURL)

	// join + register against the og
	err := ogClient.Join()
	require.NoError(t, err)

	err = ogClient.RegisterAccount(w.PrivateKey(), w.Address())
	require.NoError(t, err)

	// use a standard eth client via the og
	ethStdClient, err := ethclient.Dial(ogClient.HTTP())
	require.NoError(t, err)

	// check the balance
	balance, err := ethStdClient.BalanceAt(context.Background(), w.Address(), nil)
	require.NoError(t, err)
	require.True(t, big.NewInt(0).Cmp(balance) == -1)

	// issue a tx and check it was successfully minted
	txHash := transferRandomAddr(t, ethStdClient, w)
	receipt, err := ethStdClient.TransactionReceipt(context.Background(), txHash)
	assert.NoError(t, err)
	require.True(t, receipt.Status == 1)
}

func testErrorHandling(t *testing.T, startPort int, httpURL, wsURL string, w wallet.Wallet) {
	// set up the tgClient
	ogClient := lib.NewTenGatewayLibrary(httpURL, wsURL)

	// join + register against the og
	err := ogClient.Join()
	require.NoError(t, err)

	// register an account
	err = ogClient.RegisterAccount(w.PrivateKey(), w.Address())
	require.NoError(t, err)

	privateTxsBytes, _ := json.Marshal(common.ListPrivateTransactionsQueryParams{
		Address:          gethcommon.HexToAddress("0xA58C60cc047592DE97BF1E8d2f225Fc5D959De77"),
		Pagination:       common.QueryPagination{Size: 10},
		ShowSyntheticTxs: false,
		ShowAllPublicTxs: false,
	})

	privateTxs := strings.ReplaceAll(string(privateTxsBytes), `"`, `\"`)

	// make requests to geth for comparison
	for _, req := range []string{
		`{"jsonrpc":"2.0","method":"eth_getStorageAt","params":["` + common.ListPrivateTransactionsCQMethod + `", "` + privateTxs + `","latest"],"id":1}`,
		`{"jsonrpc":"2.0","method":"eth_getLogs","params":[[]],"id":1}`,
		`{"jsonrpc":"2.0","method":"eth_getLogs","params":[{"topics":[]}],"id":1}`,
		`{"jsonrpc":"2.0","method":"eth_getLogs","params":[{"fromBlock":"0x387","topics":["0xc6d8c0af6d21f291e7c359603aa97e0ed500f04db6e983b9fce75a91c6b8da6b"]}],"id":1}`,
		`{"jsonrpc":"2.0","method":"debug_eventLogRelevancy","params":[{"fromBlock":"0x387","topics":["0xc6d8c0af6d21f291e7c359603aa97e0ed500f04db6e983b9fce75a91c6b8da6b"]}],"id":1}`,
		//`{"jsonrpc":"2.0","method":"eth_subscribe","params":["logs"],"id":1}`,
		//`{"jsonrpc":"2.0","method":"eth_subscribe","params":["logs",{"topics":[]}],"id":1}`,
		`{"jsonrpc":"2.0","method":"eth_blockNumber","params":[],"id":1}`,
		`{"jsonrpc":"2.0","method":"eth_blockNumber","params": [],"id":1}`, // test caching
		`{"jsonrpc":"2.0","method":"eth_gasPrice","params": [],"id":1}`,
		`{"jsonrpc":"2.0","method":"eth_gasPrice","params": [],"id":1}`, // test caching
		`{"jsonrpc":"2.0","method":"eth_getBlockByNumber","params": ["latest", false],"id":1}`,
		`{"jsonrpc":"2.0","method":"eth_feeHistory","params":[1, "latest", [50]],"id":1}`,
		`{"jsonrpc":"2.0","method":"eth_getBalance","params":["0xA58C60cc047592DE97BF1E8d2f225Fc5D959De77", "latest"],"id":1}`,
		`{"jsonrpc":"2.0","method":"eth_getBalance","params":[],"id":1}`,
		//`{"jsonrpc":"2.0","method":"eth_getgetget","params":["0xA58C60cc047592DE97BF1E8d2f225Fc5D959De77", "latest"],"id":1}`,
		`{"method":"eth_getBalance","params":["0xA58C60cc047592DE97BF1E8d2f225Fc5D959De77", "latest"],"id":1}`,
		`{"jsonrpc":"2.0","method":"eth_getBalance","params":["0xA58C60cc047592DE97BF1E8d2f225Fc5D959De77", "latest"],"id":1,"extra":"extra_field"}`,
		`{"jsonrpc":"2.0","method":"eth_sendTransaction","params":[["0xA58C60cc047592DE97BF1E8d2f225Fc5D959De77", "0x1234"]],"id":1}`,
		`{"jsonrpc":"2.0","method":"eth_getTransactionByHash","params":["0x0000000000000000000000000000000000000000000000000000000000000000"],"id":1}`,
		`{"jsonrpc":"2.0","method":"eth_maxPriorityFeePerGas","params":[],"id":1}`,
	} {
		// ensure the gateway request is issued correctly (should return 200 ok with jsonRPCError)
		_, response, err := httputil.PostDataJSON(ogClient.HTTP(), []byte(req))
		require.NoError(t, err)
		fmt.Printf("Resp: %s\n", response)

		// unmarshall the response to JSONRPCMessage
		jsonRPCError := JSONRPCMessage{}
		err = json.Unmarshal(response, &jsonRPCError)
		require.NoError(t, err, req, response)

		// repeat the process for geth
		_, response, err = httputil.PostDataJSON(fmt.Sprintf("http://localhost:%d", startPort+integration.DefaultGethHTTPPortOffset), []byte(req))
		require.NoError(t, err)

		// we only care about format
		jsonRPCError = JSONRPCMessage{}
		err = json.Unmarshal(response, &jsonRPCError)
		require.NoError(t, err)
	}
}

func testErrorsRevertedArePassed(t *testing.T, _ int, httpURL, wsURL string, w wallet.Wallet) {
	// set up the tgClient
	ogClient := lib.NewTenGatewayLibrary(httpURL, wsURL)

	// join + register against the og
	err := ogClient.Join()
	require.NoError(t, err)

	err = ogClient.RegisterAccount(w.PrivateKey(), w.Address())
	require.NoError(t, err)

	// use a standard eth client via the og
	ethStdClient, err := ethclient.Dial(ogClient.HTTP())
	require.NoError(t, err)

	// check the balance
	balance, err := ethStdClient.BalanceAt(context.Background(), w.Address(), nil)
	require.NoError(t, err)
	require.True(t, big.NewInt(0).Cmp(balance) == -1)

	// deploy errors contract
	deployTx := &types.LegacyTx{
		Nonce:    w.GetNonceAndIncrement(),
		Gas:      uint64(1_000_000),
		GasPrice: gethcommon.Big1,
		Data:     gethcommon.FromHex(errorsContractBytecode),
	}

	err = getFeeAndGas(ethStdClient, w, deployTx)
	require.NoError(t, err)

	signedTx, err := w.SignTransaction(deployTx)
	require.NoError(t, err)

	err = ethStdClient.SendTransaction(context.Background(), signedTx)
	require.NoError(t, err)

	receipt, err := integrationCommon.AwaitReceiptEth(context.Background(), ethStdClient, signedTx.Hash(), time.Minute)
	require.NoError(t, err)

	pack, _ := errorsContractABI.Pack("force_require")
	_, err = ethStdClient.CallContract(context.Background(), ethereum.CallMsg{
		From: w.Address(),
		To:   &receipt.ContractAddress,
		Data: pack,
	}, nil)
	require.Error(t, err)
	require.Equal(t, "execution reverted: Forced require", err.Error())

	// convert error to WE error
	errBytes, err := json.Marshal(err)
	require.NoError(t, err)
	weError := JSONError{}
	err = json.Unmarshal(errBytes, &weError)
	require.NoError(t, err)
	require.Equal(t, "execution reverted: Forced require", weError.Message)
	expectedData := "0x08c379a00000000000000000000000000000000000000000000000000000000000000020000000000000000000000000000000000000000000000000000000000000000e466f726365642072657175697265000000000000000000000000000000000000"
	require.Equal(t, expectedData, weError.Data)
	require.Equal(t, 3, weError.Code)

	pack, _ = errorsContractABI.Pack("force_revert")
	_, err = ethStdClient.CallContract(context.Background(), ethereum.CallMsg{
		From: w.Address(),
		To:   &receipt.ContractAddress,
		Data: pack,
	}, nil)
	require.Error(t, err)
	require.Equal(t, "execution reverted: Forced revert", err.Error())

	pack, _ = errorsContractABI.Pack("force_assert")
	_, err = ethStdClient.CallContract(context.Background(), ethereum.CallMsg{
		From: w.Address(),
		To:   &receipt.ContractAddress,
		Data: pack,
	}, nil)
	require.Error(t, err)
	require.Equal(t, "execution reverted: assert(false)", err.Error())
}

func testUnsubscribe(t *testing.T, _ int, httpURL, wsURL string, w wallet.Wallet) {
	// create a user with multiple accounts
	user, err := NewGatewayUser([]wallet.Wallet{w, datagenerator.RandomWallet(integration.TenChainID)}, httpURL, wsURL)
	require.NoError(t, err)
	testlog.Logger().Info("Created user with encryption token", "t", user.tgClient.UserID())

	_, err = user.HTTPClient.ChainID(context.Background())
	require.NoError(t, err)

	// register all the accounts for the user
	err = user.RegisterAccounts()
	require.NoError(t, err)

	// deploy events contract
	deployTx := &types.LegacyTx{
		Nonce:    w.GetNonceAndIncrement(),
		Gas:      uint64(10_000_000),
		GasPrice: gethcommon.Big1,
		Data:     gethcommon.FromHex(eventsContractBytecode),
	}

	require.NoError(t, getFeeAndGas(user.HTTPClient, w, deployTx))

	signedTx, err := w.SignTransaction(deployTx)
	require.NoError(t, err)

	err = user.HTTPClient.SendTransaction(context.Background(), signedTx)
	require.NoError(t, err)

	contractReceipt, err := integrationCommon.AwaitReceiptEth(context.Background(), user.HTTPClient, signedTx.Hash(), time.Minute)
	require.NoError(t, err)

	testlog.Logger().Info("Deployed contract address: ", "addr", contractReceipt.ContractAddress)

	// subscribe to an event
	var userLogs []types.Log
	subscription, err := subscribeToEvents([]gethcommon.Address{contractReceipt.ContractAddress}, nil, user.WSClient, &userLogs)
	require.NoError(t, err)

	// make an action that will trigger events
	_, err = integrationCommon.InteractWithSmartContract(user.HTTPClient, user.Wallets[0], eventsContractABI, "setMessage", "foo", contractReceipt.ContractAddress)
	require.NoError(t, err)

	assert.Equal(t, 1, len(userLogs))

	// Unsubscribe from events
	subscription.Unsubscribe()

	// make another action that will trigger events
	_, err = integrationCommon.InteractWithSmartContract(user.HTTPClient, user.Wallets[0], eventsContractABI, "setMessage", "bar", contractReceipt.ContractAddress)
	require.NoError(t, err)

	// check that we are not receiving events after unsubscribing
	assert.Equal(t, 1, len(userLogs))
}

func testClosingConnectionWhileSubscribed(t *testing.T, _ int, httpURL, wsURL string, w wallet.Wallet) {
	// create a user with multiple accounts
	user, err := NewGatewayUser([]wallet.Wallet{w, datagenerator.RandomWallet(integration.TenChainID)}, httpURL, wsURL)
	require.NoError(t, err)
	testlog.Logger().Info("Created user with encryption token", "t", user.tgClient.UserID())

	_, err = user.HTTPClient.ChainID(context.Background())
	require.NoError(t, err)

	// register all the accounts for the user
	err = user.RegisterAccounts()
	require.NoError(t, err)

	// deploy events contract
	deployTx := &types.LegacyTx{
		Nonce:    w.GetNonceAndIncrement(),
		Gas:      uint64(10_000_000),
		GasPrice: gethcommon.Big1,
		Data:     gethcommon.FromHex(eventsContractBytecode),
	}

	require.NoError(t, getFeeAndGas(user.HTTPClient, w, deployTx))

	signedTx, err := w.SignTransaction(deployTx)
	require.NoError(t, err)

	err = user.HTTPClient.SendTransaction(context.Background(), signedTx)
	require.NoError(t, err)

	contractReceipt, err := integrationCommon.AwaitReceiptEth(context.Background(), user.HTTPClient, signedTx.Hash(), time.Minute)
	require.NoError(t, err)

	testlog.Logger().Info("Deployed contract address: ", "addr", contractReceipt.ContractAddress)

	// subscribe to an event
	var userLogs []types.Log
	subscription, err := subscribeToEvents([]gethcommon.Address{contractReceipt.ContractAddress}, nil, user.WSClient, &userLogs)
	require.NoError(t, err)

	// Close the websocket connection and make sure nothing breaks, but user does not receive events
	user.WSClient.Close()

	// make an action that will emmit events
	_, err = integrationCommon.InteractWithSmartContract(user.HTTPClient, user.Wallets[0], eventsContractABI, "setMessage2", "foo", contractReceipt.ContractAddress)
	require.NoError(t, err)
	// but with closed connection we don't receive any logs
	assert.Equal(t, 0, len(userLogs))

	// re-establish connection
	wsClient, err := ethclient.Dial(wsURL + "/v1/" + "?token=" + user.tgClient.UserID())
	require.NoError(t, err)
	user.WSClient = wsClient

	// make an action that will emmit events again
	_, err = integrationCommon.InteractWithSmartContract(user.HTTPClient, user.Wallets[0], eventsContractABI, "setMessage2", "foo", contractReceipt.ContractAddress)
	require.NoError(t, err)

	// closing connection (above) unsubscribes, and we still should see no logs
	assert.Equal(t, 0, len(userLogs))

	// Call unsubscribe (should handle it without issues even if it is already unsubscribed by closing the channel)
	subscription.Unsubscribe()
}

func testDifferentMessagesOnRegister(t *testing.T, _ int, httpURL, wsURL string, w wallet.Wallet) {
	user, err := NewGatewayUser([]wallet.Wallet{w, datagenerator.RandomWallet(integration.TenChainID)}, httpURL, wsURL)
	require.NoError(t, err)
	testlog.Logger().Info("Created user with encryption token", "t", user.tgClient.UserID())

	// register all the accounts for the user with EIP-712 message format
	err = user.RegisterAccounts()
	require.NoError(t, err)

	// register all the accounts for the user with personal sign message format
	err = user.RegisterAccountsPersonalSign()
	require.NoError(t, err)
}

func testInvokeNonSensitiveMethod(t *testing.T, _ int, httpURL, wsURL string, w wallet.Wallet) {
	user, err := NewGatewayUser([]wallet.Wallet{w}, httpURL, wsURL)
	require.NoError(t, err)

	// call one of the non-sensitive methods with unauthenticated user
	// and make sure gateway is not complaining about not having viewing keys
	respBody := makeHTTPEthJSONReq(httpURL, "eth_chainId", user.tgClient.UserID(), nil)
	if strings.Contains(string(respBody), fmt.Sprintf("method %s cannot be called with an unauthorised client - no signed viewing keys found", "eth_chainId")) {
		t.Errorf("sensitive method called without authenticating viewingkeys and did fail because of it:  %s", "eth_chainId")
	}
}

func makeRequestHTTP(url string, body []byte) []byte {
	generateViewingKeyBody := bytes.NewBuffer(body)
	resp, err := http.Post(url, "application/json", generateViewingKeyBody) //nolint:noctx,gosec
	if resp != nil && resp.Body != nil {
		defer resp.Body.Close()
	}
	if err != nil {
		panic(err)
	}
	viewingKey, err := io.ReadAll(resp.Body)
	if err != nil {
		panic(err)
	}
	return viewingKey
}

func makeHTTPEthJSONReq(url string, method string, userID string, params interface{}) []byte {
	reqBody := prepareRequestBody(method, params)
	return makeRequestHTTP(fmt.Sprintf("%s/v1/?token=%s", url, userID), reqBody)
}

func prepareRequestBody(method string, params interface{}) []byte {
	reqBodyBytes, err := json.Marshal(map[string]interface{}{
		wecommon.JSONKeyRPCVersion: jsonrpc.Version,
		wecommon.JSONKeyMethod:     method,
		wecommon.JSONKeyParams:     params,
		wecommon.JSONKeyID:         "1",
	})
	if err != nil {
		panic(fmt.Errorf("failed to prepare request body. Cause: %w", err))
	}
	return reqBodyBytes
}

func transferRandomAddr(t *testing.T, client *ethclient.Client, w wallet.Wallet) common.TxHash { //nolint: unused
	ctx := context.Background()
	toAddr := datagenerator.RandomAddress()
	nonce, err := client.NonceAt(ctx, w.Address(), nil)
	assert.Nil(t, err)

	w.SetNonce(nonce)
	estimatedTx := &types.LegacyTx{
		Nonce:    w.GetNonceAndIncrement(),
		To:       &toAddr,
		Value:    big.NewInt(100),
		Gas:      uint64(1_000_000),
		GasPrice: gethcommon.Big1,
	}
	assert.Nil(t, err)

	testlog.Logger().Info("Transferring from:", "addr", w.Address(), " to:", toAddr)

	signedTx, err := w.SignTransaction(estimatedTx)
	assert.Nil(t, err)

	err = client.SendTransaction(ctx, signedTx)
	assert.Nil(t, err)

	_, err = integrationCommon.AwaitReceiptEth(context.Background(), client, signedTx.Hash(), time.Minute)
	assert.NoError(t, err)

	testlog.Logger().Info("Successfully minted the transaction - ", "tx", signedTx.Hash())
	return signedTx.Hash()
}

// Creates a single-node TEN network for testing.
func createTenNetwork(t *testing.T, startPort int) {
	// Create the TEN network.
	numberOfNodes := 1
	wallets := params.NewSimWallets(1, numberOfNodes, integration.EthereumChainID, integration.TenChainID)
	simParams := params.SimParams{
		NumberOfNodes:       numberOfNodes,
		AvgBlockDuration:    2 * time.Second,
		ContractRegistryLib: ethereummock.NewContractRegistryLibMock(),
		ERC20ContractLib:    ethereummock.NewERC20ContractLibMock(),
		Wallets:             wallets,
		StartPort:           startPort,
		WithPrefunding:      true,
		L1BeaconPort:        integration.TestPorts.TestTenGatewayPort + integration.DefaultPrysmGatewayPortOffset,
	}

	tenNetwork := network.NewNetworkOfSocketNodes(wallets)
	t.Cleanup(tenNetwork.TearDown)
	_, err := tenNetwork.Create(&simParams, nil)
	if err != nil {
		panic(fmt.Sprintf("failed to create test TEN network. Cause: %s", err))
	}
}

func waitServerIsReady(serverAddr string) error {
	for now := time.Now(); time.Since(now) < 30*time.Second; time.Sleep(500 * time.Millisecond) {
		statusCode, _, err := fasthttp.Get(nil, fmt.Sprintf("%s/v1/health/", serverAddr))
		if err != nil {
			// give it time to boot up
			if strings.Contains(err.Error(), "connection") {
				continue
			}
			return err
		}

		if statusCode == http.StatusOK {
			return nil
		}
	}
	return fmt.Errorf("timed out before server was ready")
}

func getFeeAndGas(client *ethclient.Client, wallet wallet.Wallet, legacyTx *types.LegacyTx) error {
	tx := types.NewTx(legacyTx)

	history, err := client.FeeHistory(context.Background(), 1, nil, nil)
	if err != nil || len(history.BaseFee) == 0 {
		return err
	}

	estimate, err := client.EstimateGas(context.Background(), ethereum.CallMsg{
		// From:  wallet.Address(),
		To:    tx.To(),
		Value: tx.Value(),
		Data:  tx.Data(),
	})
	if err != nil {
		return err
	}

	legacyTx.Gas = estimate
	legacyTx.GasPrice = history.BaseFee[0] // big.NewInt(gethparams.InitialBaseFee)

	return nil
}

func transferETHToAddress(client *ethclient.Client, wallet wallet.Wallet, toAddress gethcommon.Address, amount int64) (*types.Receipt, error) { //nolint:unparam
	transferTx1 := types.LegacyTx{
		Nonce:    wallet.GetNonceAndIncrement(),
		To:       &toAddress,
		Value:    big.NewInt(amount),
		Gas:      uint64(10_000_000),
		GasPrice: gethcommon.Big1,
		Data:     nil,
	}

	err := getFeeAndGas(client, wallet, &transferTx1)
	if err != nil {
		return nil, err
	}

	signedTx, err := wallet.SignTransaction(&transferTx1)
	if err != nil {
		return nil, err
	}
	err = client.SendTransaction(context.Background(), signedTx)
	if err != nil {
		return nil, err
	}
	return integrationCommon.AwaitReceiptEth(context.Background(), client, signedTx.Hash(), 30*time.Second)
}

func subscribeToEvents(addresses []gethcommon.Address, topics [][]gethcommon.Hash, client *ethclient.Client, logs *[]types.Log) (ethereum.Subscription, error) {
	// Make a subscription
	filterQuery := ethereum.FilterQuery{
		Addresses: addresses,
		FromBlock: big.NewInt(2),
		// ToBlock:   big.NewInt(10000),
		Topics: topics,
	}
	logsCh := make(chan types.Log)

	subscription, err := client.SubscribeFilterLogs(context.Background(), filterQuery, logsCh)
	if err != nil {
		testlog.Logger().Info("Failed to subscribe to filter logs", log2.ErrKey, err)
		return nil, err
	}

	// Listen for logs in a goroutine
	go func() {
		for {
			select {
			case err := <-subscription.Err():
				testlog.Logger().Info("Error from logs subscription", log2.ErrKey, err)
				return
			case log := <-logsCh:
				// append logs to be visible from the main thread
				*logs = append(*logs, log)
			}
		}
	}()

	return subscription, nil
}<|MERGE_RESOLUTION|>--- conflicted
+++ resolved
@@ -237,8 +237,7 @@
 	require.NoError(t, err)
 	err = user0.HTTPClient.SendTransaction(ctx, signedFundingTx)
 	require.NoError(t, err)
-
-<<<<<<< HEAD
+  
 	// wait for receipt
 	{
 		var rec *types.Receipt
@@ -251,15 +250,6 @@
 		}
 		require.NotNil(t, rec)
 		require.Equal(t, types.ReceiptStatusSuccessful, rec.Status)
-=======
-func deployContract(t *testing.T, w wallet.Wallet, user0 *GatewayUser) gethcommon.Address {
-	// deploy events contract
-	deployTx := &types.LegacyTx{
-		Nonce:    w.GetNonceAndIncrement(),
-		Gas:      uint64(10_000_000),
-		GasPrice: gethcommon.Big1,
-		Data:     gethcommon.FromHex(eventsContractBytecode),
->>>>>>> 3c7c2896
 	}
 	t.Logf("✓ Session key funded with %s TEN", fundAmount.String())
 
@@ -283,7 +273,6 @@
 	paramsJSON, err := json.Marshal(paramsObj)
 	require.NoError(t, err)
 
-<<<<<<< HEAD
 	var txHashBytes hexutil.Bytes
 	err = user0.HTTPClient.Client().CallContext(ctx, &txHashBytes, "eth_getStorageAt",
 		"0x0000000000000000000000000000000000000005", string(paramsJSON), "latest")
@@ -302,24 +291,6 @@
 		}
 		require.NotNil(t, rec)
 		require.Equal(t, types.ReceiptStatusSuccessful, rec.Status)
-=======
-	var txHash gethcommon.Hash
-
-	n := hexutil.Uint64(nonce)
-	g := hexutil.Uint64(100_000_000)
-	d := hexutil.Bytes(contractInteractionData)
-	interactionTx := gethapi.TransactionArgs{
-		Nonce:    &n,
-		To:       &contractAddress,
-		Gas:      &g,
-		GasPrice: &result,
-		Data:     &d,
-		Value:    (*hexutil.Big)(value),
-	}
-	err = client.Client().CallContext(context.Background(), &txHash, "eth_sendTransaction", interactionTx)
-	if err != nil {
-		return nil, err
->>>>>>> 3c7c2896
 	}
 	t.Logf("✓ Return transaction sent: %s TEN", returnAmount.String())
 
