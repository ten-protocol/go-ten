module github.com/ten-protocol/go-ten

go 1.21.11

replace github.com/docker/docker => github.com/docker/docker v20.10.3-0.20220224222438-c78f6963a1c0+incompatible

require (
	github.com/Azure/azure-sdk-for-go/sdk/azcore v1.16.0
	github.com/Azure/azure-sdk-for-go/sdk/data/azcosmos v1.1.0
	github.com/FantasyJony/openzeppelin-merkle-tree-go v1.1.3
	github.com/Microsoft/go-winio v0.6.2
	github.com/TwiN/gocache/v2 v2.2.2
	github.com/andybalholm/brotli v1.1.1
	github.com/codeclysm/extract/v3 v3.1.1
	github.com/deckarep/golang-set/v2 v2.6.0
	github.com/dgraph-io/ristretto/v2 v2.0.1
	github.com/docker/docker v25.0.4+incompatible
	github.com/docker/go-connections v0.5.0
	github.com/edgelesssys/ego v1.6.0
	github.com/ethereum/go-ethereum v1.14.6
	github.com/gin-contrib/cors v1.7.2
	github.com/gin-gonic/gin v1.10.0
	github.com/go-kit/kit v0.13.0
	github.com/go-sql-driver/mysql v1.8.1
	github.com/gofrs/flock v0.12.0
	github.com/golang-jwt/jwt v3.2.2+incompatible
	github.com/golang-jwt/jwt/v4 v4.5.0
	github.com/google/uuid v1.6.0
	github.com/gorilla/websocket v1.5.3
	github.com/hashicorp/go-bexpr v0.1.14
	github.com/hashicorp/golang-lru/v2 v2.0.7
	github.com/holiman/uint256 v1.3.1
	github.com/jolestar/go-commons-pool/v2 v2.1.2
	github.com/lib/pq v1.10.9
	github.com/mattn/go-colorable v0.1.13
	github.com/mattn/go-isatty v0.0.20
	github.com/mattn/go-sqlite3 v1.14.24
	github.com/mitchellh/mapstructure v1.5.0
	github.com/naoina/toml v0.1.2-0.20170918210437-9fafd6967416
	github.com/pkg/errors v0.9.1
	github.com/rs/cors v1.11.1
	github.com/sanity-io/litter v1.5.5
	github.com/spf13/viper v1.19.0
	github.com/status-im/keycard-go v0.3.2
	github.com/stretchr/testify v1.10.0
	github.com/tidwall/gjson v1.18.0
	github.com/urfave/cli/v2 v2.27.5
	github.com/valyala/fasthttp v1.57.0
	gitlab.com/NebulousLabs/fastrand v0.0.0-20181126182046-603482d69e40
	golang.org/x/crypto v0.30.0
	golang.org/x/exp v0.0.0-20240318143956-a85f2c67cd81
	golang.org/x/sync v0.10.0
	google.golang.org/grpc v1.67.1
	google.golang.org/protobuf v1.35.1
	gopkg.in/natefinch/lumberjack.v2 v2.2.1
	gopkg.in/yaml.v3 v3.0.1
)

require (
	filippo.io/edwards25519 v1.1.0 // indirect
	github.com/Azure/azure-sdk-for-go v68.0.0+incompatible // indirect
	github.com/Azure/azure-sdk-for-go/sdk/internal v1.10.0 // indirect
	github.com/Azure/go-ansiterm v0.0.0-20230124172434-306776ec8161 // indirect
	github.com/DataDog/zstd v1.5.6 // indirect
	github.com/VictoriaMetrics/fastcache v1.12.2 // indirect
	github.com/allegro/bigcache v1.2.1 // indirect
	github.com/beorn7/perks v1.0.1 // indirect
	github.com/bits-and-blooms/bitset v1.14.3 // indirect
	github.com/btcsuite/btcd/btcec/v2 v2.3.4 // indirect
	github.com/btcsuite/btcd/chaincfg/chainhash v1.1.0 // indirect
	github.com/bytedance/sonic v1.12.3 // indirect
	github.com/bytedance/sonic/loader v0.2.1 // indirect
	github.com/cespare/xxhash/v2 v2.3.0 // indirect
	github.com/cloudwego/base64x v0.1.4 // indirect
	github.com/cloudwego/iasm v0.2.0 // indirect
	github.com/cockroachdb/errors v1.11.3 // indirect
	github.com/cockroachdb/fifo v0.0.0-20240816210425-c5d0cb0b6fc0 // indirect
	github.com/cockroachdb/logtags v0.0.0-20230118201751-21c54148d20b // indirect
	github.com/cockroachdb/pebble v1.1.2 // indirect
	github.com/cockroachdb/redact v1.1.5 // indirect
	github.com/cockroachdb/tokenbucket v0.0.0-20230807174530-cc333fc44b06 // indirect
	github.com/consensys/bavard v0.1.13 // indirect
	github.com/consensys/gnark-crypto v0.13.0 // indirect
	github.com/containerd/containerd v1.7.14 // indirect
	github.com/cpuguy83/go-md2man/v2 v2.0.5 // indirect
	github.com/crate-crypto/go-ipa v0.0.0-20240724233137-53bbb0ceb27a // indirect
	github.com/crate-crypto/go-kzg-4844 v1.1.0 // indirect
	github.com/davecgh/go-spew v1.1.2-0.20180830191138-d8f796af33cc // indirect
	github.com/decred/dcrd/dcrec/secp256k1/v4 v4.3.0 // indirect
	github.com/distribution/reference v0.5.0 // indirect
	github.com/docker/distribution v2.8.3+incompatible // indirect
	github.com/docker/go-units v0.5.0 // indirect
	github.com/dustin/go-humanize v1.0.1 // indirect
	github.com/ethereum/c-kzg-4844 v1.0.3 // indirect
	github.com/ethereum/go-verkle v0.1.1-0.20240306133620-7d920df305f0 // indirect
	github.com/fsnotify/fsnotify v1.7.0 // indirect
	github.com/gabriel-vasile/mimetype v1.4.6 // indirect
	github.com/gballet/go-libpcsclite v0.0.0-20191108122812-4678299bea08 // indirect
	github.com/getsentry/sentry-go v0.27.0 // indirect
	github.com/gin-contrib/sse v0.1.0 // indirect
	github.com/go-jose/go-jose/v4 v4.0.4 // indirect
	github.com/go-kit/log v0.2.1 // indirect
	github.com/go-logfmt/logfmt v0.6.0 // indirect
	github.com/go-ole/go-ole v1.3.0 // indirect
	github.com/go-playground/locales v0.14.1 // indirect
	github.com/go-playground/universal-translator v0.18.1 // indirect
	github.com/go-playground/validator/v10 v10.22.1 // indirect
	github.com/goccy/go-json v0.10.3 // indirect
	github.com/gogo/protobuf v1.3.2 // indirect
	github.com/golang/snappy v0.0.5-0.20220116011046-fa5810519dcb // indirect
	github.com/gorilla/mux v1.8.1 // indirect
	github.com/h2non/filetype v1.1.3 // indirect
	github.com/hashicorp/hcl v1.0.0 // indirect
	github.com/holiman/billy v0.0.0-20240216141850-2abb0c79d3c4 // indirect
	github.com/holiman/bloomfilter/v2 v2.0.3 // indirect
	github.com/huin/goupnp v1.3.0 // indirect
	github.com/jackpal/go-nat-pmp v1.0.2 // indirect
	github.com/json-iterator/go v1.1.12 // indirect
	github.com/juju/errors v1.0.0 // indirect
	github.com/klauspost/compress v1.17.11 // indirect
	github.com/klauspost/cpuid/v2 v2.2.8 // indirect
	github.com/kr/pretty v0.3.1 // indirect
	github.com/kr/text v0.2.0 // indirect
	github.com/leodido/go-urn v1.4.0 // indirect
	github.com/magiconair/properties v1.8.7 // indirect
	github.com/mattn/go-runewidth v0.0.15 // indirect
	github.com/mitchellh/pointerstructure v1.2.1 // indirect
	github.com/mmcloughlin/addchain v0.4.0 // indirect
	github.com/moby/term v0.5.0 // indirect
	github.com/modern-go/concurrent v0.0.0-20180306012644-bacd9c7ef1dd // indirect
	github.com/modern-go/reflect2 v1.0.2 // indirect
	github.com/morikuni/aec v1.0.0 // indirect
	github.com/naoina/go-stringutil v0.1.0 // indirect
	github.com/olekukonko/tablewriter v0.0.5 // indirect
	github.com/opencontainers/go-digest v1.0.0 // indirect
	github.com/opencontainers/image-spec v1.1.0 // indirect
	github.com/pelletier/go-toml/v2 v2.2.3 // indirect
	github.com/pmezard/go-difflib v1.0.1-0.20181226105442-5d4384ee4fb2 // indirect
	github.com/prometheus/client_golang v1.19.0 // indirect
	github.com/prometheus/client_model v0.6.0 // indirect
	github.com/prometheus/common v0.50.0 // indirect
	github.com/prometheus/procfs v0.13.0 // indirect
	github.com/rivo/uniseg v0.4.7 // indirect
	github.com/rogpeppe/go-internal v1.12.0 // indirect
	github.com/russross/blackfriday/v2 v2.1.0 // indirect
	github.com/sagikazarmark/locafero v0.4.0 // indirect
	github.com/sagikazarmark/slog-shim v0.1.0 // indirect
	github.com/shirou/gopsutil v3.21.11+incompatible // indirect
	github.com/sirupsen/logrus v1.9.3 // indirect
	github.com/sourcegraph/conc v0.3.0 // indirect
	github.com/spf13/afero v1.11.0 // indirect
	github.com/spf13/cast v1.6.0 // indirect
	github.com/spf13/pflag v1.0.5 // indirect
	github.com/stretchr/objx v0.5.2 // indirect
	github.com/subosito/gotenv v1.6.0 // indirect
	github.com/supranational/blst v0.3.13 // indirect
	github.com/syndtr/goleveldb v1.0.1-0.20210819022825-2ae1ddf74ef7 // indirect
	github.com/tidwall/match v1.1.1 // indirect
	github.com/tidwall/pretty v1.2.1 // indirect
	github.com/tklauser/go-sysconf v0.3.13 // indirect
	github.com/tklauser/numcpus v0.7.0 // indirect
	github.com/twitchyliquid64/golang-asm v0.15.1 // indirect
	github.com/tyler-smith/go-bip39 v1.1.0 // indirect
	github.com/ugorji/go/codec v1.2.12 // indirect
	github.com/ulikunitz/xz v0.5.12 // indirect
	github.com/valyala/bytebufferpool v1.0.0 // indirect
	github.com/xrash/smetrics v0.0.0-20240521201337-686a1a2994c1 // indirect
	github.com/yusufpapurcu/wmi v1.2.4 // indirect
	go.uber.org/atomic v1.9.0 // indirect
	go.uber.org/multierr v1.9.0 // indirect
	golang.org/x/arch v0.11.0 // indirect
<<<<<<< HEAD
	golang.org/x/net v0.32.0 // indirect
	golang.org/x/sys v0.28.0 // indirect
	golang.org/x/text v0.21.0 // indirect
=======
	golang.org/x/net v0.30.0 // indirect
	golang.org/x/sys v0.28.0 // indirect
	golang.org/x/text v0.20.0 // indirect
>>>>>>> e0b7ed7e
	google.golang.org/genproto/googleapis/rpc v0.0.0-20241021214115-324edc3d5d38 // indirect
	gopkg.in/ini.v1 v1.67.0 // indirect
	gotest.tools/v3 v3.5.1 // indirect
	rsc.io/tmplfunc v0.0.3 // indirect
)<|MERGE_RESOLUTION|>--- conflicted
+++ resolved
@@ -169,15 +169,9 @@
 	go.uber.org/atomic v1.9.0 // indirect
 	go.uber.org/multierr v1.9.0 // indirect
 	golang.org/x/arch v0.11.0 // indirect
-<<<<<<< HEAD
-	golang.org/x/net v0.32.0 // indirect
-	golang.org/x/sys v0.28.0 // indirect
-	golang.org/x/text v0.21.0 // indirect
-=======
 	golang.org/x/net v0.30.0 // indirect
 	golang.org/x/sys v0.28.0 // indirect
 	golang.org/x/text v0.20.0 // indirect
->>>>>>> e0b7ed7e
 	google.golang.org/genproto/googleapis/rpc v0.0.0-20241021214115-324edc3d5d38 // indirect
 	gopkg.in/ini.v1 v1.67.0 // indirect
 	gotest.tools/v3 v3.5.1 // indirect
