package ethadapter

import (
	"context"
	"encoding/base64"
	"fmt"
	"math"
	"math/big"

	"github.com/ethereum/go-ethereum/params"

	gethlog "github.com/ethereum/go-ethereum/log"

	"github.com/ethereum/go-ethereum"
	gethcommon "github.com/ethereum/go-ethereum/common"
	"github.com/ethereum/go-ethereum/consensus/misc/eip4844"
	"github.com/ethereum/go-ethereum/core/types"
	"github.com/holiman/uint256"
)

const (
	_retryPriceMultiplier     = 1.7
	_blobPriceMultiplier      = 2.0
	_maxTxRetryPriceIncreases = 5
	_baseFeeIncreaseFactor    = 2 // increase the base fee by 20%
)

var minGasTipCap = big.NewInt(2 * params.GWei)

// SetTxGasPrice takes a txData type and overrides the From, Gas and Gas Price field with current values
// it bumps the price by a multiplier for retries. retryNumber is zero on first attempt (no multiplier on price)
func SetTxGasPrice(ctx context.Context, ethClient EthClient, txData types.TxData, from gethcommon.Address, nonce uint64, retryNumber int, l1ChainCfg *params.ChainConfig, logger gethlog.Logger) (types.TxData, error) {
	rawTx := types.NewTx(txData)
	to := rawTx.To()
	value := rawTx.Value()
	data := rawTx.Data()
	blobHashes := rawTx.BlobHashes()

	// estimate gas
	estimatedGas, err := ethClient.EstimateGas(ctx, ethereum.CallMsg{
		From:       from,
		To:         to,
		Value:      value,
		Data:       data,
		BlobHashes: blobHashes,
	})
	if err != nil {
		return nil, fmt.Errorf("could not estimate gas - %w", err)
	}

	// calculate the gas tip
	gasTipCap, err := ethClient.SuggestGasTipCap(ctx)
	if err != nil {
		return nil, fmt.Errorf("could not suggest gas price - %w", err)
	}

	// make sure the gas tip is always greater than the minimum
	if gasTipCap.Cmp(minGasTipCap) < 0 {
		gasTipCap = minGasTipCap
	}

	// adjust the gasTipCap if we have to retry
	// it should never happen but to avoid any risk of repeated price increases we cap the possible retry price bumps to 5
	// we apply a 30% gas price increase for each retry (retrying with similar price gets rejected by mempool)
	// Retry '0' is the first attempt, gives multiplier of 1.0

	retryMultiplier := calculateRetryMultiplier(_retryPriceMultiplier, retryNumber)
	gasTipCap = big.NewInt(0).SetUint64(uint64(retryMultiplier * float64(gasTipCap.Uint64())))

	// calculate the gas fee cap
	head, err := ethClient.HeaderByNumber(nil)
	if err != nil {
		return nil, fmt.Errorf("failed to get the latest block header: %w", err)
	}

	// increase the baseFee by a factor
	baseFee := big.NewInt(0).SetInt64(int64(float64(head.BaseFee.Uint64()) * _baseFeeIncreaseFactor))
	gasFeeCap := big.NewInt(0).Add(baseFee, gasTipCap)

	if blobTx, ok := txData.(*types.BlobTx); ok {
		if head.ExcessBlobGas == nil {
			return nil, fmt.Errorf("should not happen. missing blob base fee")
		}
		blobBaseFee := eip4844.CalcBlobFee(l1ChainCfg, head)
		blobMultiplier := calculateRetryMultiplier(_blobPriceMultiplier, retryNumber)
		blobFeeCap := new(uint256.Int).Mul(
			uint256.MustFromBig(blobBaseFee),
			uint256.NewInt(uint64(math.Ceil(blobMultiplier)))) // double base fee with retry multiplier,

		// even if we hit the minimum, we should still increase for retries
		if blobFeeCap.Lt(uint256.NewInt(params.GWei)) {
			blobFeeCap = new(uint256.Int).Mul(
				uint256.NewInt(params.GWei),
				uint256.NewInt(uint64(math.Ceil(blobMultiplier))),
			)
		}

		logger.Info("Sending blob tx with gas price", "retry", retryNumber, "nonce", nonce, "blobFeeCap",
			blobFeeCap, "gasTipCap", gasTipCap, "gasFeeCap", gasFeeCap, "estimatedGas", estimatedGas, "to", to)

		return &types.BlobTx{
			Nonce:      nonce,
			GasTipCap:  uint256.MustFromBig(gasTipCap),
			GasFeeCap:  uint256.MustFromBig(gasFeeCap),
			Gas:        estimatedGas,
			To:         *to,
			Value:      uint256.MustFromBig(value),
			Data:       data,
			BlobFeeCap: blobFeeCap,
			BlobHashes: blobTx.BlobHashes,
			Sidecar:    blobTx.Sidecar,
		}, nil
	}

	logger.Info("Sending tx with gas price", "retry", retryNumber, "nonce", nonce, "gasTipCap", gasTipCap, "gasFeeCap", gasFeeCap, "estimatedGas", estimatedGas, "to", to)

	// For non-blob transactions, just use the latest suggested values with multiplier
	return &types.DynamicFeeTx{
		Nonce:     nonce,
		GasTipCap: gasTipCap,
		GasFeeCap: gasFeeCap,
		Gas:       estimatedGas,
		To:        to,
		Value:     value,
		Data:      data,
	}, nil
}

func calculateRetryMultiplier(baseMultiplier float64, retryNumber int) float64 {
	return math.Pow(baseMultiplier, float64(min(_maxTxRetryPriceIncreases, retryNumber)))
}

<<<<<<< HEAD
// Base64EncodeToString encodes a byte array to a string
func Base64EncodeToString(bytes []byte) string {
	return base64.StdEncoding.EncodeToString(bytes)
}

// Base64DecodeFromString decodes a string to a byte array
func Base64DecodeFromString(in string) ([]byte, error) {
	return base64.StdEncoding.DecodeString(in)
=======
// BlocksBetween returns a slice of Ethereum block headers between the startBlock and endBlock, inclusive, in order.
func BlocksBetween(e EthClient, startBlock *types.Header, endBlock *types.Header) ([]*types.Header, error) {
	startHash := startBlock.Hash()

	path := make([]*types.Header, 0)
	tempBlock := endBlock
	for {
		path = append(path, tempBlock)
		if (tempBlock.Hash() == startHash) || (tempBlock.ParentHash == gethcommon.HexToHash("")) {
			break
		}
		parent, err := e.HeaderByHash(tempBlock.ParentHash)
		if err != nil {
			return nil, fmt.Errorf("could not retrieve parent block. Cause: %w", err)
		}
		tempBlock = parent
	}

	// reverse the list
	n := len(path)
	result := make([]*types.Header, n)
	for i, block := range path {
		result[n-i-1] = block
	}
	return result, nil
>>>>>>> 8aee812e
}<|MERGE_RESOLUTION|>--- conflicted
+++ resolved
@@ -130,7 +130,6 @@
 	return math.Pow(baseMultiplier, float64(min(_maxTxRetryPriceIncreases, retryNumber)))
 }
 
-<<<<<<< HEAD
 // Base64EncodeToString encodes a byte array to a string
 func Base64EncodeToString(bytes []byte) string {
 	return base64.StdEncoding.EncodeToString(bytes)
@@ -139,7 +138,8 @@
 // Base64DecodeFromString decodes a string to a byte array
 func Base64DecodeFromString(in string) ([]byte, error) {
 	return base64.StdEncoding.DecodeString(in)
-=======
+}
+  
 // BlocksBetween returns a slice of Ethereum block headers between the startBlock and endBlock, inclusive, in order.
 func BlocksBetween(e EthClient, startBlock *types.Header, endBlock *types.Header) ([]*types.Header, error) {
 	startHash := startBlock.Hash()
@@ -165,5 +165,4 @@
 		result[n-i-1] = block
 	}
 	return result, nil
->>>>>>> 8aee812e
 }