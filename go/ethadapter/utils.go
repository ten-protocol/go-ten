package ethadapter

import (
	"context"
	"fmt"
	"math"
	"math/big"

	"github.com/ethereum/go-ethereum/params"

	gethlog "github.com/ethereum/go-ethereum/log"

	"github.com/ethereum/go-ethereum"
	gethcommon "github.com/ethereum/go-ethereum/common"
	"github.com/ethereum/go-ethereum/consensus/misc/eip4844"
	"github.com/ethereum/go-ethereum/core/types"
	"github.com/holiman/uint256"
)

const (
	_retryPriceMultiplier     = 1.7
	_blobPriceMultiplier      = 2.0
	_maxTxRetryPriceIncreases = 5
	_baseFeeIncreaseFactor    = 2 // increase the base fee by 20%
)

var minGasTipCap = big.NewInt(2 * params.GWei)

// SetTxGasPrice takes a txData type and overrides the From, Gas and Gas Price field with current values
// it bumps the price by a multiplier for retries. retryNumber is zero on first attempt (no multiplier on price)
func SetTxGasPrice(ctx context.Context, ethClient EthClient, txData types.TxData, from gethcommon.Address, nonce uint64, retryNumber int, l1ChainCfg *params.ChainConfig, logger gethlog.Logger) (types.TxData, error) {
	rawTx := types.NewTx(txData)
	to := rawTx.To()
	value := rawTx.Value()
	data := rawTx.Data()
	blobHashes := rawTx.BlobHashes()

	// estimate gas
	estimatedGas, err := ethClient.EstimateGas(ctx, ethereum.CallMsg{
		From:       from,
		To:         to,
		Value:      value,
		Data:       data,
		BlobHashes: blobHashes,
	})
	if err != nil {
		return nil, fmt.Errorf("could not estimate gas - %w", err)
	}

	// calculate the gas tip
	gasTipCap, err := ethClient.SuggestGasTipCap(ctx)
	if err != nil {
		return nil, fmt.Errorf("could not suggest gas price - %w", err)
	}

	// make sure the gas tip is always greater than the minimum
	if gasTipCap.Cmp(minGasTipCap) < 0 {
		gasTipCap = minGasTipCap
	}

	// adjust the gasTipCap if we have to retry
	// it should never happen but to avoid any risk of repeated price increases we cap the possible retry price bumps to 5
	// we apply a 30% gas price increase for each retry (retrying with similar price gets rejected by mempool)
	// Retry '0' is the first attempt, gives multiplier of 1.0

	retryMultiplier := calculateRetryMultiplier(_retryPriceMultiplier, retryNumber)
	gasTipCap = big.NewInt(0).SetUint64(uint64(retryMultiplier * float64(gasTipCap.Uint64())))

	// calculate the gas fee cap
	head, err := ethClient.HeaderByNumber(nil)
	if err != nil {
		return nil, fmt.Errorf("failed to get the latest block header: %w", err)
	}

	// increase the baseFee by a factor
	baseFee := big.NewInt(0).SetInt64(int64(float64(head.BaseFee.Uint64()) * _baseFeeIncreaseFactor))
	gasFeeCap := big.NewInt(0).Add(baseFee, gasTipCap)

	if blobTx, ok := txData.(*types.BlobTx); ok {
		if head.ExcessBlobGas == nil {
			return nil, fmt.Errorf("should not happen. missing blob base fee")
		}
<<<<<<< HEAD
		// todo pass in the L1 chain config
		blobBaseFee := eip4844.CalcBlobFee(params.SepoliaChainConfig, head)
=======
		blobBaseFee := eip4844.CalcBlobFee(l1ChainCfg, head)
>>>>>>> 7763c7b7
		blobMultiplier := calculateRetryMultiplier(_blobPriceMultiplier, retryNumber)
		blobFeeCap := new(uint256.Int).Mul(
			uint256.MustFromBig(blobBaseFee),
			uint256.NewInt(uint64(math.Ceil(blobMultiplier)))) // double base fee with retry multiplier,

		// even if we hit the minimum, we should still increase for retries
		if blobFeeCap.Lt(uint256.NewInt(params.GWei)) {
			blobFeeCap = new(uint256.Int).Mul(
				uint256.NewInt(params.GWei),
				uint256.NewInt(uint64(math.Ceil(blobMultiplier))),
			)
		}

		logger.Info("Sending blob tx with gas price", "retry", retryNumber, "nonce", nonce, "blobFeeCap",
			blobFeeCap, "gasTipCap", gasTipCap, "gasFeeCap", gasFeeCap, "estimatedGas", estimatedGas, "to", to)

		return &types.BlobTx{
			Nonce:      nonce,
			GasTipCap:  uint256.MustFromBig(gasTipCap),
			GasFeeCap:  uint256.MustFromBig(gasFeeCap),
			Gas:        estimatedGas,
			To:         *to,
			Value:      uint256.MustFromBig(value),
			Data:       data,
			BlobFeeCap: blobFeeCap,
			BlobHashes: blobTx.BlobHashes,
			Sidecar:    blobTx.Sidecar,
		}, nil
	}

	logger.Info("Sending tx with gas price", "retry", retryNumber, "nonce", nonce, "gasTipCap", gasTipCap, "gasFeeCap", gasFeeCap, "estimatedGas", estimatedGas, "to", to)

	// For non-blob transactions, just use the latest suggested values with multiplier
	return &types.DynamicFeeTx{
		Nonce:     nonce,
		GasTipCap: gasTipCap,
		GasFeeCap: gasFeeCap,
		Gas:       estimatedGas,
		To:        to,
		Value:     value,
		Data:      data,
	}, nil
}

func calculateRetryMultiplier(baseMultiplier float64, retryNumber int) float64 {
	return math.Pow(baseMultiplier, float64(min(_maxTxRetryPriceIncreases, retryNumber)))
}<|MERGE_RESOLUTION|>--- conflicted
+++ resolved
@@ -80,12 +80,7 @@
 		if head.ExcessBlobGas == nil {
 			return nil, fmt.Errorf("should not happen. missing blob base fee")
 		}
-<<<<<<< HEAD
-		// todo pass in the L1 chain config
-		blobBaseFee := eip4844.CalcBlobFee(params.SepoliaChainConfig, head)
-=======
 		blobBaseFee := eip4844.CalcBlobFee(l1ChainCfg, head)
->>>>>>> 7763c7b7
 		blobMultiplier := calculateRetryMultiplier(_blobPriceMultiplier, retryNumber)
 		blobFeeCap := new(uint256.Int).Mul(
 			uint256.MustFromBig(blobBaseFee),
