--- conflicted
+++ resolved
@@ -114,11 +114,7 @@
 	NetworkConfig             NetworkConfigAddress
 	EnclaveRegistry           EnclaveRegistryAddress
 	CrossChain                CrossChainAddress
-<<<<<<< HEAD
-	RollupContract            RollupAddress
-=======
 	DataAvailabilityRegistry  DARegistryAddress
->>>>>>> 687b39a4
 	L1MessageBus              L1MessageBusAddress
 	L2MessageBus              L2MessageBusAddress
 	L1Bridge                  L1BridgeAddress
@@ -133,17 +129,6 @@
 
 // NetworkConfigAddresses return type of the addresses function on the NetworkConfig contract
 type NetworkConfigAddresses struct {
-<<<<<<< HEAD
-	EnclaveRegistry       EnclaveRegistryAddress
-	CrossChain            CrossChainAddress
-	RollupContract        RollupAddress
-	L1MessageBus          L1MessageBusAddress
-	L1Bridge              L1BridgeAddress
-	L2Bridge              L2BridgeAddress
-	L1CrossChainMessenger L1CrossChainMessengerAddress
-	L2CrossChainMessenger L2CrossChainMessengerAddress
-	AdditionalContracts   []*NamedAddress // Dynamically named additional contracts
-=======
 	EnclaveRegistry          EnclaveRegistryAddress
 	CrossChain               CrossChainAddress
 	DataAvailabilityRegistry DARegistryAddress
@@ -153,7 +138,6 @@
 	L1CrossChainMessenger    L1CrossChainMessengerAddress
 	L2CrossChainMessenger    L2CrossChainMessengerAddress
 	AdditionalContracts      []*NamedAddress // Dynamically named additional contracts
->>>>>>> 687b39a4
 }
 
 // NamedAddress matches the Solidity struct
