package host

import (
	"math/big"

	gethcommon "github.com/ethereum/go-ethereum/common"
	"github.com/ethereum/go-ethereum/core/types"
	"github.com/obscuronet/go-obscuro/go/common"
	"github.com/obscuronet/go-obscuro/go/ethadapter"
)

// service names - these are the keys used to register known services with the host
const (
	P2PName               = "p2p"
	L1BlockRepositoryName = "l1-block-repo"
	L1PublisherName       = "l1-publisher"
	L2BatchRepositoryName = "l2-batch-repo"
)

// The host has a number of services that encapsulate the various responsibilities of the host.
// This file contains service-level abstractions and utilities, as well as all the interfaces for these services, code
// should depend on these interfaces rather than the concrete implementations.

// Service interface allows the host to manage all services in a generic way
type Service interface {
	Start() error
	Stop() error
	HealthStatus() HealthStatus
}

// P2P provides an interface for the host to interact with the P2P network
type P2P interface {
	// BroadcastBatches sends live batch(es) to every other node on the network
	BroadcastBatches(batches []*common.ExtBatch) error
	// SendTxToSequencer sends the encrypted transaction to the sequencer.
	SendTxToSequencer(tx common.EncryptedTx) error

	// RequestBatchesFromSequencer asynchronously requests batches from the sequencer, from the given sequence number
	RequestBatchesFromSequencer(fromSeqNo *big.Int) error
	// RespondToBatchRequest sends the requested batches to the requesting peer
	RespondToBatchRequest(requestID string, batches []*common.ExtBatch) error

	// SubscribeForBatches will register a handler to receive new batches from peers, returns unsubscribe func
	SubscribeForBatches(handler P2PBatchHandler) func()
	// SubscribeForTx will register a handler to receive new transactions from peers, returns unsubscribe func
	SubscribeForTx(handler P2PTxHandler) func()
	// SubscribeForBatchRequests will register a handler to receive new batch requests from peers, returns unsubscribe func
	// todo (@matt) feels a bit weird to have this in this interface since it relates to serving data rather than receiving
	SubscribeForBatchRequests(handler P2PBatchRequestHandler) func()

	// UpdatePeerList allows the host to notify the p2p service of a change in the peer list
	UpdatePeerList([]string)
}

// P2PBatchHandler is an interface for receiving new batches from the P2P network as they arrive
type P2PBatchHandler interface {
	// HandleBatches will be called in a new goroutine for batches that arrive
	HandleBatches(batch []*common.ExtBatch, isLive bool)
}

// P2PTxHandler is an interface for receiving new transactions from the P2P network as they arrive
type P2PTxHandler interface {
	// HandleTransaction will be called in a new goroutine for each new tx as it arrives
	HandleTransaction(tx common.EncryptedTx)
}

type P2PBatchRequestHandler interface {
	// HandleBatchRequest will be called in a new goroutine for each new batch request as it arrives
	HandleBatchRequest(requestID string, fromSeqNo *big.Int)
}

// L1BlockRepository provides an interface for the host to request L1 block data (live-streaming and historical)
type L1BlockRepository interface {
	// Subscribe will register a block handler to receive new blocks as they arrive, returns unsubscribe func
	Subscribe(handler L1BlockHandler) func()

	FetchBlockByHeight(height int) (*types.Block, error)
	// FetchNextBlock returns the next canonical block after a given block hash
	// It returns the new block and a bool which is true if the block is the current L1 head
	FetchNextBlock(prevBlock gethcommon.Hash) (*types.Block, bool, error)
	// FetchReceipts returns the receipts for a given L1 block
	FetchReceipts(block *common.L1Block) types.Receipts
}

// L1BlockHandler is an interface for receiving new blocks from the repository as they arrive
type L1BlockHandler interface {
	// HandleBlock will be called in a new goroutine for each new block as it arrives
	HandleBlock(block *types.Block)
}

// L1Publisher provides an interface for the host to interact with Obscuro data (management contract etc.) on L1
type L1Publisher interface {
	// InitializeSecret will send a management contract transaction to initialize the network with the generated secret
	InitializeSecret(attestation *common.AttestationReport, encSecret common.EncryptedSharedEnclaveSecret) error
	// RequestSecret will send a management contract transaction to request a secret from the enclave, returning the L1 head at time of sending
	RequestSecret(report *common.AttestationReport) (gethcommon.Hash, error)
	// ExtractSecretResponses will return all secret response tx from an L1 block
	ExtractSecretResponses(block *types.Block) []*ethadapter.L1RespondSecretTx
	// PublishRollup will create and publish a rollup tx to the management contract - fire and forget we don't wait for receipt
	// todo (#1624) - With a single sequencer, it is problematic if rollup publication fails; handle this case better
	PublishRollup(producedRollup *common.ExtRollup)
	// PublishSecretResponse will create and publish a secret response tx to the management contract - fire and forget we don't wait for receipt
	PublishSecretResponse(secretResponse *common.ProducedSecretResponse) error

	FetchLatestPeersList() ([]string, error)
<<<<<<< HEAD
}

// L2BatchRepository provides an interface for the host to request L2 batch data (live-streaming and historical)
type L2BatchRepository interface {
	// Subscribe will register a batch handler to receive new batches as they arrive
	Subscribe(handler L2BatchHandler)

	FetchBatchBySeqNo(seqNo *big.Int) (*common.ExtBatch, error)

	// AddBatch is used to notify the repository of a new batch, e.g. from the enclave when seq produces one or a rollup is consumed
	// Note: it is fine to add batches that the repo already has, it will just ignore them
	AddBatch(batch *common.ExtBatch) error
}

// L2BatchHandler is an interface for receiving new batches from the publisher as they arrive
type L2BatchHandler interface {
	// HandleBatch will be called in a new goroutine for each new batch as it arrives
	HandleBatch(batch *common.ExtBatch)
=======

	FetchLatestSeqNo() (*big.Int, error)
>>>>>>> e8c45ef3
}<|MERGE_RESOLUTION|>--- conflicted
+++ resolved
@@ -103,7 +103,8 @@
 	PublishSecretResponse(secretResponse *common.ProducedSecretResponse) error
 
 	FetchLatestPeersList() ([]string, error)
-<<<<<<< HEAD
+
+	FetchLatestSeqNo() (*big.Int, error)
 }
 
 // L2BatchRepository provides an interface for the host to request L2 batch data (live-streaming and historical)
@@ -122,8 +123,4 @@
 type L2BatchHandler interface {
 	// HandleBatch will be called in a new goroutine for each new batch as it arrives
 	HandleBatch(batch *common.ExtBatch)
-=======
-
-	FetchLatestSeqNo() (*big.Int, error)
->>>>>>> e8c45ef3
 }