package host

import (
	"context"
	"math/big"

	"github.com/ten-protocol/go-ten/go/host/storage"

	"github.com/ten-protocol/go-ten/go/responses"
	"github.com/ten-protocol/go-ten/lib/gethfork/rpc"

	gethcommon "github.com/ethereum/go-ethereum/common"
	"github.com/ethereum/go-ethereum/core/types"
	"github.com/ten-protocol/go-ten/go/common"
)

// service names - these are the keys used to register known services with the host
const (
	P2PName                    = "p2p"
	L1DataServiceName          = "l1-data-service"
	L1PublisherName            = "l1-publisher"
	L2BatchRepositoryName      = "l2-batch-repo"
	EnclaveServiceName         = "enclaves"
	LogSubscriptionServiceName = "log-subs"
	FilterAPIServiceName       = "filter-api"
	CrossChainServiceName      = "cross-chain"
)

// The host has a number of services that encapsulate the various responsibilities of the host.
// This file contains service-level abstractions and utilities, as well as all the interfaces for these services, code
// should depend on these interfaces rather than the concrete implementations.

// Service interface allows the host to manage all services in a generic way
// Note: Services may depend on other services but they shouldn't use them during construction, only when 'Start()' is called.
// They should be resilient to services availability, because the construction ordering is not guaranteed.
type Service interface {
	Start() error
	Stop() error
	HealthStatus(context.Context) HealthStatus
}

// P2P provides an interface for the host to interact with the P2P network
type P2P interface {
	// BroadcastBatches sends live batch(es) to every other node on the network
	BroadcastBatches(batches []*common.ExtBatch) error
	// SendTxToSequencer sends the encrypted transaction to the sequencer.
	SendTxToSequencer(tx common.EncryptedTx) error

	// RequestBatchesFromSequencer asynchronously requests batches from the sequencer, from the given sequence number
	RequestBatchesFromSequencer(fromSeqNo *big.Int) error
	// RespondToBatchRequest sends the requested batches to the requesting peer
	RespondToBatchRequest(requestID string, batches []*common.ExtBatch) error

	// SubscribeForBatches will register a handler to receive new batches from peers, returns unsubscribe func
	SubscribeForBatches(handler P2PBatchHandler) func()
	// SubscribeForTx will register a handler to receive new transactions from peers, returns unsubscribe func
	SubscribeForTx(handler P2PTxHandler) func()
	// SubscribeForBatchRequests will register a handler to receive new batch requests from peers, returns unsubscribe func
	// todo (@matt) feels a bit weird to have this in this interface since it relates to serving data rather than receiving
	SubscribeForBatchRequests(handler P2PBatchRequestHandler) func()
}

// P2PBatchHandler is an interface for receiving new batches from the P2P network as they arrive
type P2PBatchHandler interface {
	// HandleBatches will be called in a new goroutine for batches that arrive
	HandleBatches(batch []*common.ExtBatch, isLive bool)
}

// P2PTxHandler is an interface for receiving new transactions from the P2P network as they arrive
type P2PTxHandler interface {
	// HandleTransaction will be called in a new goroutine for each new tx as it arrives
	HandleTransaction(tx common.EncryptedTx)
}

type P2PBatchRequestHandler interface {
	// HandleBatchRequest will be called in a new goroutine for each new batch request as it arrives
	HandleBatchRequest(requestID string, fromSeqNo *big.Int)
}

// L1DataService provides an interface for the host to request L1 block data (live-streaming and historical)
type L1DataService interface {
	SetBlockResolver(br storage.BlockResolver)
	// Subscribe will register a block handler to receive new blocks as they arrive, returns unsubscribe func
	Subscribe(handler L1BlockHandler) func()

	FetchBlockByHeight(height *big.Int) (*types.Header, error)
	// FetchNextBlock returns the next canonical block after a given block hash
	// It returns the new block, a bool which is true if the block is the current L1 head and a bool if the block is on a different fork to prevBlock
	FetchNextBlock(prevBlock gethcommon.Hash) (*types.Header, bool, error)
	// GetTenRelevantTransactions returns the events and transactions relevant to Ten
	GetTenRelevantTransactions(block *types.Header) (*common.ProcessedL1Data, error)
}

// L1BlockHandler is an interface for receiving new blocks from the repository as they arrive
type L1BlockHandler interface {
	// HandleBlock will be called in a new goroutine for each new block as it arrives
	HandleBlock(block *types.Header)
}

// L1Publisher provides an interface for the host to interact with Ten data (management contract etc.) on L1
type L1Publisher interface {
	// InitializeSecret will send a management contract transaction to initialize the network with the generated secret
	InitializeSecret(attestation *common.AttestationReport, encSecret common.EncryptedSharedEnclaveSecret) error
	// RequestSecret will send a management contract transaction to request a secret from the enclave, returning the L1 head at time of sending
	RequestSecret(report *common.AttestationReport) (gethcommon.Hash, error)
	// FindSecretResponseTx will return the secret response tx from an L1 block
	FindSecretResponseTx(responseTxs []*common.L1TxData) []*common.L1RespondSecretTx
	// PublishBlob will create and publish a rollup tx to the management contract - fire and forget we don't wait for receipt
<<<<<<< HEAD
	// todo (#1624) - With a single sequencer, it is problematic if rollup publication fails; handle this case better
	PublishBlob(result common.CreateRollupResult) error
=======
	PublishBlob(result common.CreateRollupResult)
>>>>>>> 9ab8a3f5
	// PublishSecretResponse will create and publish a secret response tx to the management contract - fire and forget we don't wait for receipt
	PublishSecretResponse(secretResponse *common.ProducedSecretResponse) error

	// PublishCrossChainBundle will create and publish a cross-chain bundle tx to the management contract
	PublishCrossChainBundle(*common.ExtCrossChainBundle, *big.Int, gethcommon.Hash) error

	FetchLatestSeqNo() (*big.Int, error)

	// GetImportantContracts returns a (cached) record of addresses of the important network contracts
	GetImportantContracts() *common.NetworkConfigAddresses
	// ResyncImportantContracts will fetch the latest important contracts from the network contract amd update the cache
	ResyncImportantContracts() error
}

// L2BatchRepository provides an interface for the host to request L2 batch data (live-streaming and historical)
type L2BatchRepository interface {
	// SubscribeNewBatches will register a handler to receive new batches from the publisher as they arrive at the host
	SubscribeNewBatches(handler L2BatchHandler) func()

	// SubscribeValidatedBatches will register a handler to receive batches that have been validated by the enclave
	SubscribeValidatedBatches(handler L2BatchHandler) func()

	FetchBatchBySeqNo(background context.Context, seqNo *big.Int) (*common.ExtBatch, error)

	FetchLatestBatchSeqNo() *big.Int
	FetchLatestValidatedBatchSeqNo() *big.Int

	// AddBatch is used to notify the repository of a new batch, e.g. from the enclave when seq produces one or a rollup is consumed
	// Note: it is fine to add batches that the repo already has, it will just ignore them
	AddBatch(batch *common.ExtBatch) error

	// NotifyNewValidatedHead - called after an enclave validates a batch, to update the repo's validated head and notify subscribers
	NotifyNewValidatedHead(batch *common.ExtBatch)
}

// L2BatchHandler is an interface for receiving new batches from the publisher as they arrive
type L2BatchHandler interface {
	// HandleBatch will be called in a new goroutine for each new batch as it arrives
	HandleBatch(batch *common.ExtBatch)
}

// EnclaveService provides access to the host enclave(s), it monitors and manages the states of the enclaves, so it can
// help with failover, gate-keeping (throttling/load-balancing) and circuit-breaking when the enclave is not available
type EnclaveService interface {
	// LookupBatchBySeqNo is used to fetch batch data from the enclave - it is only used as a fallback for the sequencer
	// host if it's missing a batch (other host services should use L2Repo to fetch batch data)
	LookupBatchBySeqNo(ctx context.Context, seqNo *big.Int) (*common.ExtBatch, error)

	// GetEnclaveClient returns an enclave client // todo (@matt) we probably don't want to expose this
	GetEnclaveClient() common.Enclave

	// GetEnclaveClients returns a list of all enclave clients
	GetEnclaveClients() []common.Enclave

	// EvictEnclave will remove the enclave from the list of enclaves, it is used when an enclave is unhealthy
	// - the enclave guardians are responsible for calling this method when they detect an enclave is unhealthy to notify
	//	 the service that it should failover if possible
	NotifyUnavailable(enclaveID *common.EnclaveID)

	// SubmitAndBroadcastTx submits an encrypted transaction to the enclave, and broadcasts it to other hosts on the network (in particular, to the sequencer)
	SubmitAndBroadcastTx(ctx context.Context, encryptedParams common.EncryptedRequest) (*responses.RawTx, error)

	Subscribe(id rpc.ID, encryptedLogSubscription common.EncryptedParamsLogSubscription) error
	Unsubscribe(id rpc.ID) error
}

// LogSubscriptionManager provides an interface for the host to manage log subscriptions
type LogSubscriptionManager interface {
	Subscribe(id rpc.ID, encryptedLogSubscription common.EncryptedParamsLogSubscription, matchedLogsCh chan []byte) error
	Unsubscribe(id rpc.ID)
	SendLogsToSubscribers(result *common.EncryptedSubscriptionLogs)
}<|MERGE_RESOLUTION|>--- conflicted
+++ resolved
@@ -105,13 +105,10 @@
 	RequestSecret(report *common.AttestationReport) (gethcommon.Hash, error)
 	// FindSecretResponseTx will return the secret response tx from an L1 block
 	FindSecretResponseTx(responseTxs []*common.L1TxData) []*common.L1RespondSecretTx
+	
 	// PublishBlob will create and publish a rollup tx to the management contract - fire and forget we don't wait for receipt
-<<<<<<< HEAD
-	// todo (#1624) - With a single sequencer, it is problematic if rollup publication fails; handle this case better
 	PublishBlob(result common.CreateRollupResult) error
-=======
-	PublishBlob(result common.CreateRollupResult)
->>>>>>> 9ab8a3f5
+
 	// PublishSecretResponse will create and publish a secret response tx to the management contract - fire and forget we don't wait for receipt
 	PublishSecretResponse(secretResponse *common.ProducedSecretResponse) error
 
