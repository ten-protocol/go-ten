--- conflicted
+++ resolved
@@ -35,25 +35,12 @@
 	BaseFee          *big.Int    `json:"baseFee"`
 
 	// The custom Obscuro fields.
-<<<<<<< HEAD
-	L1Proof            L1BlockHash                           // the L1 block used by the enclave to generate the current batch
-	R, S               *big.Int                              // signature values
-	CrossChainMessages []MessageBus.StructsCrossChainMessage `json:"crossChainMessages"`
-
-	TransfersTree common.Hash `json:"transfersTree"`
-
-	// The block hash of the latest block that has been scanned for cross chain messages.
-	LatestInboundCrossChainHash common.Hash `json:"inboundCrossChainHash"`
-
-	// The block height of the latest block that has been scanned for cross chain messages.
-	LatestInboundCrossChainHeight *big.Int `json:"inboundCrossChainHeight"`
-=======
 	L1Proof                       L1BlockHash                           `json:"l1Proof"` // the L1 block used by the enclave to generate the current batch
 	R, S                          *big.Int                              // signature values
 	CrossChainMessages            []MessageBus.StructsCrossChainMessage `json:"crossChainMessages"`
 	LatestInboundCrossChainHash   common.Hash                           `json:"inboundCrossChainHash"`   // The block hash of the latest block that has been scanned for cross chain messages.
 	LatestInboundCrossChainHeight *big.Int                              `json:"inboundCrossChainHeight"` // The block height of the latest block that has been scanned for cross chain messages.
->>>>>>> 6687cf32
+	TransfersTree                 common.Hash                           `json:"transfersTree"`
 }
 
 // MarshalJSON custom marshals the BatchHeader into a json
