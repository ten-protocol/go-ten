package viewingkey

import (
	"crypto/ecdsa"
	"errors"
	"fmt"
	"math/big"

	gethcommon "github.com/ethereum/go-ethereum/common"
	"github.com/ethereum/go-ethereum/crypto"
)

// SignatureChecker is an interface for checking
// if signature is valid for provided encryptionToken and chainID and return singing address or nil if not valid
type SignatureChecker interface {
	CheckSignature(encryptionToken []byte, signature []byte, chainID int64) (*gethcommon.Address, error)
}

type (
	PersonalSignChecker struct{}
	EIP712Checker       struct{}
)

// CheckSignature checks if signature is valid for provided encryptionToken and chainID and return address or nil if not valid
func (psc PersonalSignChecker) CheckSignature(encryptionToken []byte, signature []byte, chainID int64) (*gethcommon.Address, error) {
	if len(signature) != 65 {
		return nil, fmt.Errorf("invalid signaure length: %d", len(signature))
	}
	// We transform the V from 27/28 to 0/1. This same change is made in Geth internals, for legacy reasons to be able
	// to recover the address: https://github.com/ethereum/go-ethereum/blob/55599ee95d4151a2502465e0afc7c47bd1acba77/internal/ethapi/api.go#L452-L459
	if signature[64] == 27 || signature[64] == 28 {
		signature[64] -= 27
	}

	msg, err := GenerateMessage(encryptionToken, chainID, PersonalSignVersion, PersonalSign)
	if err != nil {
		return nil, fmt.Errorf("cannot generate message. Cause %w", err)
	}

	msgHash, err := GetMessageHash(msg, PersonalSign)
	if err != nil {
		return nil, fmt.Errorf("cannot generate message hash. Cause %w", err)
	}

	// signature is valid - return account address
	address, err := CheckSignatureAndReturnAccountAddress(msgHash, signature)
	if err == nil {
		return address, nil
	}

	return nil, fmt.Errorf("signature verification failed")
}

func (e EIP712Checker) CheckSignature(encryptionToken []byte, signature []byte, chainID int64) (*gethcommon.Address, error) {
	if len(signature) != 65 {
		return nil, fmt.Errorf("invalid signaure length: %d", len(signature))
	}

	msg, err := GenerateMessage(encryptionToken, chainID, 1, EIP712Signature)
	if err != nil {
		return nil, fmt.Errorf("cannot generate message. Cause %w", err)
	}

	msgHash, err := GetMessageHash(msg, EIP712Signature)
	if err != nil {
		return nil, fmt.Errorf("cannot generate message hash. Cause %w", err)
	}

	// We transform the V from 27/28 to 0/1. This same change is made in Geth internals, for legacy reasons to be able
	// to recover the address: https://github.com/ethereum/go-ethereum/blob/55599ee95d4151a2502465e0afc7c47bd1acba77/internal/ethapi/api.go#L452-L459
	if signature[64] == 27 || signature[64] == 28 {
		signature[64] -= 27
	}

	// current signature is valid - return account address
	address, err := CheckSignatureAndReturnAccountAddress(msgHash, signature)
	if err == nil {
		return address, nil
	}

	return nil, errors.New("EIP 712 signature verification failed")
}

<<<<<<< HEAD
// CheckSignature checks if signature is valid for provided encryptionToken and chainID and return address or nil if not valid
// todo (@ziga) Remove this method once old WE endpoints are removed
// encryptionToken is expected to be a public key and not encrypted token as with other signature types
// (since this is only temporary fix and legacy format will be removed soon)
func (lsc LegacyChecker) CheckSignature(encryptionToken []byte, signature []byte, _ int64) (*gethcommon.Address, error) {
	publicKey := encryptionToken
	msgToSignLegacy := GenerateLegacySignMessage(publicKey)

	recoveredAccountPublicKeyLegacy, err := crypto.SigToPub(accounts.TextHash(msgToSignLegacy), signature)
	if err != nil {
		return nil, fmt.Errorf("failed to recover account public key from legacy signature: %w", err)
	}
	recoveredAccountAddressLegacy := crypto.PubkeyToAddress(*recoveredAccountPublicKeyLegacy)
	return &recoveredAccountAddressLegacy, nil
}

=======
>>>>>>> fe8b2488
// SignatureChecker is a map of SignatureType to SignatureChecker
var signatureCheckers = map[SignatureType]SignatureChecker{
	PersonalSign:    PersonalSignChecker{},
	EIP712Signature: EIP712Checker{},
}

// CheckSignature checks if signature is valid for provided encryptionToken and chainID and return address or nil if not valid
func CheckSignature(encryptionToken []byte, signature []byte, chainID int64, signatureType SignatureType) (*gethcommon.Address, error) {
	checker, exists := signatureCheckers[signatureType]
	if !exists {
		return nil, fmt.Errorf("unsupported signature type")
	}
	return checker.CheckSignature(encryptionToken, signature, chainID)
}

// CheckSignatureAndReturnAccountAddress checks if the signature is valid for hash of the message and checks if
// signer is an address provided to the function.
// It returns an address if the signature is valid and nil otherwise
func CheckSignatureAndReturnAccountAddress(hashBytes []byte, signature []byte) (*gethcommon.Address, error) {
	pubKeyBytes, err := crypto.Ecrecover(hashBytes, signature)
	if err != nil {
		return nil, err
	}

	pubKey, err := crypto.UnmarshalPubkey(pubKeyBytes)
	if err != nil {
		return nil, err
	}

	r := new(big.Int).SetBytes(signature[:32])
	s := new(big.Int).SetBytes(signature[32:64])

	// Verify the signature and return the result (all the checks above passed)
	isSigValid := ecdsa.Verify(pubKey, hashBytes, r, s)
	if isSigValid {
		address := crypto.PubkeyToAddress(*pubKey)
		return &address, nil
	}
	return nil, fmt.Errorf("invalid signature")
}<|MERGE_RESOLUTION|>--- conflicted
+++ resolved
@@ -81,25 +81,6 @@
 	return nil, errors.New("EIP 712 signature verification failed")
 }
 
-<<<<<<< HEAD
-// CheckSignature checks if signature is valid for provided encryptionToken and chainID and return address or nil if not valid
-// todo (@ziga) Remove this method once old WE endpoints are removed
-// encryptionToken is expected to be a public key and not encrypted token as with other signature types
-// (since this is only temporary fix and legacy format will be removed soon)
-func (lsc LegacyChecker) CheckSignature(encryptionToken []byte, signature []byte, _ int64) (*gethcommon.Address, error) {
-	publicKey := encryptionToken
-	msgToSignLegacy := GenerateLegacySignMessage(publicKey)
-
-	recoveredAccountPublicKeyLegacy, err := crypto.SigToPub(accounts.TextHash(msgToSignLegacy), signature)
-	if err != nil {
-		return nil, fmt.Errorf("failed to recover account public key from legacy signature: %w", err)
-	}
-	recoveredAccountAddressLegacy := crypto.PubkeyToAddress(*recoveredAccountPublicKeyLegacy)
-	return &recoveredAccountAddressLegacy, nil
-}
-
-=======
->>>>>>> fe8b2488
 // SignatureChecker is a map of SignatureType to SignatureChecker
 var signatureCheckers = map[SignatureType]SignatureChecker{
 	PersonalSign:    PersonalSignChecker{},
