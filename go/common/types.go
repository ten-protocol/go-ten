package common

import (
	"errors"
	"fmt"
	"math/big"

	gethcommon "github.com/ethereum/go-ethereum/common"
	"github.com/ethereum/go-ethereum/crypto/kzg4844"
	"github.com/ethereum/go-ethereum/params"

	"github.com/ethereum/go-ethereum/common"
	"github.com/ethereum/go-ethereum/core/types"
	"github.com/ten-protocol/go-ten/contracts/generated/MessageBus"
	"github.com/ten-protocol/go-ten/lib/gethfork/rpc"
)

type (
	StateRoot = common.Hash
	TxHash    = common.Hash

	// EncryptedSubscriptionLogs - Alias for the event subscription updates going
	// out of the enclave.
	EncryptedSubscriptionLogs = map[rpc.ID][]byte

	// StreamL2UpdatesResponse - the struct encoded for each response message
	// when streaming batches out of the enclave.
	// The properties inside need to be encrypted according to the privacy rules.
	StreamL2UpdatesResponse struct {
		Batch *ExtBatch
		Logs  EncryptedSubscriptionLogs
	}

	// MainNet aliases
	L1Address     = common.Address
	L1BlockHash   = common.Hash
	L1Transaction = types.Transaction
	L1Receipt     = types.Receipt
	L1Receipts    = types.Receipts

	// L1 addresses
	NetworkConfigAddress         = common.Address
	CrossChainAddress            = common.Address
	EnclaveRegistryAddress       = common.Address
<<<<<<< HEAD
	RollupAddress                = common.Address
=======
	DARegistryAddress            = common.Address
>>>>>>> 687b39a4
	L1MessageBusAddress          = common.Address
	L1BridgeAddress              = common.Address
	L1CrossChainMessengerAddress = common.Address

	// L2 addresses
	L2BridgeAddress                 = common.Address
	L2CrossChainMessengerAddress    = common.Address
	L2MessageBusAddress             = common.Address
	TransactionPostProcessorAddress = common.Address

	// Local Obscuro aliases
	L2BatchHash              = common.Hash
	L2RollupHash             = common.Hash
	L2TxHash                 = common.Hash
	L2Tx                     = types.Transaction
	L2Transactions           = types.Transactions
	L2Address                = common.Address
	L2Receipt                = types.Receipt
	L2Receipts               = types.Receipts
	SerializedCrossChainTree = []byte

	L2PricedTransaction struct {
		Tx *L2Tx
		// todo - add sender
		PublishingCost *big.Int
		FromSelf       bool
		SystemDeployer bool // Free contract construction
	}
	L2PricedTransactions []*L2PricedTransaction

	CrossChainMessage  = MessageBus.StructsCrossChainMessage
	CrossChainMessages = []CrossChainMessage
	ValueTransferEvent struct {
		Sender   common.Address
		Receiver common.Address
		Amount   *big.Int
		Sequence uint64
	}
	ValueTransferEvents            = []ValueTransferEvent
	EncryptedRequest               []byte
	EncryptedTx                    []byte // A single transaction, encoded as a JSON list of transaction binary hexes and encrypted using the enclave's public key
	EncryptedTransactions          []byte // A blob of encrypted transactions, as they're stored in the rollup, with the nonce prepended.
	EncryptedParamsLogSubscription []byte
	Nonce                          = uint64
	EncodedRollup                  []byte
	EncodedBatchMsg                []byte
	EncodedBatchRequest            []byte
	EncodedBlobHashes              []byte

	EnclaveID = common.Address

	// RollupSignature represents a signature over a rollup's composite hash
	RollupSignature = []byte

	// CreateRollupResult contains all data returned from creating a rollup
	CreateRollupResult struct {
		Signature RollupSignature // The signature over the composite hash
		Blobs     []*kzg4844.Blob // The blobs containing the rollup data
	}
)

// FailedDecryptErr - when the TEN enclave fails to decrypt an RPC request
var FailedDecryptErr = errors.New("failed to decrypt RPC payload. please use the correct enclave key")

// EncryptedRPCRequest - an encrypted request with extra plaintext metadata
type EncryptedRPCRequest struct {
	Req  EncryptedRequest
	IsTx bool // we can make this an enum if we need to provide more info to the TEN host
}

func (txs L2PricedTransactions) ToTransactions() types.Transactions {
	ret := make(types.Transactions, 0)
	for _, tx := range txs {
		ret = append(ret, tx.Tx)
	}
	return ret
}

const (
	L1GenesisHeight = uint64(0)

	L2GenesisHeight           = uint64(0)
	L2GenesisSeqNo            = uint64(1)
	L2SysContractGenesisSeqNo = uint64(2)

	SyntheticTxGasLimit = params.MaxGasLimit
)

var GethGenesisParentHash = common.Hash{}

// SystemError is the interface for the internal errors generated in the Enclave and consumed by the Host
type SystemError interface {
	Error() string
}

// AttestationReport represents a signed attestation report from a TEE and some metadata about the source of it to verify it
type AttestationReport struct {
	Report      []byte         // the signed bytes of the report which includes some encrypted identifying data
	PubKey      []byte         // a public key that can be used to send encrypted data back to the TEE securely (should only be used once Report has been verified)
	EnclaveID   common.Address // address identifying the owner of the TEE which signed this report, can also be verified from the encrypted Report data
	HostAddress string         // the IP address on which the host can be contacted by other Obscuro hosts for peer-to-peer communication
}

type (
	EncryptedSharedEnclaveSecret []byte
	EncodedAttestationReport     []byte
)

// BlockAndReceipts - a structure that contains a fuller view of a block. It allows iterating over the
// successful transactions, using the receipts. The receipts are bundled in the host node and thus verification
// is performed over their correctness.
// To work properly, all of the receipts are required, due to rlp encoding pruning some of the information.
// The receipts must also be in the correct order.
type BlockAndReceipts struct {
	BlockHeader            *types.Header
	TxsWithReceipts        []*TxAndReceiptAndBlobs
	successfulTransactions *types.Transactions
}

// ParseBlockAndReceipts - will create a container struct that has preprocessed the receipts
// and verified if they indeed match the receipt root hash in the block.
func ParseBlockAndReceipts(block *types.Header, receiptsAndBlobs []*TxAndReceiptAndBlobs) (*BlockAndReceipts, error) {
	br := BlockAndReceipts{
		BlockHeader:     block,
		TxsWithReceipts: receiptsAndBlobs,
	}

	return &br, nil
}

func (br *BlockAndReceipts) Receipts() L1Receipts {
	rec := make(L1Receipts, 0)
	for _, txsWithReceipt := range br.TxsWithReceipts {
		rec = append(rec, txsWithReceipt.Receipt)
	}
	return rec
}

// RelevantTransactions - returns slice containing only the transactions that have receipts with successful status.
func (br *BlockAndReceipts) RelevantTransactions() *types.Transactions {
	if br.successfulTransactions != nil {
		return br.successfulTransactions
	}

	st := make(types.Transactions, 0)
	for _, tx := range br.TxsWithReceipts {
		if tx.Receipt.Status == types.ReceiptStatusSuccessful {
			st = append(st, tx.Tx)
		}
	}
	br.successfulTransactions = &st
	return br.successfulTransactions
}

// ChainFork - represents the result of walking the chain when processing a fork
type ChainFork struct {
	NewCanonical *types.Header
	OldCanonical *types.Header

	CommonAncestor   *types.Header
	CanonicalPath    []L1BlockHash
	NonCanonicalPath []L1BlockHash
}

func (cf *ChainFork) IsFork() bool {
	return len(cf.NonCanonicalPath) > 0
}

func (cf *ChainFork) String() string {
	if cf == nil {
		return ""
	}
	return fmt.Sprintf("ChainFork{NewCanonical: %s, OldCanonical: %s, CommonAncestor: %s, CanonicalPath: %s, NonCanonicalPath: %s}",
		cf.NewCanonical.Hash(), cf.OldCanonical.Hash(), cf.CommonAncestor.Hash(), cf.CanonicalPath, cf.NonCanonicalPath)
}

func MaskedSender(address L2Address) L2Address {
	return common.BigToAddress(big.NewInt(0).Sub(address.Big(), big.NewInt(1)))
}

type SystemContractAddresses map[string]*gethcommon.Address

func (s *SystemContractAddresses) ToString() string {
	var str string
	for name, addr := range *s {
		str += fmt.Sprintf("%s: %s; ", name, addr.Hex())
	}
	return str
}<|MERGE_RESOLUTION|>--- conflicted
+++ resolved
@@ -42,11 +42,7 @@
 	NetworkConfigAddress         = common.Address
 	CrossChainAddress            = common.Address
 	EnclaveRegistryAddress       = common.Address
-<<<<<<< HEAD
-	RollupAddress                = common.Address
-=======
 	DARegistryAddress            = common.Address
->>>>>>> 687b39a4
 	L1MessageBusAddress          = common.Address
 	L1BridgeAddress              = common.Address
 	L1CrossChainMessengerAddress = common.Address
