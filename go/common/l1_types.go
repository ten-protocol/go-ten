package common

import (
<<<<<<< HEAD
	"fmt"
	"io"
	"sync/atomic"

	"github.com/ethereum/go-ethereum/common"
	"github.com/ethereum/go-ethereum/rlp"
	"github.com/obscuronet/obscuro-playground/go/hashing"
=======
	"math/big"
	"math/rand"

	"github.com/ethereum/go-ethereum/trie"

	"github.com/ethereum/go-ethereum/common"
	"github.com/ethereum/go-ethereum/core/types"
	"github.com/ethereum/go-ethereum/rlp"
>>>>>>> 11767df3
)

// L1TxType - Just two types of relevant L1 transactions: Deposits and Rollups
// this does not actually exist in the real implementation
type L1TxType uint8

const (
	DepositTx L1TxType = iota
	RollupTx
	StoreSecretTx
	RequestSecretTx
)

// For now all the fields are placeholders for arguments sent to the management contract
type L1TxData struct {
	TxType L1TxType

	// if the type is rollup
	// todo -payload
	Rollup EncodedRollup

	Secret      EncryptedSharedEnclaveSecret
	Attestation AttestationReport

	// if the type is deposit
	Amount uint64
	Dest   common.Address
}

type L1Tx = types.Transaction

func NewL1Tx(data L1TxData) *L1Tx {
	enc, err := rlp.EncodeToBytes(data)
	if err != nil {
		panic(err)
	}
	return types.NewTx(&types.LegacyTx{
		Nonce:    rand.Uint64(), //nolint:gosec
		Value:    big.NewInt(1),
		Gas:      1,
		GasPrice: big.NewInt(1),
		Data:     enc,
	})
}

func TxData(tx *L1Tx) L1TxData {
	data := L1TxData{}
	err := rlp.DecodeBytes(tx.Data(), &data)
	if err != nil {
		panic(err)
	}
	return data
}

type (
	EncodedL1Tx  []byte
	Transactions types.Transactions
)

// the encoded version of an ExtBlock
type EncodedBlock []byte

var GenesisHash = common.HexToHash("0000000000000000000000000000000000000000000000000000000000000000")

func NewBlock(parent *types.Block, nonce uint64, nodeID common.Address, txs []*L1Tx) *types.Block {
	parentHash := GenesisHash
	if parent != nil {
		parentHash = parent.Hash()
	}

	header := types.Header{
		ParentHash:  parentHash,
		Coinbase:    nodeID,
		Root:        common.Hash{},
		TxHash:      common.Hash{},
		ReceiptHash: common.Hash{},
		Bloom:       types.Bloom{},
		Difficulty:  big.NewInt(0),
		Number:      big.NewInt(0),
		GasLimit:    0,
		GasUsed:     0,
		Time:        0,
		Extra:       nil,
		MixDigest:   common.Hash{},
		Nonce:       types.EncodeNonce(nonce),
		BaseFee:     nil,
	}

<<<<<<< HEAD
	return Block{
		Header:       &header,
		Transactions: txs,
	}
}

var GenesisBlock = NewBlock(nil, 0, 0, []*L1Tx{})

// "external" block encoding. used for eth protocol, etc.
type ExtBlock struct {
	Header *Header
	Txs    []*L1Tx
}

// Hash returns the keccak256 hash of b's header.
// The hash is computed on the first call and cached thereafter.
func (b *Block) Hash() L1RootHash {
	if hash := b.hash.Load(); hash != nil {
		return hash.(L1RootHash)
	}

	v, _ := b.Header.Hash()
	b.hash.Store(v)

	return v
}

// Hash returns the block hash of the header, which is simply the keccak256 hash of its
// RLP encoding.
func (h *Header) Hash() (L1RootHash, error) {
	return hashing.RLPHash(h)
}

func (eb ExtBlock) ToBlock() *Block {
	return &Block{
		Header:       eb.Header,
		Transactions: eb.Txs,
	}
}

func (b Block) ToExtBlock() ExtBlock {
	return ExtBlock{
		Header: b.Header,
		Txs:    b.Transactions,
	}
}

// DecodeRLP decodes the Ethereum
func (b *Block) DecodeRLP(s *rlp.Stream) error {
	var extBlock ExtBlock

	_, size, _ := s.Kind()

	if err := s.Decode(&extBlock); err != nil {
		return err
	}

	b.Header, b.Transactions = extBlock.Header, extBlock.Txs
	b.size.Store(common.StorageSize(rlp.ListSize(size)))

	return nil
}

// EncodeRLP serializes b into the Ethereum RLP block format.
func (b Block) EncodeRLP(w io.Writer) error {
	return rlp.Encode(w, ExtBlock{
		Header: b.Header,
		Txs:    b.Transactions,
	})
}

func (b *Block) Height(resolver BlockResolver) int {
	if height := b.height.Load(); height != nil {
		return height.(int)
	}

	if b.Hash() == GenesisBlock.Hash() {
		b.height.Store(L1GenesisHeight)
		return L1GenesisHeight
	}

	p, f := b.Parent(resolver)
	if !f {
		panic(fmt.Sprintf("Could not find parent of block b_%s", b.Hash()))
	}

	v := p.Height(resolver) + 1
	b.height.Store(v)

	return v
}
=======
	return types.NewBlock(&header, txs, nil, nil, &trie.StackTrie{})
}

var GenesisBlock = NewBlock(nil, 0, common.HexToAddress("0x0"), []*L1Tx{})
>>>>>>> 11767df3

type EncryptedSharedEnclaveSecret []byte

type AttestationReport struct {
	Owner common.Address
	// todo public key
	// hash of code
	// other stuff
}<|MERGE_RESOLUTION|>--- conflicted
+++ resolved
@@ -1,15 +1,6 @@
 package common
 
 import (
-<<<<<<< HEAD
-	"fmt"
-	"io"
-	"sync/atomic"
-
-	"github.com/ethereum/go-ethereum/common"
-	"github.com/ethereum/go-ethereum/rlp"
-	"github.com/obscuronet/obscuro-playground/go/hashing"
-=======
 	"math/big"
 	"math/rand"
 
@@ -18,7 +9,6 @@
 	"github.com/ethereum/go-ethereum/common"
 	"github.com/ethereum/go-ethereum/core/types"
 	"github.com/ethereum/go-ethereum/rlp"
->>>>>>> 11767df3
 )
 
 // L1TxType - Just two types of relevant L1 transactions: Deposits and Rollups
@@ -107,104 +97,10 @@
 		BaseFee:     nil,
 	}
 
-<<<<<<< HEAD
-	return Block{
-		Header:       &header,
-		Transactions: txs,
-	}
-}
-
-var GenesisBlock = NewBlock(nil, 0, 0, []*L1Tx{})
-
-// "external" block encoding. used for eth protocol, etc.
-type ExtBlock struct {
-	Header *Header
-	Txs    []*L1Tx
-}
-
-// Hash returns the keccak256 hash of b's header.
-// The hash is computed on the first call and cached thereafter.
-func (b *Block) Hash() L1RootHash {
-	if hash := b.hash.Load(); hash != nil {
-		return hash.(L1RootHash)
-	}
-
-	v, _ := b.Header.Hash()
-	b.hash.Store(v)
-
-	return v
-}
-
-// Hash returns the block hash of the header, which is simply the keccak256 hash of its
-// RLP encoding.
-func (h *Header) Hash() (L1RootHash, error) {
-	return hashing.RLPHash(h)
-}
-
-func (eb ExtBlock) ToBlock() *Block {
-	return &Block{
-		Header:       eb.Header,
-		Transactions: eb.Txs,
-	}
-}
-
-func (b Block) ToExtBlock() ExtBlock {
-	return ExtBlock{
-		Header: b.Header,
-		Txs:    b.Transactions,
-	}
-}
-
-// DecodeRLP decodes the Ethereum
-func (b *Block) DecodeRLP(s *rlp.Stream) error {
-	var extBlock ExtBlock
-
-	_, size, _ := s.Kind()
-
-	if err := s.Decode(&extBlock); err != nil {
-		return err
-	}
-
-	b.Header, b.Transactions = extBlock.Header, extBlock.Txs
-	b.size.Store(common.StorageSize(rlp.ListSize(size)))
-
-	return nil
-}
-
-// EncodeRLP serializes b into the Ethereum RLP block format.
-func (b Block) EncodeRLP(w io.Writer) error {
-	return rlp.Encode(w, ExtBlock{
-		Header: b.Header,
-		Txs:    b.Transactions,
-	})
-}
-
-func (b *Block) Height(resolver BlockResolver) int {
-	if height := b.height.Load(); height != nil {
-		return height.(int)
-	}
-
-	if b.Hash() == GenesisBlock.Hash() {
-		b.height.Store(L1GenesisHeight)
-		return L1GenesisHeight
-	}
-
-	p, f := b.Parent(resolver)
-	if !f {
-		panic(fmt.Sprintf("Could not find parent of block b_%s", b.Hash()))
-	}
-
-	v := p.Height(resolver) + 1
-	b.height.Store(v)
-
-	return v
-}
-=======
 	return types.NewBlock(&header, txs, nil, nil, &trie.StackTrie{})
 }
 
 var GenesisBlock = NewBlock(nil, 0, common.HexToAddress("0x0"), []*L1Tx{})
->>>>>>> 11767df3
 
 type EncryptedSharedEnclaveSecret []byte
 
