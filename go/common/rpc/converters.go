package rpc

import (
	"encoding/json"
	"fmt"
	"math/big"

	gethcommon "github.com/ethereum/go-ethereum/common"
	"github.com/ethereum/go-ethereum/core/types"
	"github.com/obscuronet/go-obscuro/go/common"
	"github.com/obscuronet/go-obscuro/go/common/rpc/generated"
)

// Functions to convert classes that need to be sent between the host and the enclave to and from their equivalent
// Protobuf message classes.

func ToAttestationReportMsg(report *common.AttestationReport) generated.AttestationReportMsg {
	return generated.AttestationReportMsg{Report: report.Report, PubKey: report.PubKey, Owner: report.Owner.Bytes(), HostAddress: report.HostAddress}
}

func FromAttestationReportMsg(msg *generated.AttestationReportMsg) *common.AttestationReport {
	return &common.AttestationReport{
		Report:      msg.Report,
		PubKey:      msg.PubKey,
		Owner:       gethcommon.BytesToAddress(msg.Owner),
		HostAddress: msg.HostAddress,
	}
}

func ToBlockSubmissionResponseMsg(response common.BlockSubmissionResponse) (generated.BlockSubmissionResponseMsg, error) {
	producedRollupMsg := ToExtRollupMsg(&response.ProducedRollup)

	subscribedLogBytes, err := json.Marshal(response.SubscribedLogs)
	if err != nil {
		return generated.BlockSubmissionResponseMsg{}, fmt.Errorf("could not marshal subscribed logs to JSON. Cause: %w", err)
	}

	return generated.BlockSubmissionResponseMsg{
<<<<<<< HEAD
		BlockHeader:             ToBlockHeaderMsg(response.BlockHeader),
		IngestedBlock:           response.IngestedBlock,
		BlockNotIngestedCause:   response.BlockNotIngestedCause,
		ProducedRollup:          &producedRollupMsg,
		IngestedNewRollup:       response.FoundNewHead,
		RollupHead:              ToRollupHeaderMsg(response.RollupHead),
		SubscribedLogs:          subscribedLogsMsg,
		ProducedSecretResponses: ToSecretRespMsg(response.ProducedSecretResponses),
=======
		BlockHeader:           ToBlockHeaderMsg(response.BlockHeader),
		IngestedBlock:         response.IngestedBlock,
		BlockNotIngestedCause: response.BlockNotIngestedCause,
		ProducedRollup:        &producedRollupMsg,
		IngestedNewRollup:     response.FoundNewHead,
		RollupHead:            ToRollupHeaderMsg(response.RollupHead),
		SubscribedLogs:        subscribedLogBytes,
>>>>>>> fd02ea6e
	}, nil
}

func ToSecretRespMsg(responses []*common.ProducedSecretResponse) []*generated.SecretResponseMsg {
	respMsgs := make([]*generated.SecretResponseMsg, len(responses))

	for i, resp := range responses {
		msg := generated.SecretResponseMsg{
			Secret:      resp.Secret,
			RequesterID: resp.RequesterID.Bytes(),
			HostAddress: resp.HostAddress,
		}
		respMsgs[i] = &msg
	}

	return respMsgs
}

func FromSecretRespMsg(secretResponses []*generated.SecretResponseMsg) []*common.ProducedSecretResponse {
	respList := make([]*common.ProducedSecretResponse, len(secretResponses))

	for i, msgResp := range secretResponses {
		r := common.ProducedSecretResponse{
			Secret:      msgResp.Secret,
			RequesterID: gethcommon.BytesToAddress(msgResp.RequesterID),
			HostAddress: msgResp.HostAddress,
		}
		respList[i] = &r
	}
	return respList
}

func FromBlockSubmissionResponseMsg(msg *generated.BlockSubmissionResponseMsg) (common.BlockSubmissionResponse, error) {
	var subscribedLogs common.EncLogsByRollupByID
	if err := json.Unmarshal(msg.SubscribedLogs, &subscribedLogs); err != nil {
		return common.BlockSubmissionResponse{}, fmt.Errorf("could not unmarshal subscribed logs from JSON. Cause: %w", err)
	}

	return common.BlockSubmissionResponse{
		BlockHeader:             FromBlockHeaderMsg(msg.GetBlockHeader()),
		IngestedBlock:           msg.IngestedBlock,
		BlockNotIngestedCause:   msg.BlockNotIngestedCause,
		ProducedRollup:          FromExtRollupMsg(msg.ProducedRollup),
		FoundNewHead:            msg.IngestedNewRollup,
		RollupHead:              FromRollupHeaderMsg(msg.RollupHead),
		SubscribedLogs:          subscribedLogs,
		ProducedSecretResponses: FromSecretRespMsg(msg.ProducedSecretResponses),
	}, nil
}

func ToExtRollupMsg(rollup *common.ExtRollup) generated.ExtRollupMsg {
	txHashBytes := make([][]byte, len(rollup.TxHashes))
	for idx, txHash := range rollup.TxHashes {
		txHashBytes[idx] = txHash.Bytes()
	}

	if rollup.Header != nil {
		return generated.ExtRollupMsg{Header: ToRollupHeaderMsg(rollup.Header), TxHashes: txHashBytes, Txs: rollup.EncryptedTxBlob}
	}

	return generated.ExtRollupMsg{Header: nil}
}

func ToRollupHeaderMsg(header *common.Header) *generated.HeaderMsg {
	if header == nil {
		return nil
	}
	var headerMsg generated.HeaderMsg
	withdrawalMsgs := make([]*generated.WithdrawalMsg, 0)
	for _, withdrawal := range header.Withdrawals {
		withdrawalMsg := generated.WithdrawalMsg{Amount: withdrawal.Amount.Bytes(), Recipient: withdrawal.Recipient.Bytes(), Contract: withdrawal.Contract.Bytes()}
		withdrawalMsgs = append(withdrawalMsgs, &withdrawalMsg)
	}

	diff := uint64(0)
	if header.Difficulty != nil {
		diff = header.Difficulty.Uint64()
	}
	baseFee := uint64(0)
	if header.BaseFee != nil {
		baseFee = header.BaseFee.Uint64()
	}
	headerMsg = generated.HeaderMsg{
		ParentHash:  header.ParentHash.Bytes(),
		Node:        header.Agg.Bytes(),
		Nonce:       []byte{},
		RollupNonce: header.RollupNonce,
		Proof:       header.L1Proof.Bytes(),
		Root:        header.Root.Bytes(),
		TxHash:      header.TxHash.Bytes(),
		Number:      header.Number.Uint64(),
		Bloom:       header.Bloom.Bytes(),
		ReceiptHash: header.ReceiptHash.Bytes(),
		Extra:       header.Extra,
		R:           header.R.Bytes(),
		S:           header.S.Bytes(),
		Withdrawals: withdrawalMsgs,
		UncleHash:   header.UncleHash.Bytes(),
		Coinbase:    header.Coinbase.Bytes(),
		Difficulty:  diff,
		GasLimit:    header.GasLimit,
		GasUsed:     header.GasUsed,
		Time:        header.Time,
		MixDigest:   header.MixDigest.Bytes(),
		BaseFee:     baseFee,
	}

	return &headerMsg
}

func FromExtRollupMsg(msg *generated.ExtRollupMsg) common.ExtRollup {
	if msg.Header == nil {
		return common.ExtRollup{
			Header: nil,
		}
	}

	// We recreate the transaction hashes.
	txHashes := make([]gethcommon.Hash, len(msg.TxHashes))
	for idx, bytes := range msg.TxHashes {
		txHashes[idx] = gethcommon.BytesToHash(bytes)
	}

	return common.ExtRollup{
		Header:          FromRollupHeaderMsg(msg.Header),
		TxHashes:        txHashes,
		EncryptedTxBlob: msg.Txs,
	}
}

func FromRollupHeaderMsg(header *generated.HeaderMsg) *common.Header {
	if header == nil {
		return nil
	}
	withdrawals := make([]common.Withdrawal, 0)
	for _, withdrawalMsg := range header.Withdrawals {
		recipient := gethcommon.BytesToAddress(withdrawalMsg.Recipient)
		contract := gethcommon.BytesToAddress(withdrawalMsg.Contract)
		amount := big.NewInt(0).SetBytes(withdrawalMsg.Amount)
		withdrawal := common.Withdrawal{Amount: amount, Recipient: recipient, Contract: contract}
		withdrawals = append(withdrawals, withdrawal)
	}

	r := &big.Int{}
	s := &big.Int{}
	return &common.Header{
		ParentHash:  gethcommon.BytesToHash(header.ParentHash),
		Agg:         gethcommon.BytesToAddress(header.Node),
		Nonce:       types.EncodeNonce(big.NewInt(0).SetBytes(header.Nonce).Uint64()),
		RollupNonce: header.RollupNonce,
		L1Proof:     gethcommon.BytesToHash(header.Proof),
		Root:        gethcommon.BytesToHash(header.Root),
		TxHash:      gethcommon.BytesToHash(header.TxHash),
		Number:      big.NewInt(int64(header.Number)),
		Bloom:       types.BytesToBloom(header.Bloom),
		ReceiptHash: gethcommon.BytesToHash(header.ReceiptHash),
		Extra:       header.Extra,
		R:           r.SetBytes(header.R),
		S:           s.SetBytes(header.S),
		Withdrawals: withdrawals,
		UncleHash:   gethcommon.BytesToHash(header.UncleHash),
		Coinbase:    gethcommon.BytesToAddress(header.Coinbase),
		Difficulty:  big.NewInt(int64(header.Difficulty)),
		GasLimit:    header.GasLimit,
		GasUsed:     header.GasUsed,
		Time:        header.Time,
		MixDigest:   gethcommon.BytesToHash(header.MixDigest),
		BaseFee:     big.NewInt(int64(header.BaseFee)),
	}
}

func FromBlockHeaderMsg(msg *generated.BlockHeaderMsg) *types.Header {
	if msg == nil {
		return nil
	}
	return &types.Header{
		ParentHash:  gethcommon.BytesToHash(msg.ParentHash),
		UncleHash:   gethcommon.BytesToHash(msg.UncleHash),
		Coinbase:    gethcommon.BytesToAddress(msg.Coinbase),
		Root:        gethcommon.BytesToHash(msg.Root),
		TxHash:      gethcommon.BytesToHash(msg.TxHash),
		ReceiptHash: gethcommon.BytesToHash(msg.ReceiptHash),
		Bloom:       types.BytesToBloom(msg.Bloom),
		Difficulty:  big.NewInt(int64(msg.Difficulty)),
		Number:      big.NewInt(int64(msg.Number)),
		GasLimit:    msg.GasLimit,
		GasUsed:     msg.GasUsed,
		Time:        msg.Time,
		Extra:       msg.Extra,
		MixDigest:   gethcommon.BytesToHash(msg.MixDigest),
		Nonce:       types.EncodeNonce(msg.Nonce),
		BaseFee:     big.NewInt(int64(msg.BaseFee)),
	}
}

func ToBlockHeaderMsg(header *types.Header) *generated.BlockHeaderMsg {
	if header == nil {
		return nil
	}
	baseFee := uint64(0)
	if header.BaseFee != nil {
		baseFee = header.BaseFee.Uint64()
	}
	return &generated.BlockHeaderMsg{
		ParentHash:  header.ParentHash.Bytes(),
		UncleHash:   header.UncleHash.Bytes(),
		Coinbase:    header.Coinbase.Bytes(),
		Root:        header.Root.Bytes(),
		TxHash:      header.TxHash.Bytes(),
		ReceiptHash: header.ReceiptHash.Bytes(),
		Bloom:       header.Bloom.Bytes(),
		Difficulty:  header.Difficulty.Uint64(),
		Number:      header.Number.Uint64(),
		GasLimit:    header.GasLimit,
		GasUsed:     header.GasUsed,
		Time:        header.Time,
		Extra:       header.Extra,
		MixDigest:   header.MixDigest.Bytes(),
		Nonce:       header.Nonce.Uint64(),
		BaseFee:     baseFee,
	}
}<|MERGE_RESOLUTION|>--- conflicted
+++ resolved
@@ -36,24 +36,14 @@
 	}
 
 	return generated.BlockSubmissionResponseMsg{
-<<<<<<< HEAD
 		BlockHeader:             ToBlockHeaderMsg(response.BlockHeader),
 		IngestedBlock:           response.IngestedBlock,
 		BlockNotIngestedCause:   response.BlockNotIngestedCause,
 		ProducedRollup:          &producedRollupMsg,
 		IngestedNewRollup:       response.FoundNewHead,
 		RollupHead:              ToRollupHeaderMsg(response.RollupHead),
-		SubscribedLogs:          subscribedLogsMsg,
+		SubscribedLogs:          subscribedLogBytes,
 		ProducedSecretResponses: ToSecretRespMsg(response.ProducedSecretResponses),
-=======
-		BlockHeader:           ToBlockHeaderMsg(response.BlockHeader),
-		IngestedBlock:         response.IngestedBlock,
-		BlockNotIngestedCause: response.BlockNotIngestedCause,
-		ProducedRollup:        &producedRollupMsg,
-		IngestedNewRollup:     response.FoundNewHead,
-		RollupHead:            ToRollupHeaderMsg(response.RollupHead),
-		SubscribedLogs:        subscribedLogBytes,
->>>>>>> fd02ea6e
 	}, nil
 }
 
