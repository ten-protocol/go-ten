package rpc

import (
	"fmt"
	"math/big"

	"github.com/ten-protocol/go-ten/contracts/generated/MessageBus"
	"github.com/ten-protocol/go-ten/go/common"
	"github.com/ten-protocol/go-ten/go/common/rpc/generated"

	gethcommon "github.com/ethereum/go-ethereum/common"
)

// Functions to convert classes that need to be sent between the host and the enclave to and from their equivalent
// Protobuf message classes.

func ToAttestationReportMsg(report *common.AttestationReport) generated.AttestationReportMsg {
	return generated.AttestationReportMsg{Report: report.Report, PubKey: report.PubKey, EnclaveID: report.EnclaveID.Bytes(), HostAddress: report.HostAddress}
}

func FromAttestationReportMsg(msg *generated.AttestationReportMsg) *common.AttestationReport {
	return &common.AttestationReport{
		Report:      msg.Report,
		PubKey:      msg.PubKey,
		EnclaveID:   gethcommon.BytesToAddress(msg.EnclaveID),
		HostAddress: msg.HostAddress,
	}
}

func ToBlockSubmissionResponseMsg(response *common.BlockSubmissionResponse) (*generated.BlockSubmissionResponseMsg, error) {
	if response == nil {
		return nil, fmt.Errorf("no response that could be converted to a message")
	}

	msg := &generated.BlockSubmissionResponseMsg{
		ProducedSecretResponses: ToSecretRespMsg(response.ProducedSecretResponses),
	}

	return msg, nil
}

func ToSecretRespMsg(responses []*common.ProducedSecretResponse) []*generated.SecretResponseMsg {
	respMsgs := make([]*generated.SecretResponseMsg, len(responses))

	for i, resp := range responses {
		msg := generated.SecretResponseMsg{
			Secret:      resp.Secret,
			RequesterID: resp.RequesterID.Bytes(),
			AttesterID:  resp.AttesterID.Bytes(),
			HostAddress: resp.HostAddress,
		}
		respMsgs[i] = &msg
	}

	return respMsgs
}

func FromSecretRespMsg(secretResponses []*generated.SecretResponseMsg) []*common.ProducedSecretResponse {
	respList := make([]*common.ProducedSecretResponse, len(secretResponses))

	for i, msgResp := range secretResponses {
		r := common.ProducedSecretResponse{
			Secret:      msgResp.Secret,
			RequesterID: gethcommon.BytesToAddress(msgResp.RequesterID),
			AttesterID:  gethcommon.BytesToAddress(msgResp.AttesterID),
			HostAddress: msgResp.HostAddress,
		}
		respList[i] = &r
	}
	return respList
}

func FromBlockSubmissionResponseMsg(msg *generated.BlockSubmissionResponseMsg) (*common.BlockSubmissionResponse, error) {
	return &common.BlockSubmissionResponse{
		ProducedSecretResponses: FromSecretRespMsg(msg.ProducedSecretResponses),
	}, nil
}

func ToCrossChainMsgs(messages []MessageBus.StructsCrossChainMessage) []*generated.CrossChainMsg {
	generatedMessages := make([]*generated.CrossChainMsg, 0)

	for _, message := range messages {
		generatedMessages = append(generatedMessages, &generated.CrossChainMsg{
			Sender:   message.Sender.Bytes(),
			Sequence: message.Sequence,
			Nonce:    message.Nonce,
			Topic:    message.Topic,
			Payload:  message.Payload,
		})
	}

	return generatedMessages
}

func FromCrossChainMsgs(messages []*generated.CrossChainMsg) []MessageBus.StructsCrossChainMessage {
	outMessages := make([]MessageBus.StructsCrossChainMessage, 0)

	for _, message := range messages {
		outMessages = append(outMessages, MessageBus.StructsCrossChainMessage{
			Sender:   gethcommon.BytesToAddress(message.Sender),
			Sequence: message.Sequence,
			Nonce:    message.Nonce,
			Topic:    message.Topic,
			Payload:  message.Payload,
		})
	}

	return outMessages
}

func ToExtBatchMsg(batch *common.ExtBatch) generated.ExtBatchMsg {
	if batch == nil || batch.Header == nil {
		return generated.ExtBatchMsg{}
	}

	txHashBytes := make([][]byte, len(batch.TxHashes))
	for idx, txHash := range batch.TxHashes {
		txHashBytes[idx] = txHash.Bytes()
	}

	return generated.ExtBatchMsg{Header: ToBatchHeaderMsg(batch.Header), TxHashes: txHashBytes, Txs: batch.EncryptedTxBlob}
}

func ToBatchHeaderMsg(header *common.BatchHeader) *generated.BatchHeaderMsg {
	if header == nil {
		return nil
	}
	var headerMsg generated.BatchHeaderMsg

	baseFee := uint64(0)
	if header.BaseFee != nil {
		baseFee = header.BaseFee.Uint64()
	}
	headerMsg = generated.BatchHeaderMsg{
		ParentHash:                  header.ParentHash.Bytes(),
		Proof:                       header.L1Proof.Bytes(),
		Root:                        header.Root.Bytes(),
		TxHash:                      header.TxHash.Bytes(),
		Number:                      header.Number.Uint64(),
		SequencerOrderNo:            header.SequencerOrderNo.Uint64(),
		ReceiptHash:                 header.ReceiptHash.Bytes(),
		Extra:                       header.Extra,
		Signature:                   header.Signature,
		GasLimit:                    header.GasLimit,
		GasUsed:                     header.GasUsed,
		Time:                        header.Time,
		BaseFee:                     baseFee,
		TransferTree:                header.TransfersTree.Bytes(),
		Coinbase:                    header.Coinbase.Bytes(),
		CrossChainMessages:          ToCrossChainMsgs(header.CrossChainMessages),
		LatestInboundCrossChainHash: header.LatestInboundCrossChainHash.Bytes(),
	}

	if header.LatestInboundCrossChainHeight != nil {
		headerMsg.LatestInboundCrossChainHeight = header.LatestInboundCrossChainHeight.Bytes()
	}

	return &headerMsg
}

func FromExtBatchMsg(msg *generated.ExtBatchMsg) *common.ExtBatch {
	if msg.Header == nil {
		return &common.ExtBatch{
			Header: nil,
		}
	}

	// We recreate the transaction hashes.
	txHashes := make([]gethcommon.Hash, len(msg.TxHashes))
	for idx, bytes := range msg.TxHashes {
		txHashes[idx] = gethcommon.BytesToHash(bytes)
	}

	return &common.ExtBatch{
		Header:          FromBatchHeaderMsg(msg.Header),
		TxHashes:        txHashes,
		EncryptedTxBlob: msg.Txs,
	}
}

func FromBatchHeaderMsg(header *generated.BatchHeaderMsg) *common.BatchHeader {
	if header == nil {
		return nil
	}

	return &common.BatchHeader{
		ParentHash:                    gethcommon.BytesToHash(header.ParentHash),
		L1Proof:                       gethcommon.BytesToHash(header.Proof),
		Root:                          gethcommon.BytesToHash(header.Root),
		TxHash:                        gethcommon.BytesToHash(header.TxHash),
		Number:                        big.NewInt(int64(header.Number)),
		SequencerOrderNo:              big.NewInt(int64(header.SequencerOrderNo)),
		ReceiptHash:                   gethcommon.BytesToHash(header.ReceiptHash),
		Extra:                         header.Extra,
		Signature:                     header.Signature,
		GasLimit:                      header.GasLimit,
		GasUsed:                       header.GasUsed,
		Time:                          header.Time,
		TransfersTree:                 gethcommon.BytesToHash(header.TransferTree),
		BaseFee:                       big.NewInt(0).SetUint64(header.BaseFee),
		Coinbase:                      gethcommon.BytesToAddress(header.Coinbase),
		CrossChainMessages:            FromCrossChainMsgs(header.CrossChainMessages),
		LatestInboundCrossChainHash:   gethcommon.BytesToHash(header.LatestInboundCrossChainHash),
		LatestInboundCrossChainHeight: big.NewInt(0).SetBytes(header.LatestInboundCrossChainHeight),
	}
}

func ToExtRollupMsg(rollup *common.ExtRollup) generated.ExtRollupMsg {
	if rollup == nil || rollup.Header == nil {
		return generated.ExtRollupMsg{}
	}

	return generated.ExtRollupMsg{Header: ToRollupHeaderMsg(rollup.Header), BatchPayloads: rollup.BatchPayloads, CalldataRollupHeader: rollup.CalldataRollupHeader}
}

func ToRollupHeaderMsg(header *common.RollupHeader) *generated.RollupHeaderMsg {
	if header == nil {
		return nil
	}
	headerMsg := generated.RollupHeaderMsg{
		CompressionL1Head:  header.CompressionL1Head.Bytes(),
<<<<<<< HEAD
		R:                  header.R.Bytes(),
		S:                  header.S.Bytes(),
=======
		Signature:          header.Signature,
		Coinbase:           header.Coinbase.Bytes(),
>>>>>>> 75f610d4
		CrossChainMessages: ToCrossChainMsgs(header.CrossChainMessages),
		LastBatchSeqNo:     header.LastBatchSeqNo,
	}

	return &headerMsg
}

func FromExtRollupMsg(msg *generated.ExtRollupMsg) *common.ExtRollup {
	if msg.Header == nil {
		return &common.ExtRollup{
			Header: nil,
		}
	}

	return &common.ExtRollup{
		Header:               FromRollupHeaderMsg(msg.Header),
		BatchPayloads:        msg.BatchPayloads,
		CalldataRollupHeader: msg.CalldataRollupHeader,
	}
}

func FromRollupHeaderMsg(header *generated.RollupHeaderMsg) *common.RollupHeader {
	if header == nil {
		return nil
	}

	return &common.RollupHeader{
		CompressionL1Head:  gethcommon.BytesToHash(header.CompressionL1Head),
<<<<<<< HEAD
		R:                  r.SetBytes(header.R),
		S:                  s.SetBytes(header.S),
=======
		Signature:          header.Signature,
		Coinbase:           gethcommon.BytesToAddress(header.Coinbase),
>>>>>>> 75f610d4
		CrossChainMessages: FromCrossChainMsgs(header.CrossChainMessages),
		LastBatchSeqNo:     header.LastBatchSeqNo,
	}
}

func ToRollupDataMsg(rollupData *common.PublicRollupMetadata) generated.PublicRollupDataMsg {
	if rollupData == nil {
		return generated.PublicRollupDataMsg{}
	}

	return generated.PublicRollupDataMsg{StartSeq: rollupData.FirstBatchSequence.Uint64(), Timestamp: rollupData.StartTime}
}

func FromRollupDataMsg(msg *generated.PublicRollupDataMsg) (*common.PublicRollupMetadata, error) {
	if msg.Timestamp == 0 {
		return nil, fmt.Errorf("timestamp on the rollup can not be zero")
	}

	if msg.StartSeq == 0 {
		return &common.PublicRollupMetadata{
			FirstBatchSequence: nil,
			StartTime:          msg.Timestamp,
		}, nil
	}

	return &common.PublicRollupMetadata{
		FirstBatchSequence: big.NewInt(int64(msg.StartSeq)),
		StartTime:          msg.Timestamp,
	}, nil
}<|MERGE_RESOLUTION|>--- conflicted
+++ resolved
@@ -219,13 +219,7 @@
 	}
 	headerMsg := generated.RollupHeaderMsg{
 		CompressionL1Head:  header.CompressionL1Head.Bytes(),
-<<<<<<< HEAD
-		R:                  header.R.Bytes(),
-		S:                  header.S.Bytes(),
-=======
 		Signature:          header.Signature,
-		Coinbase:           header.Coinbase.Bytes(),
->>>>>>> 75f610d4
 		CrossChainMessages: ToCrossChainMsgs(header.CrossChainMessages),
 		LastBatchSeqNo:     header.LastBatchSeqNo,
 	}
@@ -254,13 +248,8 @@
 
 	return &common.RollupHeader{
 		CompressionL1Head:  gethcommon.BytesToHash(header.CompressionL1Head),
-<<<<<<< HEAD
-		R:                  r.SetBytes(header.R),
-		S:                  s.SetBytes(header.S),
-=======
 		Signature:          header.Signature,
 		Coinbase:           gethcommon.BytesToAddress(header.Coinbase),
->>>>>>> 75f610d4
 		CrossChainMessages: FromCrossChainMsgs(header.CrossChainMessages),
 		LastBatchSeqNo:     header.LastBatchSeqNo,
 	}
