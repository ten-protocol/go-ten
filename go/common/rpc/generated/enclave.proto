syntax = "proto3";

option go_package = "enclave/rpc/generated";

package generated;

// TODO - Remove these comments which duplicate those in common/enclave.go.
service EnclaveProto {
  // Status is used to check whether the server is ready for requests.
  rpc Status(StatusRequest) returns (StatusResponse) {}

  // Attestation - Produces an attestation report which will be used to request the shared secret from another enclave.
  rpc Attestation(AttestationRequest) returns (AttestationResponse) {}

  // GenerateSecret - the genesis enclave is responsible with generating the secret entropy
  rpc GenerateSecret(GenerateSecretRequest) returns (GenerateSecretResponse) {}

  // Init - initialise an enclave with a seed received by another enclave
  rpc InitEnclave(InitEnclaveRequest) returns (InitEnclaveResponse) {}

  // ProduceGenesis - the genesis enclave produces the genesis rollup
  rpc ProduceGenesis(ProduceGenesisRequest) returns (ProduceGenesisResponse) {}

  // Start - start speculative execution
  rpc Start(StartRequest) returns (StartResponse) {}

  // SubmitBlock - Used for the host to submit blocks to the enclave, these may be:
  //  a. historic block - if the enclave is behind and in the process of catching up with the L1 state
  //  b. the latest block published by the L1, to which the enclave should respond with a rollup
  // It is the responsibility of the host to gossip the returned rollup
  // For good functioning the caller should always submit blocks ordered by height
  // submitting a block before receiving ancestors of it, will result in it being ignored
  rpc SubmitBlock(SubmitBlockRequest) returns (SubmitBlockResponse) {}

  // SubmitRollup - receive gossiped rollups
  rpc SubmitRollup(SubmitRollupRequest) returns (SubmitRollupResponse) {}

  // SubmitTx - user transactions
  rpc SubmitTx(SubmitTxRequest) returns (SubmitTxResponse) {}

  // ExecuteOffChainTransaction - returns the result of executing the smart contract as a user, encrypted with the
  // viewing key corresponding to the `from` field
  rpc ExecuteOffChainTransaction(OffChainRequest) returns (OffChainResponse) {}

  // GetTransactionCount - returns the nonce of the wallet with the given address.
  rpc GetTransactionCount(GetTransactionCountRequest) returns (GetTransactionCountResponse) {}

  // RoundWinner - calculates and returns the winner for a round
  rpc RoundWinner(RoundWinnerRequest) returns (RoundWinnerResponse) {}

  // Stop gracefully stops the enclave
  rpc Stop(StopRequest) returns (StopResponse) {}

  // GetTransaction returns a transaction given its Signed Hash, returns nil, false when Transaction is unknown
  rpc GetTransaction(GetTransactionRequest) returns (GetTransactionResponse) {}

  // GetTransaction returns a transaction receipt given the transaction's signed hash, encrypted with the viewing key
  // corresponding to the original transaction submitter
  rpc GetTransactionReceipt(GetTransactionReceiptRequest) returns (GetTransactionReceiptResponse) {}

  // GetRollup returns a rollup given its hash, returns nil, false when the rollup is unknown
  rpc GetRollup(GetRollupRequest) returns (GetRollupResponse) {}

  // AddViewingKey adds a viewing key to the enclave
  rpc AddViewingKey(AddViewingKeyRequest) returns (AddViewingKeyResponse) {}

  // GetBalance returns the address's balance on the Obscuro network, encrypted with the viewing key corresponding to
  // the address
  rpc GetBalance(GetBalanceRequest) returns (GetBalanceResponse) {}

  // GetCode returns the code stored at the given address in the state for the given rollup height or rollup hash
  rpc GetCode(GetCodeRequest) returns (GetCodeResponse) {}

  rpc Subscribe(SubscribeRequest) returns (SubscribeResponse) {}

  rpc Unsubscribe(UnsubscribeRequest) returns (UnsubscribeResponse) {}

  // EstimateGas returns the estimation of gas used for the given transactions
  rpc EstimateGas(EstimateGasRequest) returns (EstimateGasResponse) {}
}

message StatusRequest {}
message StatusResponse {
  int32 status = 1;
  string error = 2;
}

message AttestationRequest {}
message AttestationResponse {
  AttestationReportMsg attestationReportMsg = 1;
}

message GenerateSecretRequest {}
message GenerateSecretResponse {
  bytes encryptedSharedEnclaveSecret = 1;
}

message InitEnclaveRequest {
  bytes encryptedSharedEnclaveSecret = 1;
}
message InitEnclaveResponse {
  string error = 1;}

message ProduceGenesisRequest {
  bytes blockHash = 1;
}

message ProduceGenesisResponse {
  BlockSubmissionResponseMsg blockSubmissionResponse = 1;
}

message StartRequest {
  bytes encodedBlock = 1;
}
message StartResponse {}

message SubmitBlockRequest {
  bytes encodedBlock = 1;
  bool isLatest = 2;

}
message SubmitBlockResponse {
  BlockSubmissionResponseMsg blockSubmissionResponse = 1;
}

message SubmitRollupRequest {
  ExtRollupMsg extRollup = 1;
}
message SubmitRollupResponse {}

message SubmitTxRequest {
  bytes encryptedTx = 1;
}
message SubmitTxResponse {
  bytes encryptedHash = 1;
}

message OffChainRequest {
  bytes encryptedParams = 1;
}
message OffChainResponse {
  bytes result = 1;
  bytes error = 2;
}

message GetTransactionCountRequest {
  bytes encryptedParams = 1;
}
message GetTransactionCountResponse {
  bytes result = 1;
  string error = 2;
}

message RoundWinnerRequest {
  bytes parent = 1;
}
message RoundWinnerResponse {
  bool winner = 1;
  ExtRollupMsg extRollup = 2;
}

message StopRequest {}
message StopResponse {}

message GetTransactionRequest {
  bytes encryptedParams = 1;
}
message GetTransactionResponse {
  bytes encryptedTx = 1;
}

message GetTransactionReceiptRequest {
  bytes encryptedParams = 1;
}
message GetTransactionReceiptResponse {
  bytes encryptedTxReceipt = 1;
}

message GetRollupRequest {
  bytes rollupHash = 1;
}
message GetRollupResponse {
  ExtRollupMsg extRollup = 2;
}

message AddViewingKeyRequest {
  bytes viewingKey = 1;
  bytes signature = 2;
}
message AddViewingKeyResponse {}

message GetBalanceRequest {
  bytes encryptedParams = 1;
}
message GetBalanceResponse {
  bytes encryptedBalance = 1;
}

message GetCodeRequest {
  bytes address = 1;
  bytes rollupHash = 2;
}
message GetCodeResponse {
  bytes code = 1;
}

message SubscribeRequest {
  bytes id = 1;
  bytes encryptedSubscription = 2;
}
message SubscribeResponse {}

message UnsubscribeRequest {
  bytes id = 1;
}
message UnsubscribeResponse {}

message EstimateGasRequest {
  bytes encryptedParams = 1;
}

message EstimateGasResponse {
  bytes encryptedResponse = 1;
}

// Nested message types.

message AttestationReportMsg {
  bytes Report = 1; // The actual report bytes so it can be shared and verified by other nodes
  bytes PubKey = 2; // Public key to encrypt traffic back to this enclave
  bytes Owner = 3;
  string HostAddress = 4; // The IP address on which the host can be contacted by other Obscuro hosts for peer-to-peer communication
}

message BlockSubmissionResponseMsg {
  BlockHeaderMsg blockHeader = 1;
  bool ingestedBlock = 2;
  string blockNotIngestedCause = 3;

  ExtRollupMsg producedRollup = 4;
  bool ingestedNewRollup = 5;
  HeaderMsg rollupHead = 6;
<<<<<<< HEAD
  repeated SecretResponseMsg producedSecretResponses = 7;
  map<string, bytes> subscribedLogs = 8;
=======
  bytes subscribedLogs = 7;
>>>>>>> fd02ea6e
}

message ExtRollupMsg {
  HeaderMsg header = 1;
  repeated bytes txHashes = 2;
  bytes txs = 3;
}

message HeaderMsg {
  bytes ParentHash = 1;
  bytes Node = 2;
  bytes Nonce = 3;
  bytes Proof = 4;
  bytes Root = 5;
  bytes TxHash = 6;
  uint64 Number = 7;
  bytes Bloom = 8;
  bytes ReceiptHash = 9;
  bytes Extra = 10;
  bytes R = 11;
  bytes S = 12;
  repeated WithdrawalMsg Withdrawals = 13;
  bytes UncleHash = 14;
  bytes Coinbase = 15;
  uint64 Difficulty = 16;
  uint64 GasLimit = 17;
  uint64 GasUsed = 18;
  uint64 Time = 19;
  bytes MixDigest = 20;
  uint64 BaseFee = 21;
  uint64 RollupNonce = 22;
}

message SecretResponseMsg {
  bytes Secret = 1;
  bytes RequesterID = 2;
  string HostAddress = 3;
}

message WithdrawalMsg {
  bytes amount = 1;
  bytes recipient = 2;
  bytes contract = 3;
}

message BlockHeaderMsg {
  bytes ParentHash = 1;
  bytes UncleHash = 2;
  bytes Coinbase = 3;
  bytes Root = 4;
  bytes TxHash = 5;
  bytes ReceiptHash = 6;
  bytes Bloom = 7;
  uint64 Difficulty = 8;
  uint64 Number = 9;
  uint64 GasLimit = 10;
  uint64 GasUsed = 11;
  uint64 Time = 12;
  bytes Extra = 13;
  bytes MixDigest = 14;
  uint64 Nonce = 15;
  uint64 BaseFee = 16;
}<|MERGE_RESOLUTION|>--- conflicted
+++ resolved
@@ -240,12 +240,8 @@
   ExtRollupMsg producedRollup = 4;
   bool ingestedNewRollup = 5;
   HeaderMsg rollupHead = 6;
-<<<<<<< HEAD
   repeated SecretResponseMsg producedSecretResponses = 7;
-  map<string, bytes> subscribedLogs = 8;
-=======
-  bytes subscribedLogs = 7;
->>>>>>> fd02ea6e
+  bytes subscribedLogs = 8;
 }
 
 message ExtRollupMsg {
