syntax = "proto3";

option go_package = "enclave/rpc/generated";

package generated;

// todo (low priority) - remove these comments which duplicate those in common/enclave.go.
service EnclaveProto {
  // Status is used to check whether the server is ready for requests.
  rpc Status(StatusRequest) returns (StatusResponse) {}

  // Attestation - Produces an attestation report which will be used to request the shared secret from another enclave.
  rpc Attestation(AttestationRequest) returns (AttestationResponse) {}

  // GenerateSecret - the genesis enclave is responsible with generating the secret entropy
  rpc GenerateSecret(GenerateSecretRequest) returns (GenerateSecretResponse) {}

  // Init - initialise an enclave with a seed received by another enclave
  rpc InitEnclave(InitEnclaveRequest) returns (InitEnclaveResponse) {}

  // SubmitL1Block - Used for the host to submit blocks to the enclave, these may be:
  //  a. historic block - if the enclave is behind and in the process of catching up with the L1 state
  //  b. the latest block published by the L1, to which the enclave should respond with a rollup
  // It is the responsibility of the host to gossip the returned rollup
  // For good functioning the caller should always submit blocks ordered by height
  // submitting a block before receiving ancestors of it, will result in it being ignored
  rpc SubmitL1Block(SubmitBlockRequest) returns (SubmitBlockResponse) {}

  // SubmitTx - user transactions
  rpc SubmitTx(SubmitTxRequest) returns (SubmitTxResponse) {}

  // SubmitBatch submits a batch received from the sequencer for processing.
  rpc SubmitBatch(SubmitBatchRequest) returns (SubmitBatchResponse) {}

  // ObsCall - returns the result of executing the smart contract as a user, encrypted with the
  // viewing key corresponding to the `from` field
  rpc ObsCall(ObsCallRequest) returns (ObsCallResponse) {}

  // GetTransactionCount - returns the nonce of the wallet with the given address.
  rpc GetTransactionCount(GetTransactionCountRequest) returns (GetTransactionCountResponse) {}

  // Stop gracefully stops the enclave
  rpc Stop(StopRequest) returns (StopResponse) {}

  // GetTransaction returns a transaction given its Signed Hash, returns nil, false when Transaction is unknown
  rpc GetTransaction(GetTransactionRequest) returns (GetTransactionResponse) {}

  // GetTransaction returns a transaction receipt given the transaction's signed hash, encrypted with the viewing key
  // corresponding to the original transaction submitter
  rpc GetTransactionReceipt(GetTransactionReceiptRequest) returns (GetTransactionReceiptResponse) {}

  // GetBalance returns the address's balance on the Obscuro network, encrypted with the viewing key corresponding to
  // the address
  rpc GetBalance(GetBalanceRequest) returns (GetBalanceResponse) {}

  // GetCode returns the code stored at the given address in the state for the given rollup height or rollup hash
  rpc GetCode(GetCodeRequest) returns (GetCodeResponse) {}

  rpc Subscribe(SubscribeRequest) returns (SubscribeResponse) {}

  rpc Unsubscribe(UnsubscribeRequest) returns (UnsubscribeResponse) {}

  // EstimateGas returns the estimation of gas used for the given transactions
  rpc EstimateGas(EstimateGasRequest) returns (EstimateGasResponse) {}

  rpc GetLogs(GetLogsRequest) returns (GetLogsResponse) {}

  // HealthCheck returns the health status of enclave + db
  rpc HealthCheck(EmptyArgs) returns (HealthCheckResponse) {}

  // GetBatch returns the encrypted batch based on a hash
  rpc GetBatch(GetBatchRequest) returns (GetBatchResponse) {}

  // GetBatch returns the encrypted batch based on a hash
  rpc GetBatchBySeqNo(GetBatchBySeqNoRequest) returns (GetBatchResponse) {}

  rpc CreateBatch(CreateBatchRequest) returns (CreateBatchResponse) {}

  rpc CreateRollup(CreateRollupRequest) returns (CreateRollupResponse) {}


  rpc DebugTraceTransaction(DebugTraceTransactionRequest) returns (DebugTraceTransactionResponse) {}

  rpc StreamL2Updates(StreamL2UpdatesRequest) returns (stream EncodedUpdateResponse) {}

  rpc DebugEventLogRelevancy(DebugEventLogRelevancyRequest) returns (DebugEventLogRelevancyResponse) {}

  rpc GetTotalContractCount(GetTotalContractCountRequest) returns (GetTotalContractCountResponse) {}

  rpc GetReceiptsByAddress(GetReceiptsByAddressRequest) returns (GetReceiptsByAddressResponse) {}

  rpc GetPublicTransactionData(GetPublicTransactionDataRequest) returns (GetPublicTransactionDataResponse) {}

}

message GetPublicTransactionDataRequest {
    Pagination pagination = 1;
}

message GetPublicTransactionDataResponse{
  bytes publicTransactionData = 1;
  SystemError systemError = 2;
}

message GetReceiptsByAddressRequest {
  bytes encryptedParams = 1;
}

message GetReceiptsByAddressResponse{
  bytes encodedEnclaveResponse = 1;
  SystemError systemError = 2;
}

message GetBatchRequest {
  bytes knownHead = 1;
}

message GetBatchBySeqNoRequest {
  uint64 seqNo = 1;
}

message GetBatchResponse {
  bytes batch = 1;
  SystemError systemError = 2;
}

message StreamL2UpdatesRequest {}

message EncodedUpdateResponse {
  bytes batch = 1;
}

message Pagination{
  int32 offset = 1;
  int32 size = 2;
}

message SystemError{
  int32 errorCode = 1;
  string errorString = 2;
}

message GetTotalContractCountRequest {}

message GetTotalContractCountResponse{
  int64 count = 1;
  SystemError systemError = 2;
}

message DebugEventLogRelevancyRequest{
  bytes txHash = 1;
}

message DebugEventLogRelevancyResponse{
  string msg = 1;
  SystemError systemError = 2;
}

message DebugTraceTransactionRequest{
  bytes txHash = 1;
  bytes config = 2;
}
message DebugTraceTransactionResponse{
  string msg = 1;
  SystemError systemError = 2;
}

message CreateBatchRequest{}
message CreateBatchResponse{
  string error = 2;
}


message CreateRollupRequest{
  optional uint64 fromSequenceNumber = 1;
}

message CreateRollupResponse{
  ExtRollupMsg msg = 1;
  SystemError systemError = 2;
}

message StatusRequest {}
message StatusResponse {
  int32 statusCode = 1;
  bytes l1Head = 2; // hash for the L1 head block in enclave's view of the canonical chain
  bytes l2Head = 3; // seq number (big.Int) for the L2 head batch that the enclave has seen
  SystemError systemError = 4;
}

message AttestationRequest {}
message AttestationResponse {
  AttestationReportMsg attestationReportMsg = 1;
  SystemError systemError = 2;
}

message GenerateSecretRequest {}
message GenerateSecretResponse {
  bytes encryptedSharedEnclaveSecret = 1;
  SystemError systemError = 2;
}

message InitEnclaveRequest {
  bytes encryptedSharedEnclaveSecret = 1;
}
message InitEnclaveResponse {
  SystemError systemError = 1;
}

message StartRequest {
  bytes encodedBlock = 1;
}
message StartResponse {
  SystemError systemError = 1;
}

message SubmitBlockRequest {
  bytes encodedBlock = 1;
  bytes encodedReceipts = 2;
  bool isLatest = 3;

}
message SubmitBlockResponse {
  BlockSubmissionResponseMsg blockSubmissionResponse = 1;
  SystemError systemError = 2;
}

message SubmitTxRequest {
  bytes encryptedTx = 1;
}
message SubmitTxResponse {
  bytes encodedEnclaveResponse = 1;
  SystemError systemError = 2;
}

message SubmitBatchRequest {
  ExtBatchMsg batch = 1;
}
message SubmitBatchResponse {
  SystemError systemError = 1;
}

message ObsCallRequest {
  bytes encryptedParams = 1;
}
message ObsCallResponse {
  bytes encodedEnclaveResponse = 1;
  SystemError systemError = 2;
}

message GetTransactionCountRequest {
  bytes encryptedParams = 1;
}
message GetTransactionCountResponse {
  bytes encodedEnclaveResponse = 1;
  SystemError systemError = 2;
}

message StopRequest {}
message StopResponse {
  SystemError systemError = 1;
}

message GetTransactionRequest {
  bytes encryptedParams = 1;
}
message GetTransactionResponse {
  bytes encodedEnclaveResponse = 1;
  SystemError systemError = 2;
}

message GetTransactionReceiptRequest {
  bytes encryptedParams = 1;
}
message GetTransactionReceiptResponse {
  bytes encodedEnclaveResponse = 1;
  SystemError systemError = 2;
}

message GetBalanceRequest {
  bytes encryptedParams = 1;
}
message GetBalanceResponse {
  bytes encodedEnclaveResponse = 1;
  SystemError systemError = 2;
}

message GetCodeRequest {
  bytes address = 1;
  bytes rollupHash = 2;
}
message GetCodeResponse {
  bytes code = 1;
  SystemError systemError = 2;
}

message SubscribeRequest {
  bytes id = 1;
  bytes encryptedSubscription = 2;
}
message SubscribeResponse {
  SystemError systemError = 2;
}

message UnsubscribeRequest {
  bytes id = 1;
}
message UnsubscribeResponse {
  SystemError systemError = 2;
}

message EstimateGasRequest {
  bytes encryptedParams = 1;
}

message EstimateGasResponse {
  bytes encodedEnclaveResponse = 1;
  SystemError systemError = 2;
}

message GetLogsRequest {
  bytes encryptedParams = 1;
}

message GetLogsResponse {
  bytes encodedEnclaveResponse = 1;
  SystemError systemError = 2;
}

message HealthCheckResponse {
  bool status = 1;
  SystemError systemError = 2;
}

message EmptyArgs {}

// Nested message types.

message AttestationReportMsg {
  bytes Report = 1; // The actual report bytes so it can be shared and verified by other nodes
  bytes PubKey = 2; // Public key to encrypt traffic back to this enclave
  bytes Owner = 3;
  string HostAddress = 4; // The IP address on which the host can be contacted by other Obscuro hosts for peer-to-peer communication
  SystemError systemError = 5;
}

message BlockSubmissionResponseMsg {
  repeated SecretResponseMsg producedSecretResponses = 1;
  BlockSubmissionErrorMsg error = 2; // todo (@matt) - remove this BlockSubmissionError field once we are using the Status() to update host view of enclave state
}

message BlockSubmissionErrorMsg {
  string cause = 1; // error cause description
  bytes l1Head = 2; // hash for the L1 head block in enclave's view of the canonical chain
}

message CrossChainMsg {
  bytes Sender = 1;
  uint64 Sequence = 2;
  uint32 Nonce = 3;
  uint32 Topic = 4;
  bytes Payload = 5;
}

message ExtBatchMsg {
  BatchHeaderMsg header = 1;
  repeated bytes txHashes = 2;
  bytes txs = 3;
}

message BatchHeaderMsg {
  bytes ParentHash = 1;
  bytes Proof = 2;
  bytes Root = 3;
  bytes TxHash = 4;
  uint64 Number = 5;
<<<<<<< HEAD
  bytes ReceiptHash = 6;
  bytes Extra = 7;
  bytes R = 8;
  bytes S = 9;
  uint64 GasLimit = 10;
  uint64 GasUsed = 11;
  uint64 Time = 12;
  uint64 BaseFee = 13;
  bytes LatestInboundCrossChainHeight = 14;
  bytes LatestInboundCrossChainHash = 15;
  repeated CrossChainMsg CrossChainMessages = 16;
  uint64 SequencerOrderNo = 17;
  bytes TransferTree = 18;
=======
  uint64 SequencerOrderNo = 6;
  bytes ReceiptHash = 7;
  bytes Extra = 8;
  bytes R = 9;
  bytes S = 10;
  uint64 GasLimit = 11;
  uint64 GasUsed = 12;
  uint64 Time = 13;
  uint64 BaseFee = 14;
  bytes LatestInboundCrossChainHeight = 15;
  bytes LatestInboundCrossChainHash = 16;
  repeated CrossChainMsg CrossChainMessages = 17;
>>>>>>> 6687cf32
}

message ExtRollupMsg {
  RollupHeaderMsg header = 1;
  bytes batchPayloads = 2;
  bytes batchHeaders = 3;
}

message RollupHeaderMsg {
  bytes ParentHash = 1;
  bytes Proof = 2;
  uint64 ProofNumber = 3;
  uint64 Number = 4;
  uint64 Time = 5;
  bytes Coinbase = 6;
  repeated CrossChainMsg CrossChainMessages = 7;
  bytes R = 8;
  bytes S = 9;
  uint64 LastBatchSeqNo = 10;
}

message SecretResponseMsg {
  bytes Secret = 1;
  bytes RequesterID = 2;
  string HostAddress = 3;
  SystemError systemError = 4;
}

message WithdrawalMsg {
  bytes amount = 1;
  bytes recipient = 2;
  bytes contract = 3;
}<|MERGE_RESOLUTION|>--- conflicted
+++ resolved
@@ -374,21 +374,6 @@
   bytes Root = 3;
   bytes TxHash = 4;
   uint64 Number = 5;
-<<<<<<< HEAD
-  bytes ReceiptHash = 6;
-  bytes Extra = 7;
-  bytes R = 8;
-  bytes S = 9;
-  uint64 GasLimit = 10;
-  uint64 GasUsed = 11;
-  uint64 Time = 12;
-  uint64 BaseFee = 13;
-  bytes LatestInboundCrossChainHeight = 14;
-  bytes LatestInboundCrossChainHash = 15;
-  repeated CrossChainMsg CrossChainMessages = 16;
-  uint64 SequencerOrderNo = 17;
-  bytes TransferTree = 18;
-=======
   uint64 SequencerOrderNo = 6;
   bytes ReceiptHash = 7;
   bytes Extra = 8;
@@ -401,7 +386,7 @@
   bytes LatestInboundCrossChainHeight = 15;
   bytes LatestInboundCrossChainHash = 16;
   repeated CrossChainMsg CrossChainMessages = 17;
->>>>>>> 6687cf32
+  bytes TransferTree = 18;
 }
 
 message ExtRollupMsg {
