package node

import (
	"fmt"

	"github.com/obscuronet/go-obscuro/go/common"
	"github.com/obscuronet/go-obscuro/go/config"
	"github.com/obscuronet/go-obscuro/integration/common/testlog"

	gethcommon "github.com/ethereum/go-ethereum/common"
)

const (
	_localhost = "127.0.0.1"
)

// Option is a function that applies configs to a Config Object
type Option = func(c *Config)

// Config holds the properties that configure the package
type Config struct {
	isGenesis                 bool
	sgxEnabled                bool
	enclaveImage              string
	hostImage                 string
	nodeType                  string
	l1Host                    string
	sequencerID               string
	privateKey                string
	hostP2PPort               int
	hostID                    string
	hostHTTPPort              int
	hostWSPort                int
	enclaveWSPort             int
	messageBusContractAddress string
	managementContractAddr    string
	l1Start                   string
	l1WSPort                  int
	hostP2PHost               string
	hostPublicP2PAddr         string
	pccsAddr                  string
	edgelessDBImage           string
	enclaveDebug              bool
	nodeName                  string
	hostInMemDB               bool
	debugNamespaceEnabled     bool
	profilerEnabled           bool
	logLevel                  int
	isInboundP2PDisabled      bool
}

func NewNodeConfig(opts ...Option) *Config {
	defaultConfig := &Config{}

	for _, opt := range opts {
		opt(defaultConfig)
	}

	return defaultConfig
}

func (c *Config) ToEnclaveConfig() *config.EnclaveConfig {
	cfg := config.DefaultEnclaveConfig()

	if c.nodeType == "validator" {
		cfg.NodeType = common.Validator
	}

	cfg.MessageBusAddress = gethcommon.HexToAddress(c.messageBusContractAddress)
	cfg.ManagementContractAddress = gethcommon.HexToAddress(c.managementContractAddr)
	cfg.SequencerID = gethcommon.HexToAddress(c.sequencerID)
	cfg.HostID = gethcommon.HexToAddress(c.hostID)
	cfg.HostAddress = fmt.Sprintf("127.0.0.1:%d", c.hostP2PPort)
	cfg.LogPath = testlog.LogFile()
	cfg.LogLevel = c.logLevel
	cfg.Address = fmt.Sprintf("%s:%d", _localhost, c.enclaveWSPort)
	cfg.DebugNamespaceEnabled = c.debugNamespaceEnabled

	return cfg
}

func (c *Config) ToHostConfig() *config.HostInputConfig {
	cfg := config.DefaultHostParsedConfig()

	if c.nodeType == "validator" {
		cfg.NodeType = common.Validator
	}

	cfg.IsGenesis = c.isGenesis
	cfg.PrivateKeyString = c.privateKey
	cfg.EnclaveRPCAddress = fmt.Sprintf("127.0.0.1:%d", c.enclaveWSPort)
	cfg.ClientRPCPortWS = uint64(c.hostWSPort)
	cfg.ClientRPCPortHTTP = uint64(c.hostHTTPPort)

	cfg.P2PPublicAddress = fmt.Sprintf("127.0.0.1:%d", c.hostP2PPort)
	cfg.P2PBindAddress = c.hostPublicP2PAddr

	cfg.L1NodeWebsocketPort = uint(c.l1WSPort)
	cfg.L1NodeHost = c.l1Host
	cfg.ManagementContractAddress = gethcommon.HexToAddress(c.managementContractAddr)
	cfg.MessageBusAddress = gethcommon.HexToAddress(c.messageBusContractAddress)
	cfg.LogPath = testlog.LogFile()
	cfg.ProfilerEnabled = c.profilerEnabled
	cfg.MetricsEnabled = false
	cfg.DebugNamespaceEnabled = c.debugNamespaceEnabled
	cfg.LogLevel = c.logLevel
<<<<<<< HEAD
	cfg.SequencerID = gethcommon.HexToAddress(c.sequencerID)
=======
	cfg.IsInboundP2PDisabled = c.isInboundP2PDisabled
>>>>>>> 73c0e9ee

	return cfg
}

func (c *Config) UpdateNodeConfig(opts ...Option) *Config {
	for _, opt := range opts {
		opt(c)
	}

	return c
}

func WithNodeName(s string) Option {
	return func(c *Config) {
		c.nodeName = s
	}
}

func WithNodeType(nodeType string) Option {
	return func(c *Config) {
		c.nodeType = nodeType
	}
}

func WithGenesis(b bool) Option {
	return func(c *Config) {
		c.isGenesis = b
	}
}

func WithSGXEnabled(b bool) Option {
	return func(c *Config) {
		c.sgxEnabled = b
	}
}

func WithEnclaveImage(s string) Option {
	return func(c *Config) {
		c.enclaveImage = s
	}
}

func WithEnclaveDebug(b bool) Option {
	return func(c *Config) {
		c.enclaveDebug = b
	}
}

func WithHostImage(s string) Option {
	return func(c *Config) {
		c.hostImage = s
	}
}

func WithMessageBusContractAddress(s string) Option {
	return func(c *Config) {
		c.messageBusContractAddress = s
	}
}

func WithManagementContractAddress(s string) Option {
	return func(c *Config) {
		c.managementContractAddr = s
	}
}

func WithSequencerID(s string) Option {
	return func(c *Config) {
		c.sequencerID = s
	}
}

func WithHostID(s string) Option {
	return func(c *Config) {
		c.hostID = s
	}
}

func WithPrivateKey(s string) Option {
	return func(c *Config) {
		c.privateKey = s
	}
}

func WithEnclaveWSPort(i int) Option {
	return func(c *Config) {
		c.enclaveWSPort = i
	}
}

func WithL1Start(blockHash string) Option {
	return func(c *Config) {
		c.l1Start = blockHash
	}
}

func WithL1WSPort(i int) Option {
	return func(c *Config) {
		c.l1WSPort = i
	}
}

func WithL1Host(s string) Option {
	return func(c *Config) {
		c.l1Host = s
	}
}

func WithHostP2PPort(i int) Option {
	return func(c *Config) {
		c.hostP2PPort = i
	}
}

func WithHostP2PHost(s string) Option {
	return func(c *Config) {
		c.hostP2PHost = s
	}
}

func WithHostPublicP2PAddr(s string) Option {
	return func(c *Config) {
		c.hostPublicP2PAddr = s
	}
}

func WithHostHTTPPort(i int) Option {
	return func(c *Config) {
		c.hostHTTPPort = i
	}
}

func WithHostWSPort(i int) Option {
	return func(c *Config) {
		c.hostWSPort = i
	}
}

func WithEdgelessDBImage(s string) Option {
	return func(c *Config) {
		c.edgelessDBImage = s
	}
}

func WithPCCSAddr(s string) Option {
	return func(c *Config) {
		c.pccsAddr = s
	}
}

func WithInMemoryHostDB(b bool) Option {
	return func(c *Config) {
		c.hostInMemDB = b
	}
}

func WithDebugNamespaceEnabled(b bool) Option {
	return func(c *Config) {
		c.debugNamespaceEnabled = b
	}
}

func WithProfiler(b bool) Option {
	return func(c *Config) {
		c.profilerEnabled = b
	}
}

func WithLogLevel(i int) Option {
	return func(c *Config) {
		c.logLevel = i
	}
}

func WithInboundP2PDisabled(b bool) Option {
	return func(c *Config) {
		c.isInboundP2PDisabled = b
	}
}<|MERGE_RESOLUTION|>--- conflicted
+++ resolved
@@ -104,11 +104,8 @@
 	cfg.MetricsEnabled = false
 	cfg.DebugNamespaceEnabled = c.debugNamespaceEnabled
 	cfg.LogLevel = c.logLevel
-<<<<<<< HEAD
 	cfg.SequencerID = gethcommon.HexToAddress(c.sequencerID)
-=======
 	cfg.IsInboundP2PDisabled = c.isInboundP2PDisabled
->>>>>>> 73c0e9ee
 
 	return cfg
 }
