package node

import (
	"fmt"

	"github.com/obscuronet/go-obscuro/go/common"
	"github.com/obscuronet/go-obscuro/go/config"
	"github.com/obscuronet/go-obscuro/integration/common/testlog"

	gethcommon "github.com/ethereum/go-ethereum/common"
)

const (
	_localhost = "127.0.0.1"
)

// Option is a function that applies configs to a Config Object
type Option = func(c *Config)

// Config holds the properties that configure the package
type Config struct {
	isGenesis                 bool
	sgxEnabled                bool
	enclaveImage              string
	hostImage                 string
	nodeType                  string
	l1Host                    string
	sequencerID               string
	privateKey                string
	hostP2PPort               int
	hostID                    string
	hostHTTPPort              int
	hostWSPort                int
	enclaveWSPort             int
	messageBusContractAddress string
	managementContractAddr    string
	l1Start                   string
	l1WSPort                  int
	hostP2PHost               string
	hostPublicP2PAddr         string
	pccsAddr                  string
	edgelessDBImage           string
	enclaveDebug              bool
	nodeName                  string
	hostInMemDB               bool
	debugNamespaceEnabled     bool
	profilerEnabled           bool
<<<<<<< HEAD
	coinbaseAddress           string
=======
	logLevel                  int
>>>>>>> d0357c92
}

func NewNodeConfig(opts ...Option) *Config {
	defaultConfig := &Config{}

	for _, opt := range opts {
		opt(defaultConfig)
	}

	return defaultConfig
}

func (c *Config) ToEnclaveConfig() *config.EnclaveConfig {
	cfg := config.DefaultEnclaveConfig()

	if c.nodeType == "validator" {
		cfg.NodeType = common.Validator
	}

	cfg.MessageBusAddress = gethcommon.HexToAddress(c.messageBusContractAddress)
	cfg.ManagementContractAddress = gethcommon.HexToAddress(c.managementContractAddr)
	cfg.SequencerID = gethcommon.HexToAddress(c.sequencerID)
	cfg.HostID = gethcommon.HexToAddress(c.hostID)
	cfg.HostAddress = fmt.Sprintf("127.0.0.1:%d", c.hostP2PPort)
	cfg.LogPath = testlog.LogFile()
	cfg.LogLevel = c.logLevel
	cfg.Address = fmt.Sprintf("%s:%d", _localhost, c.enclaveWSPort)
	cfg.DebugNamespaceEnabled = c.debugNamespaceEnabled

	if c.nodeType == "sequencer" && c.coinbaseAddress != "" {
		cfg.GasPaymentAddress = gethcommon.HexToAddress(c.coinbaseAddress)
	}

	return cfg
}

func (c *Config) ToHostConfig() *config.HostInputConfig {
	cfg := config.DefaultHostParsedConfig()

	if c.nodeType == "validator" {
		cfg.NodeType = common.Validator
	}

	cfg.IsGenesis = c.isGenesis
	cfg.PrivateKeyString = c.privateKey
	cfg.EnclaveRPCAddress = fmt.Sprintf("127.0.0.1:%d", c.enclaveWSPort)
	cfg.ClientRPCPortWS = uint64(c.hostWSPort)
	cfg.ClientRPCPortHTTP = uint64(c.hostHTTPPort)

	cfg.P2PPublicAddress = fmt.Sprintf("127.0.0.1:%d", c.hostP2PPort)
	cfg.P2PBindAddress = c.hostPublicP2PAddr

	cfg.L1NodeWebsocketPort = uint(c.l1WSPort)
	cfg.L1NodeHost = c.l1Host
	cfg.ManagementContractAddress = gethcommon.HexToAddress(c.managementContractAddr)
	cfg.LogPath = testlog.LogFile()
	cfg.ProfilerEnabled = c.profilerEnabled
	cfg.MetricsEnabled = false
	cfg.DebugNamespaceEnabled = c.debugNamespaceEnabled
	cfg.LogLevel = c.logLevel

	return cfg
}

func (c *Config) UpdateNodeConfig(opts ...Option) *Config {
	for _, opt := range opts {
		opt(c)
	}

	return c
}

func WithCoinbase(s string) Option {
	return func(c *Config) {
		c.coinbaseAddress = s
	}
}

func WithNodeName(s string) Option {
	return func(c *Config) {
		c.nodeName = s
	}
}

func WithNodeType(nodeType string) Option {
	return func(c *Config) {
		c.nodeType = nodeType
	}
}

func WithGenesis(b bool) Option {
	return func(c *Config) {
		c.isGenesis = b
	}
}

func WithSGXEnabled(b bool) Option {
	return func(c *Config) {
		c.sgxEnabled = b
	}
}

func WithEnclaveImage(s string) Option {
	return func(c *Config) {
		c.enclaveImage = s
	}
}

func WithEnclaveDebug(b bool) Option {
	return func(c *Config) {
		c.enclaveDebug = b
	}
}

func WithHostImage(s string) Option {
	return func(c *Config) {
		c.hostImage = s
	}
}

func WithMessageBusContractAddress(s string) Option {
	return func(c *Config) {
		c.messageBusContractAddress = s
	}
}

func WithManagementContractAddress(s string) Option {
	return func(c *Config) {
		c.managementContractAddr = s
	}
}

func WithSequencerID(s string) Option {
	return func(c *Config) {
		c.sequencerID = s
	}
}

func WithHostID(s string) Option {
	return func(c *Config) {
		c.hostID = s
	}
}

func WithPrivateKey(s string) Option {
	return func(c *Config) {
		c.privateKey = s
	}
}

func WithEnclaveWSPort(i int) Option {
	return func(c *Config) {
		c.enclaveWSPort = i
	}
}

func WithL1Start(blockHash string) Option {
	return func(c *Config) {
		c.l1Start = blockHash
	}
}

func WithL1WSPort(i int) Option {
	return func(c *Config) {
		c.l1WSPort = i
	}
}

func WithL1Host(s string) Option {
	return func(c *Config) {
		c.l1Host = s
	}
}

func WithHostP2PPort(i int) Option {
	return func(c *Config) {
		c.hostP2PPort = i
	}
}

func WithHostP2PHost(s string) Option {
	return func(c *Config) {
		c.hostP2PHost = s
	}
}

func WithHostPublicP2PAddr(s string) Option {
	return func(c *Config) {
		c.hostPublicP2PAddr = s
	}
}

func WithHostHTTPPort(i int) Option {
	return func(c *Config) {
		c.hostHTTPPort = i
	}
}

func WithHostWSPort(i int) Option {
	return func(c *Config) {
		c.hostWSPort = i
	}
}

func WithEdgelessDBImage(s string) Option {
	return func(c *Config) {
		c.edgelessDBImage = s
	}
}

func WithPCCSAddr(s string) Option {
	return func(c *Config) {
		c.pccsAddr = s
	}
}

func WithInMemoryHostDB(b bool) Option {
	return func(c *Config) {
		c.hostInMemDB = b
	}
}

func WithDebugNamespaceEnabled(b bool) Option {
	return func(c *Config) {
		c.debugNamespaceEnabled = b
	}
}

func WithProfiler(b bool) Option {
	return func(c *Config) {
		c.profilerEnabled = b
	}
}

func WithLogLevel(i int) Option {
	return func(c *Config) {
		c.logLevel = i
	}
}<|MERGE_RESOLUTION|>--- conflicted
+++ resolved
@@ -45,11 +45,8 @@
 	hostInMemDB               bool
 	debugNamespaceEnabled     bool
 	profilerEnabled           bool
-<<<<<<< HEAD
 	coinbaseAddress           string
-=======
 	logLevel                  int
->>>>>>> d0357c92
 }
 
 func NewNodeConfig(opts ...Option) *Config {
