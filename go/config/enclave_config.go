--- conflicted
+++ resolved
@@ -3,15 +3,12 @@
 import (
 	"encoding/base64"
 	"fmt"
-<<<<<<< HEAD
-=======
 	"math/big"
 	"os"
 	"strconv"
 	"strings"
 	"time"
 
->>>>>>> 5d23b996
 	gethcommon "github.com/ethereum/go-ethereum/common"
 	"github.com/ethereum/go-ethereum/params"
 	"github.com/ten-protocol/go-ten/go/common"
@@ -144,19 +141,11 @@
 	MinGasPrice *big.Int
 	// MessageBusAddress L1 Address
 	MessageBusAddress gethcommon.Address
-<<<<<<< HEAD
-	// SequencerID, the identity of the sequencer for the network
-	SequencerID gethcommon.Address
-	// TenGenesis, a json string that specifies the prefunded addresses at the genesis of the TEN network
-	TenGenesis string
-	// DebugNamespaceEnabled, whether debug calls are available
-=======
 	// P2P address for validators to connect to the sequencer for live batch data
 	SequencerP2PAddress string
 	// A json string that specifies the prefunded addresses at the genesis of the Obscuro network
-	ObscuroGenesis string
+	TenGenesis string
 	// Whether debug calls are available
->>>>>>> 5d23b996
 	DebugNamespaceEnabled bool
 	// MaxBatchSize, maximum bytes a batch can be uncompressed.
 	MaxBatchSize uint64
@@ -165,7 +154,6 @@
 	// a protocol limit, but a miner imposed limit, and it might be hard to find someone
 	// to include a transaction if it goes above it
 	MaxRollupSize uint64
-<<<<<<< HEAD
 	// GasPaymentAddress address for covering L1 transaction fees
 	GasPaymentAddress gethcommon.Address
 	// BaseFee initial base fee for EIP-1559 blocks
@@ -179,137 +167,4 @@
 	GasBatchExecutionLimit uint64
 	// GasLocalExecutionCapFlag default is same value as `GasBatchExecutionLimit`
 	GasLocalExecutionCap uint64
-=======
-
-	GasPaymentAddress        gethcommon.Address
-	BaseFee                  *big.Int
-	GasBatchExecutionLimit   uint64
-	GasLocalExecutionCapFlag uint64
-
-	// RPCTimeout - calls that are longer than this will be cancelled, to prevent resource starvation
-	// normally, the context is propagated from the host, but in some cases ( like the evm, we have to create a context)
-	RPCTimeout time.Duration
-}
-
-func NewConfigFromFlags(cliFlags map[string]*flag.TenFlag) (*EnclaveConfig, error) {
-	productionMode := true
-
-	// check if it's in production mode or not
-	val := os.Getenv("EDG_TESTMODE")
-	if val == "true" {
-		productionMode = false
-		fmt.Println("Using test mode flags")
-	} else {
-		fmt.Println("Using mandatory signed configurations.")
-	}
-
-	if productionMode {
-		envFlags, err := retrieveEnvFlags()
-		if err != nil {
-			return nil, fmt.Errorf("unable to retrieve env flags - %w", err)
-		}
-
-		// fail if any restricted flag is set via the cli
-		for _, envflag := range envFlags {
-			if cliflag, ok := cliFlags[envflag.Name]; ok && cliflag.IsSet() {
-				return nil, fmt.Errorf("restricted flag was set: %s", cliflag.Name)
-			}
-		}
-
-		// create the final flag usage
-		parsedFlags := map[string]*flag.TenFlag{}
-		for flagName, cliflag := range cliFlags {
-			parsedFlags[flagName] = cliflag
-		}
-		// env flags override CLI flags
-		for flagName, envflag := range envFlags {
-			parsedFlags[flagName] = envflag
-		}
-
-		return newConfig(parsedFlags)
-	}
-	return newConfig(cliFlags)
-}
-
-func retrieveEnvFlags() (map[string]*flag.TenFlag, error) {
-	parsedFlags := map[string]*flag.TenFlag{}
-
-	for _, eflag := range enclaveRestrictedFlags {
-		val := os.Getenv("EDG_" + strings.ToUpper(eflag))
-
-		// all env flags must be set
-		if val == "" {
-			return nil, fmt.Errorf("env var not set: %s", eflag)
-		}
-
-		switch EnclaveFlags[eflag].FlagType {
-		case "string":
-			parsedFlag := flag.NewStringFlag(eflag, "", "")
-			parsedFlag.Value = val
-
-			parsedFlags[eflag] = parsedFlag
-		case "int64":
-			i, err := strconv.ParseInt(val, 10, 64)
-			if err != nil {
-				return nil, fmt.Errorf("unable to parse flag %s - %w", eflag, err)
-			}
-
-			parsedFlag := flag.NewIntFlag(eflag, 0, "")
-			parsedFlag.Value = i
-			parsedFlags[eflag] = parsedFlag
-		case "bool":
-			b, err := strconv.ParseBool(val)
-			if err != nil {
-				return nil, fmt.Errorf("unable to parse flag %s - %w", eflag, err)
-			}
-
-			parsedFlag := flag.NewBoolFlag(eflag, false, "")
-			parsedFlag.Value = b
-			parsedFlags[eflag] = parsedFlag
-		default:
-			return nil, fmt.Errorf("unexpected type: %s", EnclaveFlags[eflag].FlagType)
-		}
-	}
-	return parsedFlags, nil
-}
-
-func newConfig(flags map[string]*flag.TenFlag) (*EnclaveConfig, error) {
-	cfg := &EnclaveConfig{
-		// hardcoding for now
-		RPCTimeout: 5 * time.Second,
-	}
-
-	nodeType, err := common.ToNodeType(flags[NodeTypeFlag].String())
-	if err != nil {
-		return nil, fmt.Errorf("unrecognised node type '%s'", flags[NodeTypeFlag].String())
-	}
-
-	cfg.HostID = gethcommon.HexToAddress(flags[HostIDFlag].String())
-	cfg.HostAddress = flags[HostAddressFlag].String()
-	cfg.Address = flags[AddressFlag].String()
-	cfg.NodeType = nodeType
-	cfg.L1ChainID = flags[L1ChainIDFlag].Int64()
-	cfg.ObscuroChainID = flags[ObscuroChainIDFlag].Int64()
-	cfg.WillAttest = flags[WillAttestFlag].Bool()
-	cfg.ValidateL1Blocks = flags[ValidateL1BlocksFlag].Bool()
-	cfg.ManagementContractAddress = gethcommon.HexToAddress(flags[ManagementContractAddressFlag].String())
-	cfg.LogLevel = flags[LogLevelFlag].Int()
-	cfg.LogPath = flags[LogPathFlag].String()
-	cfg.UseInMemoryDB = flags[UseInMemoryDBFlag].Bool()
-	cfg.EdgelessDBHost = flags[EdgelessDBHostFlag].String()
-	cfg.SqliteDBPath = flags[SQLiteDBPathFlag].String()
-	cfg.ProfilerEnabled = flags[ProfilerEnabledFlag].Bool()
-	cfg.MinGasPrice = big.NewInt(flags[MinGasPriceFlag].Int64())
-	cfg.MessageBusAddress = gethcommon.HexToAddress(flags[MessageBusAddressFlag].String())
-	cfg.ObscuroGenesis = flags[ObscuroGenesisFlag].String()
-	cfg.DebugNamespaceEnabled = flags[DebugNamespaceEnabledFlag].Bool()
-	cfg.MaxBatchSize = flags[MaxBatchSizeFlag].Uint64()
-	cfg.MaxRollupSize = flags[MaxRollupSizeFlag].Uint64()
-	cfg.BaseFee = big.NewInt(0).SetUint64(flags[L2BaseFeeFlag].Uint64())
-	cfg.GasPaymentAddress = gethcommon.HexToAddress(flags[L2CoinbaseFlag].String())
-	cfg.GasBatchExecutionLimit = flags[GasBatchExecutionLimit].Uint64()
-	cfg.GasLocalExecutionCapFlag = flags[GasLocalExecutionCapFlag].Uint64()
-
-	return cfg, nil
->>>>>>> 5d23b996
 }