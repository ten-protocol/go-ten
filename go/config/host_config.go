package config

import (
	"time"

<<<<<<< HEAD
	"github.com/obscuronet/go-obscuro/go/common"

	gethcommon "github.com/ethereum/go-ethereum/common"
=======
	"github.com/ethereum/go-ethereum/log"

	"github.com/ethereum/go-ethereum/common"
>>>>>>> a4078ab3
)

const (
	defaultRPCTimeoutSecs   = 10
	defaultL1RPCTimeoutSecs = 15
	defaultP2PTimeoutSecs   = 10
)

// HostConfig contains the full configuration for an Obscuro host.
type HostConfig struct {
	// The host's identity
	ID gethcommon.Address
	// Whether the host is the genesis Obscuro node
	IsGenesis bool
	// The type of the node.
	NodeType common.NodeType
	// Duration of the gossip round
	GossipRoundDuration time.Duration
	// Whether to serve client RPC requests over HTTP
	HasClientRPCHTTP bool
	// Port on which to handle HTTP client RPC requests
	ClientRPCPortHTTP uint64
	// Whether to serve client RPC requests over websockets
	HasClientRPCWebsockets bool
	// Port on which to handle websocket client RPC requests
	ClientRPCPortWS uint64
	// Host on which to handle client RPC requests
	ClientRPCHost string
	// Address on which to connect to the enclave
	EnclaveRPCAddress string
	// P2PBindAddress is the address where the P2P server is bound to
	P2PBindAddress string
	// P2PPublicAddress is the advertised P2P server address
	P2PPublicAddress string
	// The host of the connected L1 node
	L1NodeHost string
	// The websocket port of the connected L1 node
	L1NodeWebsocketPort uint
	// Timeout duration for RPC requests from client applications
	ClientRPCTimeout time.Duration
	// Timeout duration for RPC requests to the enclave service
	EnclaveRPCTimeout time.Duration
	// Timeout duration for connecting to, and communicating with, the L1 node
	L1RPCTimeout time.Duration
	// Timeout duration for messaging between hosts.
	P2PConnectionTimeout time.Duration
	// The rollup contract address on the L1 network
	RollupContractAddress gethcommon.Address
	// LogLevel determines the verbosity of output logs
	LogLevel int
	// The path that the node's logs are written to
	LogPath string
	// The stringified private key for the host's L1 wallet
	PrivateKeyString string
	// The ID of the L1 chain
	L1ChainID int64
	// The ID of the Obscuro chain
	ObscuroChainID int64
	// ProfilerEnabled starts a profiler instance
	ProfilerEnabled bool
}

// DefaultHostConfig returns a HostConfig with default values.
func DefaultHostConfig() HostConfig {
	return HostConfig{
		ID:                     gethcommon.BytesToAddress([]byte("")),
		IsGenesis:              true,
		NodeType:               common.Aggregator,
		GossipRoundDuration:    8333,
		HasClientRPCHTTP:       true,
		ClientRPCPortHTTP:      13000,
		HasClientRPCWebsockets: true,
		ClientRPCPortWS:        13001,
		ClientRPCHost:          "127.0.0.1",
		EnclaveRPCAddress:      "127.0.0.1:11000",
		P2PBindAddress:         "0.0.0.0:10000",
		P2PPublicAddress:       "127.0.0.1:10000",
		L1NodeHost:             "127.0.0.1",
		L1NodeWebsocketPort:    8546,
		ClientRPCTimeout:       time.Duration(defaultRPCTimeoutSecs) * time.Second,
		EnclaveRPCTimeout:      time.Duration(defaultRPCTimeoutSecs) * time.Second,
		L1RPCTimeout:           time.Duration(defaultL1RPCTimeoutSecs) * time.Second,
		P2PConnectionTimeout:   time.Duration(defaultP2PTimeoutSecs) * time.Second,
<<<<<<< HEAD
		RollupContractAddress:  gethcommon.BytesToAddress([]byte("")),
		LogLevel:               "info",
=======
		RollupContractAddress:  common.BytesToAddress([]byte("")),
		LogLevel:               int(log.LvlInfo),
>>>>>>> a4078ab3
		LogPath:                "",
		PrivateKeyString:       "0000000000000000000000000000000000000000000000000000000000000001",
		L1ChainID:              1337,
		ObscuroChainID:         777,
		ProfilerEnabled:        false,
	}
}<|MERGE_RESOLUTION|>--- conflicted
+++ resolved
@@ -3,15 +3,10 @@
 import (
 	"time"
 
-<<<<<<< HEAD
 	"github.com/obscuronet/go-obscuro/go/common"
 
 	gethcommon "github.com/ethereum/go-ethereum/common"
-=======
 	"github.com/ethereum/go-ethereum/log"
-
-	"github.com/ethereum/go-ethereum/common"
->>>>>>> a4078ab3
 )
 
 const (
@@ -95,13 +90,8 @@
 		EnclaveRPCTimeout:      time.Duration(defaultRPCTimeoutSecs) * time.Second,
 		L1RPCTimeout:           time.Duration(defaultL1RPCTimeoutSecs) * time.Second,
 		P2PConnectionTimeout:   time.Duration(defaultP2PTimeoutSecs) * time.Second,
-<<<<<<< HEAD
 		RollupContractAddress:  gethcommon.BytesToAddress([]byte("")),
-		LogLevel:               "info",
-=======
-		RollupContractAddress:  common.BytesToAddress([]byte("")),
 		LogLevel:               int(log.LvlInfo),
->>>>>>> a4078ab3
 		LogPath:                "",
 		PrivateKeyString:       "0000000000000000000000000000000000000000000000000000000000000001",
 		L1ChainID:              1337,
