package config

import (
	"fmt"
	"time"

	"github.com/ten-protocol/go-ten/go/common"

	gethcommon "github.com/ethereum/go-ethereum/common"
)

// HostInputConfig used for parsing default config or partial override from yaml file.
type HostInputConfig struct {
<<<<<<< HEAD
	IsGenesis                 bool     `yaml:"isGenesis"`
	NodeType                  string   `yaml:"nodeType"`
	ClientRPCPortHTTP         uint64   `yaml:"clientRPCPortHTTP"`
	ClientRPCPortWS           uint64   `yaml:"clientRPCPortWS"`
	ClientRPCHost             string   `yaml:"clientRPCHost"`
	EnclaveRPCAddresses       []string `yaml:"enclaveRPCAddresses"`
	P2PBindAddress            string   `yaml:"p2pBindAddress"`
	P2PPublicAddress          string   `yaml:"p2pPublicAddress"`
	L1WebsocketURL            string   `yaml:"l1WebsocketURL"`
	EnclaveRPCTimeout         int      `yaml:"enclaveRPCTimeout"`
	L1RPCTimeout              int      `yaml:"l1RPCTimeout"`
	P2PConnectionTimeout      int      `yaml:"p2pConnectionTimeout"`
	ManagementContractAddress string   `yaml:"managementContractAddress"`
	MessageBusAddress         string   `yaml:"messageBusAddress"`
	LogLevel                  int      `yaml:"logLevel"`
	LogPath                   string   `yaml:"logPath"`
	PrivateKey                string   `yaml:"privateKey"`
	L1ChainID                 int64    `yaml:"l1ChainID"`
	TenChainID                int64    `yaml:"tenChainID"`
	ProfilerEnabled           bool     `yaml:"profilerEnabled"`
	L1StartHash               string   `yaml:"l1StartHash"`
	SequencerID               string   `yaml:"sequencerID"`
	MetricsEnabled            bool     `yaml:"metricsEnabled"`
	MetricsHTTPPort           uint     `yaml:"metricsHTTPPort"`
	UseInMemoryDB             bool     `yaml:"useInMemoryDB"`
	PostgresDBHost            string   `yaml:"postgresDBHost"`
	SqliteDBPath              string   `yaml:"sqliteDBPath"`
	LevelDBPath               string   `yaml:"levelDBPath"`
	DebugNamespaceEnabled     bool     `yaml:"debugNamespaceEnabled"`
	BatchInterval             int      `yaml:"batchInterval"`
	MaxBatchInterval          int      `yaml:"maxBatchInterval"`
	RollupInterval            int      `yaml:"rollupInterval"`
	L1BlockTime               int      `yaml:"l1BlockTime"`
	IsInboundP2PDisabled      bool     `yaml:"isInboundP2PDisabled"`
	MaxRollupSize             uint64   `yaml:"maxRollupSize"`
}

// ToHostConfig Generates an HostConfig from flags or yaml to one with proper typing
func (p *HostInputConfig) ToHostConfig() (*HostConfig, error) {
	// calculated
	nodeType, err := common.ToNodeType(p.NodeType)
	if err != nil {
		return nil, fmt.Errorf("unrecognized node type %s: %w", p.NodeType, err)
	}

	hostConfig := &HostConfig{
		IsGenesis:             p.IsGenesis,
		NodeType:              nodeType,
		ClientRPCPortHTTP:     p.ClientRPCPortHTTP,
		ClientRPCPortWS:       p.ClientRPCPortWS,
		ClientRPCHost:         p.ClientRPCHost,
		EnclaveRPCAddresses:   p.EnclaveRPCAddresses,
		P2PBindAddress:        p.P2PBindAddress,
		P2PPublicAddress:      p.P2PPublicAddress,
		L1WebsocketURL:        p.L1WebsocketURL,
		LogLevel:              p.LogLevel,
		LogPath:               p.LogPath,
		PrivateKey:            p.PrivateKey,
		L1ChainID:             p.L1ChainID,
		TenChainID:            p.TenChainID,
		ProfilerEnabled:       p.ProfilerEnabled,
		MetricsEnabled:        p.MetricsEnabled,
		MetricsHTTPPort:       p.MetricsHTTPPort,
		UseInMemoryDB:         p.UseInMemoryDB,
		PostgresDBHost:        p.PostgresDBHost,
		SqliteDBPath:          p.SqliteDBPath,
		DebugNamespaceEnabled: p.DebugNamespaceEnabled,
		IsInboundP2PDisabled:  p.IsInboundP2PDisabled,
		MaxRollupSize:         p.MaxRollupSize,
=======
	// Whether the host is the genesis Obscuro node
	IsGenesis bool
	// The type of the node.
	NodeType common.NodeType
	// Whether to serve client RPC requests over HTTP
	HasClientRPCHTTP bool
	// Port on which to handle HTTP client RPC requests
	ClientRPCPortHTTP uint64
	// Whether to serve client RPC requests over websockets
	HasClientRPCWebsockets bool
	// Port on which to handle websocket client RPC requests
	ClientRPCPortWS uint64
	// Host on which to handle client RPC requests
	ClientRPCHost string
	// Address on which to connect to the enclave
	EnclaveRPCAddresses []string
	// P2PBindAddress is the address where the P2P server is bound to
	P2PBindAddress string
	// P2PPublicAddress is the advertised P2P server address
	P2PPublicAddress string
	// L1WebsocketURL is the RPC address for interactions with the L1
	L1WebsocketURL string
	// Timeout duration for RPC requests to the enclave service
	EnclaveRPCTimeout time.Duration
	// Timeout duration for connecting to, and communicating with, the L1 node
	L1RPCTimeout time.Duration
	// Timeout duration for messaging between hosts.
	P2PConnectionTimeout time.Duration
	// P2P address of network sequencer node
	SequencerP2PAddress string
	// The rollup contract address on the L1 network
	ManagementContractAddress gethcommon.Address
	// The message bus contract address on the L1 network
	MessageBusAddress gethcommon.Address
	// LogLevel determines the verbosity of output logs
	LogLevel int
	// The path that the node's logs are written to
	LogPath string
	// The stringified private key for the host's L1 wallet
	PrivateKeyString string
	// The ID of the L1 chain
	L1ChainID int64
	// The ID of the Obscuro chain
	ObscuroChainID int64
	// ProfilerEnabled starts a profiler instance
	ProfilerEnabled bool
	// L1StartHash is the hash of the L1 block we can start streaming from for all Obscuro state (e.g. management contract deployment block)
	L1StartHash gethcommon.Hash

	// MetricsEnabled defines whether the metrics are enabled or not
	MetricsEnabled bool

	// MetricsHTTPPort sets the port where the http server is available
	MetricsHTTPPort uint

	// UseInMemoryDB sets whether the host should use in-memory or persistent storage
	UseInMemoryDB bool

	// PostgresDBHost db url for connecting to Postgres host database
	PostgresDBHost string

	// DebugNamespaceEnabled enables the debug namespace handler in the host rpc server
	DebugNamespaceEnabled bool

	// Min interval before creating the next batch (only used by Sequencer nodes)
	BatchInterval time.Duration

	// MaxBatchInterval is the max interval between batches, if this is set higher than BatchInterval, the host will
	// not create empty batches until the MaxBatchInterval is reached or a transaction is received.
	MaxBatchInterval time.Duration

	// Min interval before creating the next rollup (only used by Sequencer nodes)
	RollupInterval time.Duration

	// The expected time between blocks on the L1 network
	L1BlockTime time.Duration

	// Whether inbound p2p is enabled or not
	IsInboundP2PDisabled bool

	// MaxRollupSize specifies the threshold size which the sequencer-host publishes a rollup
	MaxRollupSize uint64
}

// ToHostConfig returns a HostConfig given a HostInputConfig
func (p HostInputConfig) ToHostConfig() *HostConfig {
	return &HostConfig{
		IsGenesis:                 p.IsGenesis,
		NodeType:                  p.NodeType,
		HasClientRPCHTTP:          p.HasClientRPCHTTP,
		ClientRPCPortHTTP:         p.ClientRPCPortHTTP,
		HasClientRPCWebsockets:    p.HasClientRPCWebsockets,
		ClientRPCPortWS:           p.ClientRPCPortWS,
		ClientRPCHost:             p.ClientRPCHost,
		EnclaveRPCAddresses:       p.EnclaveRPCAddresses,
		P2PBindAddress:            p.P2PBindAddress,
		P2PPublicAddress:          p.P2PPublicAddress,
		L1WebsocketURL:            p.L1WebsocketURL,
		EnclaveRPCTimeout:         p.EnclaveRPCTimeout,
		L1RPCTimeout:              p.L1RPCTimeout,
		P2PConnectionTimeout:      p.P2PConnectionTimeout,
		ManagementContractAddress: p.ManagementContractAddress,
		MessageBusAddress:         p.MessageBusAddress,
		LogLevel:                  p.LogLevel,
		LogPath:                   p.LogPath,
		PrivateKeyString:          p.PrivateKeyString,
		L1ChainID:                 p.L1ChainID,
		ObscuroChainID:            p.ObscuroChainID,
		ProfilerEnabled:           p.ProfilerEnabled,
		L1StartHash:               p.L1StartHash,
		SequencerP2PAddress:       p.SequencerP2PAddress,
		ID:                        gethcommon.Address{},
		MetricsEnabled:            p.MetricsEnabled,
		MetricsHTTPPort:           p.MetricsHTTPPort,
		UseInMemoryDB:             p.UseInMemoryDB,
		PostgresDBHost:            p.PostgresDBHost,
		DebugNamespaceEnabled:     p.DebugNamespaceEnabled,
		BatchInterval:             p.BatchInterval,
		MaxBatchInterval:          p.MaxBatchInterval,
		RollupInterval:            p.RollupInterval,
		L1BlockTime:               p.L1BlockTime,
		IsInboundP2PDisabled:      p.IsInboundP2PDisabled,
		MaxRollupSize:             p.MaxRollupSize,
>>>>>>> 5d23b996
	}

	// boolean
	hostConfig.HasClientRPCHTTP = p.ClientRPCPortHTTP != 0
	hostConfig.HasClientRPCWebsockets = p.ClientRPCPortWS != 0

	// durations
	hostConfig.EnclaveRPCTimeout = time.Duration(p.EnclaveRPCTimeout) * time.Second
	hostConfig.L1RPCTimeout = time.Duration(p.L1RPCTimeout) * time.Second
	hostConfig.P2PConnectionTimeout = time.Duration(p.P2PConnectionTimeout) * time.Second
	hostConfig.BatchInterval = time.Duration(p.BatchInterval) * time.Second
	hostConfig.MaxBatchInterval = time.Duration(p.MaxBatchInterval) * time.Second
	hostConfig.RollupInterval = time.Duration(p.RollupInterval) * time.Second
	hostConfig.L1BlockTime = time.Duration(p.L1BlockTime) * time.Second

	// address
	hostConfig.ManagementContractAddress = gethcommon.HexToAddress(p.ManagementContractAddress)
	hostConfig.MessageBusAddress = gethcommon.HexToAddress(p.MessageBusAddress)
	hostConfig.L1StartHash = gethcommon.HexToHash(p.L1StartHash)
	hostConfig.SequencerID = gethcommon.HexToAddress(p.SequencerID)

	return hostConfig, nil
}

// HostConfig contains the full configuration for a Ten Host service.
type HostConfig struct {
	/////
	// TEN NETWORK CONFIG (these properties are the same for all obscuro nodes on the network)
	/////

	// The ID of the L1 chain
	L1ChainID int64
	// The ID of the Obscuro chain
	TenChainID int64
	// L1StartHash is the hash of the L1 block we can start streaming from for all Obscuro state (e.g. management contract deployment block)
	L1StartHash gethcommon.Hash
	// The address of the sequencer node's P2P server
	SequencerP2PAddress string
	// The rollup contract address on the L1 network
	ManagementContractAddress gethcommon.Address
	// The message bus contract address on the L1 network
	MessageBusAddress gethcommon.Address
	// Min interval before creating the next batch (only used by Sequencer nodes)
	BatchInterval time.Duration
	// MaxBatchInterval is the max interval between batches, if this is set higher than BatchInterval, the host will
	// not create empty batches until the MaxBatchInterval is reached or a transaction is received.
	MaxBatchInterval time.Duration
	// Min interval before creating the next rollup (only used by Sequencer nodes)
	RollupInterval time.Duration
	// MaxRollupSize is the max size of the rollup
	MaxRollupSize uint64
	// The expected time between blocks on the L1 network
	L1BlockTime time.Duration

	/////
	// NODE CONFIG
	/////

	// ID, the host's identity derived from the L1 Private Key
	ID gethcommon.Address
	// PrivateKey, the stringified private key for the host's L1 wallet
	PrivateKey string
	// IsGenesis, whether the host is the genesis Obscuro node
	IsGenesis bool
	// NodeType, the type of the node.
	NodeType common.NodeType
	// LogLevel determines the verbosity of output logs
	LogLevel int
	// LogPath, the path that the node's logs are written to
	LogPath string
	// UseInMemoryDB, whether the host should use in-memory or persistent storage
	UseInMemoryDB bool
	// Host address for Postgres DB instance (can be empty if using InMemory DB or if attestation is disabled)
	PostgresDBHost string
	// SqliteDBPath filepath for the sqlite DB persistence file (can be empty if a throwaway file in /tmp/ is acceptable or if using InMemory DB)
	SqliteDBPath string

	//////
	// NODE NETWORKING
	//////

	// HasClientRPCHTTP whether to serve client RPC requests over HTTP
	HasClientRPCHTTP bool
	// ClientRPCPortHTTP, port on which to handle HTTP client RPC requests
	ClientRPCPortHTTP uint64
	// HasClientRPCWebsockets, whether to serve client RPC requests over websockets
	HasClientRPCWebsockets bool
	// ClientRPCPortWS, port on which to handle websocket client RPC requests
	ClientRPCPortWS uint64
	// ClientRPCHost on which to handle client RPC requests
	ClientRPCHost string
	// EnclaveRPCAddresses, addresses on which to connect to the node's enclaves (HA setups may have multiple)
	EnclaveRPCAddresses []string
	// P2PBindAddress is the address where the P2P server is bound to
	P2PBindAddress string
	// P2PPublicAddress is the advertised P2P server address
	P2PPublicAddress string
	// L1WebsocketURL is the RPC address for interactions with the L1
	L1WebsocketURL string
	// EnclaveRPCTimeout duration for RPC requests to the enclave service
	EnclaveRPCTimeout time.Duration
	// L1RPCTimeout duration for connecting to, and communicating with, the L1 node
	L1RPCTimeout time.Duration
	// P2PConnectionTimeout duration for messaging between hosts.
	P2PConnectionTimeout time.Duration
	// ProfilerEnabled starts a profiler instance
	ProfilerEnabled bool
	// MetricsEnabled defines whether the metrics are enabled or not
	MetricsEnabled bool
	// MetricsHTTPPort sets the port where the http server is available
	MetricsHTTPPort uint
	// DebugNamespaceEnabled enables the debug namespace handler in the host rpc server
	DebugNamespaceEnabled bool
	// IsInboundP2PDisabled, whether p2p is enabled or not
	IsInboundP2PDisabled bool
<<<<<<< HEAD
=======
}

// DefaultHostParsedConfig returns a HostConfig with default values.
func DefaultHostParsedConfig() *HostInputConfig {
	return &HostInputConfig{
		IsGenesis:                 true,
		NodeType:                  common.Sequencer,
		HasClientRPCHTTP:          true,
		ClientRPCPortHTTP:         80,
		HasClientRPCWebsockets:    true,
		ClientRPCPortWS:           81,
		ClientRPCHost:             "127.0.0.1",
		EnclaveRPCAddresses:       []string{"127.0.0.1:11000"},
		P2PBindAddress:            "0.0.0.0:10000",
		P2PPublicAddress:          "127.0.0.1:10000",
		L1WebsocketURL:            "ws://127.0.0.1:8546",
		EnclaveRPCTimeout:         time.Duration(defaultRPCTimeoutSecs) * time.Second,
		L1RPCTimeout:              time.Duration(defaultL1RPCTimeoutSecs) * time.Second,
		P2PConnectionTimeout:      time.Duration(defaultP2PTimeoutSecs) * time.Second,
		ManagementContractAddress: gethcommon.BytesToAddress([]byte("")),
		MessageBusAddress:         gethcommon.BytesToAddress([]byte("")),
		LogLevel:                  int(log.LvlInfo),
		LogPath:                   "",
		PrivateKeyString:          "0000000000000000000000000000000000000000000000000000000000000001",
		L1ChainID:                 1337,
		ObscuroChainID:            443,
		ProfilerEnabled:           false,
		L1StartHash:               common.L1BlockHash{}, // this hash will not be found, host will log a warning and then stream from L1 genesis
		SequencerP2PAddress:       "127.0.0.1:10000",
		MetricsEnabled:            true,
		MetricsHTTPPort:           14000,
		UseInMemoryDB:             true,
		DebugNamespaceEnabled:     false, BatchInterval: 1 * time.Second,
		MaxBatchInterval:     1 * time.Second,
		RollupInterval:       5 * time.Second,
		L1BlockTime:          15 * time.Second,
		IsInboundP2PDisabled: false,
		MaxRollupSize:        1024 * 64,
	}
>>>>>>> 5d23b996
}<|MERGE_RESOLUTION|>--- conflicted
+++ resolved
@@ -11,7 +11,6 @@
 
 // HostInputConfig used for parsing default config or partial override from yaml file.
 type HostInputConfig struct {
-<<<<<<< HEAD
 	IsGenesis                 bool     `yaml:"isGenesis"`
 	NodeType                  string   `yaml:"nodeType"`
 	ClientRPCPortHTTP         uint64   `yaml:"clientRPCPortHTTP"`
@@ -81,131 +80,6 @@
 		DebugNamespaceEnabled: p.DebugNamespaceEnabled,
 		IsInboundP2PDisabled:  p.IsInboundP2PDisabled,
 		MaxRollupSize:         p.MaxRollupSize,
-=======
-	// Whether the host is the genesis Obscuro node
-	IsGenesis bool
-	// The type of the node.
-	NodeType common.NodeType
-	// Whether to serve client RPC requests over HTTP
-	HasClientRPCHTTP bool
-	// Port on which to handle HTTP client RPC requests
-	ClientRPCPortHTTP uint64
-	// Whether to serve client RPC requests over websockets
-	HasClientRPCWebsockets bool
-	// Port on which to handle websocket client RPC requests
-	ClientRPCPortWS uint64
-	// Host on which to handle client RPC requests
-	ClientRPCHost string
-	// Address on which to connect to the enclave
-	EnclaveRPCAddresses []string
-	// P2PBindAddress is the address where the P2P server is bound to
-	P2PBindAddress string
-	// P2PPublicAddress is the advertised P2P server address
-	P2PPublicAddress string
-	// L1WebsocketURL is the RPC address for interactions with the L1
-	L1WebsocketURL string
-	// Timeout duration for RPC requests to the enclave service
-	EnclaveRPCTimeout time.Duration
-	// Timeout duration for connecting to, and communicating with, the L1 node
-	L1RPCTimeout time.Duration
-	// Timeout duration for messaging between hosts.
-	P2PConnectionTimeout time.Duration
-	// P2P address of network sequencer node
-	SequencerP2PAddress string
-	// The rollup contract address on the L1 network
-	ManagementContractAddress gethcommon.Address
-	// The message bus contract address on the L1 network
-	MessageBusAddress gethcommon.Address
-	// LogLevel determines the verbosity of output logs
-	LogLevel int
-	// The path that the node's logs are written to
-	LogPath string
-	// The stringified private key for the host's L1 wallet
-	PrivateKeyString string
-	// The ID of the L1 chain
-	L1ChainID int64
-	// The ID of the Obscuro chain
-	ObscuroChainID int64
-	// ProfilerEnabled starts a profiler instance
-	ProfilerEnabled bool
-	// L1StartHash is the hash of the L1 block we can start streaming from for all Obscuro state (e.g. management contract deployment block)
-	L1StartHash gethcommon.Hash
-
-	// MetricsEnabled defines whether the metrics are enabled or not
-	MetricsEnabled bool
-
-	// MetricsHTTPPort sets the port where the http server is available
-	MetricsHTTPPort uint
-
-	// UseInMemoryDB sets whether the host should use in-memory or persistent storage
-	UseInMemoryDB bool
-
-	// PostgresDBHost db url for connecting to Postgres host database
-	PostgresDBHost string
-
-	// DebugNamespaceEnabled enables the debug namespace handler in the host rpc server
-	DebugNamespaceEnabled bool
-
-	// Min interval before creating the next batch (only used by Sequencer nodes)
-	BatchInterval time.Duration
-
-	// MaxBatchInterval is the max interval between batches, if this is set higher than BatchInterval, the host will
-	// not create empty batches until the MaxBatchInterval is reached or a transaction is received.
-	MaxBatchInterval time.Duration
-
-	// Min interval before creating the next rollup (only used by Sequencer nodes)
-	RollupInterval time.Duration
-
-	// The expected time between blocks on the L1 network
-	L1BlockTime time.Duration
-
-	// Whether inbound p2p is enabled or not
-	IsInboundP2PDisabled bool
-
-	// MaxRollupSize specifies the threshold size which the sequencer-host publishes a rollup
-	MaxRollupSize uint64
-}
-
-// ToHostConfig returns a HostConfig given a HostInputConfig
-func (p HostInputConfig) ToHostConfig() *HostConfig {
-	return &HostConfig{
-		IsGenesis:                 p.IsGenesis,
-		NodeType:                  p.NodeType,
-		HasClientRPCHTTP:          p.HasClientRPCHTTP,
-		ClientRPCPortHTTP:         p.ClientRPCPortHTTP,
-		HasClientRPCWebsockets:    p.HasClientRPCWebsockets,
-		ClientRPCPortWS:           p.ClientRPCPortWS,
-		ClientRPCHost:             p.ClientRPCHost,
-		EnclaveRPCAddresses:       p.EnclaveRPCAddresses,
-		P2PBindAddress:            p.P2PBindAddress,
-		P2PPublicAddress:          p.P2PPublicAddress,
-		L1WebsocketURL:            p.L1WebsocketURL,
-		EnclaveRPCTimeout:         p.EnclaveRPCTimeout,
-		L1RPCTimeout:              p.L1RPCTimeout,
-		P2PConnectionTimeout:      p.P2PConnectionTimeout,
-		ManagementContractAddress: p.ManagementContractAddress,
-		MessageBusAddress:         p.MessageBusAddress,
-		LogLevel:                  p.LogLevel,
-		LogPath:                   p.LogPath,
-		PrivateKeyString:          p.PrivateKeyString,
-		L1ChainID:                 p.L1ChainID,
-		ObscuroChainID:            p.ObscuroChainID,
-		ProfilerEnabled:           p.ProfilerEnabled,
-		L1StartHash:               p.L1StartHash,
-		SequencerP2PAddress:       p.SequencerP2PAddress,
-		ID:                        gethcommon.Address{},
-		MetricsEnabled:            p.MetricsEnabled,
-		MetricsHTTPPort:           p.MetricsHTTPPort,
-		UseInMemoryDB:             p.UseInMemoryDB,
-		PostgresDBHost:            p.PostgresDBHost,
-		DebugNamespaceEnabled:     p.DebugNamespaceEnabled,
-		BatchInterval:             p.BatchInterval,
-		MaxBatchInterval:          p.MaxBatchInterval,
-		RollupInterval:            p.RollupInterval,
-		L1BlockTime:               p.L1BlockTime,
-		IsInboundP2PDisabled:      p.IsInboundP2PDisabled,
-		MaxRollupSize:             p.MaxRollupSize,
->>>>>>> 5d23b996
 	}
 
 	// boolean
@@ -321,46 +195,4 @@
 	DebugNamespaceEnabled bool
 	// IsInboundP2PDisabled, whether p2p is enabled or not
 	IsInboundP2PDisabled bool
-<<<<<<< HEAD
-=======
-}
-
-// DefaultHostParsedConfig returns a HostConfig with default values.
-func DefaultHostParsedConfig() *HostInputConfig {
-	return &HostInputConfig{
-		IsGenesis:                 true,
-		NodeType:                  common.Sequencer,
-		HasClientRPCHTTP:          true,
-		ClientRPCPortHTTP:         80,
-		HasClientRPCWebsockets:    true,
-		ClientRPCPortWS:           81,
-		ClientRPCHost:             "127.0.0.1",
-		EnclaveRPCAddresses:       []string{"127.0.0.1:11000"},
-		P2PBindAddress:            "0.0.0.0:10000",
-		P2PPublicAddress:          "127.0.0.1:10000",
-		L1WebsocketURL:            "ws://127.0.0.1:8546",
-		EnclaveRPCTimeout:         time.Duration(defaultRPCTimeoutSecs) * time.Second,
-		L1RPCTimeout:              time.Duration(defaultL1RPCTimeoutSecs) * time.Second,
-		P2PConnectionTimeout:      time.Duration(defaultP2PTimeoutSecs) * time.Second,
-		ManagementContractAddress: gethcommon.BytesToAddress([]byte("")),
-		MessageBusAddress:         gethcommon.BytesToAddress([]byte("")),
-		LogLevel:                  int(log.LvlInfo),
-		LogPath:                   "",
-		PrivateKeyString:          "0000000000000000000000000000000000000000000000000000000000000001",
-		L1ChainID:                 1337,
-		ObscuroChainID:            443,
-		ProfilerEnabled:           false,
-		L1StartHash:               common.L1BlockHash{}, // this hash will not be found, host will log a warning and then stream from L1 genesis
-		SequencerP2PAddress:       "127.0.0.1:10000",
-		MetricsEnabled:            true,
-		MetricsHTTPPort:           14000,
-		UseInMemoryDB:             true,
-		DebugNamespaceEnabled:     false, BatchInterval: 1 * time.Second,
-		MaxBatchInterval:     1 * time.Second,
-		RollupInterval:       5 * time.Second,
-		L1BlockTime:          15 * time.Second,
-		IsInboundP2PDisabled: false,
-		MaxRollupSize:        1024 * 64,
-	}
->>>>>>> 5d23b996
 }