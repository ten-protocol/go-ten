--- conflicted
+++ resolved
@@ -31,19 +31,7 @@
 		return nil, fmt.Errorf("unable to connect to the eth node - %w", err)
 	}
 
-<<<<<<< HEAD
 	log.Trace("Initialized eth node connection - rollup contract address: %s - port: %d - id: %s", contractAddress, port, id.String())
-=======
-	// gets the next nonce to use on the account
-	nonce, err := client.PendingNonceAt(context.Background(), wallet.Address())
-	if err != nil {
-		log.Panic("could not create Ethereum client. Cause: %s", err)
-	}
-
-	wallet.SetNonce(nonce)
-
-	log.Info(fmt.Sprintf("Initialized eth node connection with rollup contract address: %s", contractAddress))
->>>>>>> ca02de0a
 	return &gethRPCClient{
 		client: client,
 		id:     id,
@@ -142,39 +130,14 @@
 	return availBlocks
 }
 
-<<<<<<< HEAD
 func (e *gethRPCClient) SendTransaction(signedTx *types.Transaction) error {
 	return e.client.SendTransaction(context.Background(), signedTx)
-=======
-func (e *gethRPCClient) SubmitTransaction(tx types.TxData) (*types.Transaction, error) {
-	signedTx, err := e.wallet.SignTransaction(e.chainID, tx)
-	if err != nil {
-		log.Panic("could not sign transaction. Cause: %s", err)
-	}
-
-	return signedTx, e.client.SendTransaction(context.Background(), signedTx)
->>>>>>> ca02de0a
 }
 
 func (e *gethRPCClient) TransactionReceipt(hash common.Hash) (*types.Receipt, error) {
 	return e.client.TransactionReceipt(context.Background(), hash)
 }
 
-<<<<<<< HEAD
-=======
-func (e *gethRPCClient) BroadcastTx(tx *obscurocommon.L1TxData) {
-	formattedTx, err := e.txHandler.PackTx(tx, e.wallet.Address(), e.wallet.GetNonceAndIncrement())
-	if err != nil {
-		log.Panic("could not pack transaction. Cause: %s", err)
-	}
-
-	_, err = e.SubmitTransaction(formattedTx)
-	if err != nil {
-		log.Panic("could not submit transaction. Cause: %s", err)
-	}
-}
-
->>>>>>> ca02de0a
 func (e *gethRPCClient) BlockListener() chan *types.Header {
 	ch := make(chan *types.Header, 1)
 	// TODO this should return the subscription and cleanly Unsubscribe() when the node shutsdown
