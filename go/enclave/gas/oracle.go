package gas

import (
	"math/big"

	"github.com/ethereum/go-ethereum/params"

	"github.com/ten-protocol/go-ten/go/common"

	"github.com/ethereum/go-ethereum/consensus/misc/eip4844"
	"github.com/ethereum/go-ethereum/core/types"
	"github.com/ethereum/go-ethereum/rlp"
	"github.com/ten-protocol/go-ten/go/common/gethapi"
)

// L1TxGas - a crude estimation of the cost of publishing an L1 tx
const L1TxGas = 150_000

// TxsPerRollup - the number of transactions in a rollup. A conservative estimation.
const TxsPerRollup = 200

// Oracle - the interface for the future precompiled gas oracle contract
// which will expose necessary l1 information.
type Oracle interface {
	EstimateL1StorageGasCost(tx *types.Transaction, block *types.Header, header *common.BatchHeader) (*big.Int, error)
	EstimateL1CostForMsg(args *gethapi.TransactionArgs, block *types.Header, header *common.BatchHeader) (*big.Int, error)
}

type oracle struct {
	l1ChainCfg *params.ChainConfig
}

func NewGasOracle(l1ChainCfg *params.ChainConfig) Oracle {
	return &oracle{l1ChainCfg: l1ChainCfg}
}

// EstimateL1StorageGasCost - Returns the expected l1 gas cost for a transaction at a given l1 block.
func (o *oracle) EstimateL1StorageGasCost(tx *types.Transaction, block *types.Header, header *common.BatchHeader) (*big.Int, error) {
	encodedTx, err := rlp.EncodeToBytes(tx)
	if err != nil {
		return nil, err
	}

	return o.calculateL1Cost(block, header, encodedTx)
}

func (o *oracle) EstimateL1CostForMsg(args *gethapi.TransactionArgs, block *types.Header, header *common.BatchHeader) (*big.Int, error) {
	encoded, err := rlp.EncodeToBytes(args)
	if err != nil {
		return nil, err
	}

	return o.calculateL1Cost(block, header, encoded)
}

// calculateL1Cost - Calculates the L1 cost as a multiple of the L2 base fee.
// it takes into account the share of the blob cost and the share of the L1 TX cost - which submits and stores the rollup header.
func (o *oracle) calculateL1Cost(l1Block *types.Header, l2Batch *common.BatchHeader, encodedTx []byte) (*big.Int, error) {
	totalCost := big.NewInt(0)

	// If the l1Block does not have excess blob gas, we can't estimate the cost
	if l1Block.ExcessBlobGas == nil {
		return totalCost, nil
	}

	// 1. Calculate the cost of including the tx in a blob
	// price in Wei for a single unit of blob
	// todo - use a moving average for the L1 blob fee
	// todo pass in the L1 chain config
<<<<<<< HEAD
	blobFeePerByte := eip4844.CalcBlobFee(params.SepoliaChainConfig, l1Block)
=======
	blobFeePerByte := eip4844.CalcBlobFee(o.l1ChainCfg, l1Block)
>>>>>>> 7763c7b7
	txL1Size := CalculateL1Size(encodedTx)
	shareOfBlobCost := big.NewInt(0).Mul(txL1Size, blobFeePerByte)

	// 2. Estimate how much this tx should absorb from the L1 tx cost that submits the rollup
	shareOfL1TxGas := big.NewInt(L1TxGas / TxsPerRollup)
	// todo - use a moving average for the L1 base fee
	shareOfL1TxCost := big.NewInt(0).Mul(shareOfL1TxGas, l1Block.BaseFee)

	// 3. The total cost is the sum of the share of the blob cost and the share of the L1 tx cost
	totalCost.Add(shareOfBlobCost, shareOfL1TxCost)

	// 4. round the shareOfBlobCost up to the nearest multiple of l2Batch.BaseFee
	remainder := new(big.Int).Mod(totalCost, l2Batch.BaseFee)
	if remainder.Sign() > 0 {
		totalCost.Add(totalCost, new(big.Int).Sub(l2Batch.BaseFee, remainder))
	}

	return totalCost, nil
}<|MERGE_RESOLUTION|>--- conflicted
+++ resolved
@@ -67,11 +67,7 @@
 	// price in Wei for a single unit of blob
 	// todo - use a moving average for the L1 blob fee
 	// todo pass in the L1 chain config
-<<<<<<< HEAD
-	blobFeePerByte := eip4844.CalcBlobFee(params.SepoliaChainConfig, l1Block)
-=======
 	blobFeePerByte := eip4844.CalcBlobFee(o.l1ChainCfg, l1Block)
->>>>>>> 7763c7b7
 	txL1Size := CalculateL1Size(encodedTx)
 	shareOfBlobCost := big.NewInt(0).Mul(txL1Size, blobFeePerByte)
 
