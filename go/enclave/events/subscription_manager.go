--- conflicted
+++ resolved
@@ -35,15 +35,10 @@
 		return fmt.Errorf("could not decrypt params in eth_subscribe logs request. Cause: %w", err)
 	}
 
-<<<<<<< HEAD
-	var subscriptions []common.LogSubscription
-	if err = json.Unmarshal(jsonSubscription, &subscriptions); err != nil {
+	var subscription common.LogSubscription
+	if err := json.Unmarshal(jsonSubscription, &subscription); err != nil {
 		return fmt.Errorf("could not unmarshall log subscription from JSON. Cause: %w", err)
 	}
-	if len(subscriptions) != 1 {
-		return fmt.Errorf("expected a single log subscription, received %d", len(subscriptions))
-	}
-	subscription := subscriptions[0]
 
 	subscriptionIDBinary, err := id.MarshalBinary()
 	if err != nil {
@@ -57,12 +52,6 @@
 	recoveredAddress := crypto.PubkeyToAddress(*recoveredPublicKey)
 	// todo - joel - check the recovered address matches the account address
 	println(recoveredAddress.Hex())
-=======
-	var subscription common.LogSubscription
-	if err := json.Unmarshal(jsonSubscription, &subscription); err != nil {
-		return fmt.Errorf("could not unmarshall log subscription from JSON. Cause: %w", err)
-	}
->>>>>>> 1f6f04ba
 
 	s.subscriptions[id] = &subscription
 	return nil
