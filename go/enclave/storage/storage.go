--- conflicted
+++ resolved
@@ -416,10 +416,10 @@
 	return enclavedb.ReadContractCreationCount(s.db.GetSQLDB())
 }
 
-<<<<<<< HEAD
 func (s *storageImpl) GetPublicTxsBySender(address *gethcommon.Address) ([]common.PublicTxData, error) {
 	return enclavedb.ReadPublicTxsBySender(s.db.GetSQLDB(), address)
-=======
+}
+
 func (s *storageImpl) cacheBlock(blockHash common.L1BlockHash, b *types.Block) {
 	var buffer bytes.Buffer
 	if err := b.EncodeRLP(&buffer); err != nil {
@@ -474,5 +474,4 @@
 	if err != nil {
 		s.logger.Error("Could not store batch in cache", log.ErrKey, err)
 	}
->>>>>>> d47a0f29
 }