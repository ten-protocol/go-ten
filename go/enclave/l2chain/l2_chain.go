package l2chain

import (
	"errors"
	"fmt"
	"math/big"

	gethcommon "github.com/ethereum/go-ethereum/common"
	"github.com/ethereum/go-ethereum/common/hexutil"
	gethcore "github.com/ethereum/go-ethereum/core"
	"github.com/ethereum/go-ethereum/core/state"
	"github.com/ethereum/go-ethereum/core/types"
	"github.com/ethereum/go-ethereum/core/vm"
	gethlog "github.com/ethereum/go-ethereum/log"
	"github.com/ethereum/go-ethereum/params"
	gethrpc "github.com/ethereum/go-ethereum/rpc"
	"github.com/obscuronet/go-obscuro/go/common"
	"github.com/obscuronet/go-obscuro/go/common/gethapi"
	"github.com/obscuronet/go-obscuro/go/common/gethencoding"
	"github.com/obscuronet/go-obscuro/go/common/log"
	"github.com/obscuronet/go-obscuro/go/enclave/components"
	"github.com/obscuronet/go-obscuro/go/enclave/core"
	"github.com/obscuronet/go-obscuro/go/enclave/db"
	"github.com/obscuronet/go-obscuro/go/enclave/evm"
	"github.com/obscuronet/go-obscuro/go/enclave/genesis"
	"github.com/status-im/keycard-go/hexutils"
)

type obscuroChain struct {
	chainConfig *params.ChainConfig

	storage db.Storage
	genesis *genesis.Genesis

	logger gethlog.Logger

	// Gas usage values
	// todo (#627) - use the ethconfig.Config instead
	GlobalGasCap uint64
	BaseFee      *big.Int
	Registry     components.BatchRegistry
}

func NewChain(
	storage db.Storage,
	chainConfig *params.ChainConfig,
	genesis *genesis.Genesis,
	logger gethlog.Logger,
	registry components.BatchRegistry,
) ObscuroChain {
	return &obscuroChain{
		storage:      storage,
		chainConfig:  chainConfig,
		logger:       logger,
		GlobalGasCap: 5_000_000_000, // todo (#627) - make config
		BaseFee:      gethcommon.Big0,
		genesis:      genesis,
		Registry:     registry,
	}
}

func (oc *obscuroChain) GetBalance(accountAddress gethcommon.Address, blockNumber *gethrpc.BlockNumber) (*gethcommon.Address, *hexutil.Big, error) {
	// get account balance at certain block/height
	balance, err := oc.GetBalanceAtBlock(accountAddress, blockNumber)
	if err != nil {
		return nil, nil, err
	}

	// check if account is a contract
	isAddrContract, err := oc.isAccountContractAtBlock(accountAddress, blockNumber)
	if err != nil {
		return nil, nil, err
	}

	// Decide which address to encrypt the result with
	address := accountAddress
	// If the accountAddress is a contract, encrypt with the address of the contract owner
	if isAddrContract {
		txHash, err := oc.storage.GetContractCreationTx(accountAddress)
		if err != nil {
			return nil, nil, err
		}
		transaction, _, _, _, err := oc.storage.GetTransaction(*txHash)
		if err != nil {
			return nil, nil, err
		}
		signer := types.NewLondonSigner(oc.chainConfig.ChainID)

		sender, err := signer.Sender(transaction)
		if err != nil {
			return nil, nil, err
		}
		address = sender
	}

	return &address, balance, nil
}

func (oc *obscuroChain) GetBalanceAtBlock(accountAddr gethcommon.Address, blockNumber *gethrpc.BlockNumber) (*hexutil.Big, error) {
	chainState, err := oc.Registry.GetBatchStateAtHeight(blockNumber)
	if err != nil {
		return nil, fmt.Errorf("unable to get blockchain state - %w", err)
	}

	return (*hexutil.Big)(chainState.GetBalance(accountAddr)), nil
}

func (oc *obscuroChain) ObsCall(apiArgs *gethapi.TransactionArgs, blockNumber *gethrpc.BlockNumber) (*gethcore.ExecutionResult, error) {
	result, err := oc.ObsCallAtBlock(apiArgs, blockNumber)
	if err != nil {
		oc.logger.Info(fmt.Sprintf("Obs_Call: failed to execute contract %s.", apiArgs.To), log.CtrErrKey, err.Error())
		return nil, err
	}

	// the execution might have succeeded (err == nil) but the evm contract logic might have failed (result.Failed() == true)
	if result.Failed() {
		oc.logger.Info(fmt.Sprintf("Obs_Call: Failed to execute contract %s.", apiArgs.To), log.CtrErrKey, result.Err)
		return nil, result.Err
	}

	oc.logger.Trace("Obs_Call successful", "result", gethlog.Lazy{Fn: func() string {
		return hexutils.BytesToHex(result.ReturnData)
	}})
	return result, nil
}

func (oc *obscuroChain) ObsCallAtBlock(apiArgs *gethapi.TransactionArgs, blockNumber *gethrpc.BlockNumber) (*gethcore.ExecutionResult, error) {
	// todo (#627) - review this during gas mechanics implementation
	callMsg, err := apiArgs.ToMessage(oc.GlobalGasCap, oc.BaseFee)
	if err != nil {
		return nil, fmt.Errorf("unable to convert TransactionArgs to Message - %w", err)
	}

	// fetch the chain state at given batch
	blockState, err := oc.Registry.GetBatchStateAtHeight(blockNumber)
	if err != nil {
		return nil, err
	}

	batch, err := oc.Registry.GetBatchAtHeight(*blockNumber)
	if err != nil {
		return nil, fmt.Errorf("unable to fetch head state batch. Cause: %w", err)
	}

	oc.logger.Trace("Obs_Call:", "Successful result", gethlog.Lazy{Fn: func() string {
		return fmt.Sprintf("contractAddress=%s, from=%s, data=%s, batch=b_%d, state=%s",
			callMsg.To(),
			callMsg.From(),
			hexutils.BytesToHex(callMsg.Data()),
			common.ShortHash(*batch.Hash()),
			batch.Header.Root.Hex())
	}})

	result, err := evm.ExecuteObsCall(&callMsg, blockState, batch.Header, oc.storage, oc.chainConfig, oc.logger)
	if err != nil {
		// also return the result as the result can be evaluated on some errors like ErrIntrinsicGas
		return result, err
	}

	// the execution outcome was unsuccessful, but it was able to execute the call
	if result.Failed() {
		// do not return an error
		// the result object should be evaluated upstream
		oc.logger.Info(fmt.Sprintf("ObsCall: Failed to execute contract %s.", callMsg.To()), log.CtrErrKey, result.Err)
	}

	return result, nil
}

<<<<<<< HEAD
func (oc *ObscuroChain) updateL1State(block types.Block, receipts types.Receipts, isLatest bool) (*blockIngestionType, error) {
	// We check whether we've already processed the block.
	_, err := oc.storage.FetchBlock(block.Hash())
	if err == nil {
		return nil, common.ErrBlockAlreadyProcessed
	}
	if !errors.Is(err, errutil.ErrNotFound) {
		return nil, fmt.Errorf("could not retrieve block. Cause: %w", err)
	}

	// We insert the block into the L1 chain and store it.
	ingestionType, err := oc.insertBlockIntoL1Chain(&block, isLatest)
	if err != nil {
		// Do not store the block if the L1 chain insertion failed
		return nil, err
	}
	oc.logger.Trace("block inserted successfully",
		"height", block.NumberU64(), "hash", block.Hash(), "ingestionType", ingestionType)

	oc.storage.StoreBlock(&block)

	// This requires block to be stored first ... but can permanently fail a block
	err = oc.crossChainProcessors.Remote.StoreCrossChainMessages(&block, receipts)
	if err != nil {
		return nil, errors.New("failed to process cross chain messages")
	}

	return ingestionType, nil
}

// Inserts the block into the L1 chain if it exists and the block is not the genesis block
// note: this method shouldn't be called for blocks we've seen before
func (oc *ObscuroChain) insertBlockIntoL1Chain(block *types.Block, isLatest bool) (*blockIngestionType, error) {
	if oc.l1Blockchain != nil {
		_, err := oc.l1Blockchain.InsertChain(types.Blocks{block})
		if err != nil {
			return nil, fmt.Errorf("block was invalid: %w", err)
		}
	}
	// todo (#1056) - this is minimal L1 tracking/validation, and should be removed when we are using geth's blockchain or lightchain structures for validation
	prevL1Head, err := oc.storage.FetchHeadBlock()

	if err != nil {
		if errors.Is(err, errutil.ErrNotFound) {
			// todo (@matt) - we should enforce that this block is a configured hash (e.g. the L1 management contract deployment block)
			return &blockIngestionType{isLatest: isLatest, fork: false, preGenesis: true}, nil
		}
		return nil, fmt.Errorf("could not retrieve head block. Cause: %w", err)

		// we do a basic sanity check, comparing the received block to the head block on the chain
	} else if block.ParentHash() != prevL1Head.Hash() {
		lcaBlock, err := gethutil.LCA(block, prevL1Head, oc.storage)
		if err != nil {
			return nil, common.ErrBlockAncestorNotFound
		}
		oc.logger.Trace("parent not found",
			"blkHeight", block.NumberU64(), log.BlockHashKey, block.Hash(),
			"l1HeadHeight", prevL1Head.NumberU64(), "l1HeadHash", prevL1Head.Hash(),
			"lcaHeight", lcaBlock.NumberU64(), "lcaHash", lcaBlock.Hash(),
		)
		if lcaBlock.NumberU64() >= prevL1Head.NumberU64() {
			// This is an unexpected error scenario (a bug) because if:
			// lca == prevL1Head:
			//   if prev L1 head is (e.g) a grandfather of ingested block, and block's parent has been seen (else LCA would error),
			//   then why is ingested block's parent not the prev l1 head
			// lca > prevL1Head:
			//   this would imply ingested block is earlier on the same branch as l1 head, but ingested block should not have been seen before
			oc.logger.Error("unexpected blockchain state, incoming block is not child of L1 head and not an earlier fork of L1 head",
				"blkHeight", block.NumberU64(), log.BlockHashKey, block.Hash(),
				"l1HeadHeight", prevL1Head.NumberU64(), "l1HeadHash", prevL1Head.Hash(),
				"lcaHeight", lcaBlock.NumberU64(), "lcaHash", lcaBlock.Hash(),
			)
			return nil, errors.New("unexpected blockchain state")
		}

		// ingested block is on a different branch to the previously ingested block - we may have to rewind L2 state
		return &blockIngestionType{isLatest: isLatest, fork: true, preGenesis: false}, nil
	}

	// this is the typical, happy-path case. The ingested block's parent was the previously ingested block.
	return &blockIngestionType{isLatest: isLatest, fork: false, preGenesis: false}, nil
}

// Updates the L1 and L2 chain heads, and returns the new L2 head hash and the produced batch, if there is one.
func (oc *ObscuroChain) updateL1AndL2Heads(block *types.Block, ingestionType *blockIngestionType) (*common.L2BatchHash, *core.Batch, error) {
	// before proceeding we check if L2 needs to be rolled back because of the L1 block
	// (eventually this will be bound to just the hash of L1 message data rather than L1 block hashes - so less likely to reorg)
	if ingestionType.fork {
		err := oc.rollbackL2ToLatestValidBatch(block)
		if err != nil {
			return nil, nil, err
		}
	}

	// We determine whether we have produced a genesis batch yet.
	genesisBatchStored := true
	l2Head, err := oc.storage.FetchHeadBatch()
	if err != nil {
		if !errors.Is(err, errutil.ErrNotFound) {
			return nil, nil, fmt.Errorf("could not retrieve current head batch. Cause: %w", err)
		}
		genesisBatchStored = false
	}

	// If there is an L2 head, we retrieve its stored receipts.
	var l2HeadTxReceipts types.Receipts
	if genesisBatchStored {
		if l2HeadTxReceipts, err = oc.storage.GetReceiptsByHash(*l2Head.Hash()); err != nil {
			return nil, nil, fmt.Errorf("could not fetch batch receipts. Cause: %w", err)
		}
	}

	// If we're the sequencer and we're on the latest block, we produce a new L2 head to replace the old one.
	var producedBatch *core.Batch
	if oc.nodeType == common.Sequencer && ingestionType.isLatest {
		l2Head, l2HeadTxReceipts, err = oc.produceAndStoreBatch(block, genesisBatchStored)
		if err != nil {
			return nil, nil, fmt.Errorf("could not produce and store new batch. Cause: %w", err)
		}
		producedBatch = l2Head
	}

	// We update the L1 and L2 chain heads.
	if l2Head != nil {
		if err = oc.storage.UpdateHeadBatch(block.Hash(), l2Head, l2HeadTxReceipts); err != nil {
			return nil, nil, fmt.Errorf("could not store new head. Cause: %w", err)
		}
		if err = oc.storage.UpdateL1Head(block.Hash()); err != nil {
			return nil, nil, fmt.Errorf("could not store new L1 head. Cause: %w", err)
		}
	}

	var l2HeadHash *gethcommon.Hash
	if l2Head != nil {
		l2HeadHash = l2Head.Hash()
	}
	return l2HeadHash, producedBatch, nil
}

// Produces a new batch, signs it and stores it.
func (oc *ObscuroChain) produceAndStoreBatch(block *common.L1Block, genesisBatchStored bool) (*core.Batch, types.Receipts, error) {
	l2Head, err := oc.produceBatch(block, genesisBatchStored)
	if err != nil {
		return nil, nil, fmt.Errorf("could not produce batch. Cause: %w", err)
	}

	if err = oc.signBatch(l2Head); err != nil {
		return nil, nil, fmt.Errorf("could not sign batch. Cause: %w", err)
	}

	l2HeadTxReceipts, err := oc.getTxReceipts(l2Head)
	if err != nil {
		return nil, nil, fmt.Errorf("could not get batch transaction receipts. Cause: %w", err)
	}
	if err = oc.storage.StoreBatch(l2Head, l2HeadTxReceipts); err != nil {
		return nil, nil, fmt.Errorf("failed to store batch. Cause: %w", err)
	}

	return l2Head, l2HeadTxReceipts, nil
}

// Creates a genesis batch linked to the provided L1 block and signs it.
func (oc *ObscuroChain) produceGenesisBatch(blkHash common.L1BlockHash) (*core.Batch, error) {
	preFundGenesisState, err := oc.genesis.GetGenesisRoot(oc.storage)
	if err != nil {
		return nil, err
	}

	genesisBatch := &core.Batch{
		Header: &common.BatchHeader{
			Agg:         oc.hostID,
			ParentHash:  common.L2BatchHash{},
			L1Proof:     blkHash,
			Root:        *preFundGenesisState,
			TxHash:      types.EmptyRootHash,
			Number:      big.NewInt(int64(0)),
			ReceiptHash: types.EmptyRootHash,
			Time:        uint64(time.Now().Unix()),
		},
		Transactions: []*common.L2Tx{},
	}

	// todo (#1577) - figure out a better way to bootstrap the system contracts
	deployTx, err := oc.crossChainProcessors.Local.GenerateMessageBusDeployTx()
	if err != nil {
		oc.logger.Crit("Could not create message bus deployment transaction", "Error", err)
	}

	// Add transaction to mempool so it gets processed when it can.
	// Should be the first transaction to be processed.
	if err := oc.mempool.AddMempoolTx(deployTx); err != nil {
		oc.logger.Crit("Cannot create synthetic transaction for deploying the message bus contract on :|")
	}

	if err = oc.genesis.CommitGenesisState(oc.storage); err != nil {
		return nil, fmt.Errorf("could not apply genesis preallocation. Cause: %w", err)
	}
	return genesisBatch, nil
}

// This is where transactions are executed and the state is calculated.
// Obscuro includes a message bus embedded in the platform, and this method is responsible for transferring messages as well.
// The batch can be a final batch as received from peers or the batch under construction.
func (oc *ObscuroChain) processState(batch *core.Batch, txs []*common.L2Tx, stateDB *state.StateDB) (common.L2BatchHash, []*common.L2Tx, []*types.Receipt, []*types.Receipt) {
	var executedTransactions []*common.L2Tx
	var txReceipts []*types.Receipt
	txResults := evm.ExecuteTransactions(txs, stateDB, batch.Header, oc.storage, oc.chainConfig, 0, oc.logger)
	for _, tx := range txs {
		result, f := txResults[tx.Hash()]
		if !f {
			oc.logger.Crit("There should be an entry for each transaction ")
		}
		rec, foundReceipt := result.(*types.Receipt)
		if foundReceipt {
			executedTransactions = append(executedTransactions, tx)
			txReceipts = append(txReceipts, rec)
		} else {
			// Exclude all errors
			oc.logger.Info(fmt.Sprintf("Excluding transaction %s from batch b_%d. Cause: %s", tx.Hash().Hex(), common.ShortHash(*batch.Hash()), result))
		}
	}

	// always process deposits last, either on top of the rollup produced speculatively or the newly created rollup
	// process deposits from the fromBlock of the parent to the current block (which is the fromBlock of the new rollup)
	parent, err := oc.storage.FetchBatch(batch.Header.ParentHash)
	if err != nil {
		oc.logger.Crit("Sanity check. Rollup has no parent.", log.ErrKey, err)
	}

	parentProof, err := oc.storage.FetchBlock(parent.Header.L1Proof)
	if err != nil {
		oc.logger.Crit(fmt.Sprintf("Could not retrieve a proof for batch %s", batch.Hash()), log.ErrKey, err)
	}
	batchProof, err := oc.storage.FetchBlock(batch.Header.L1Proof)
	if err != nil {
		oc.logger.Crit(fmt.Sprintf("Could not retrieve a proof for batch %s", batch.Hash()), log.ErrKey, err)
	}

	messages := oc.crossChainProcessors.Local.RetrieveInboundMessages(parentProof, batchProof, stateDB)
	transactions := oc.crossChainProcessors.Local.CreateSyntheticTransactions(messages, stateDB)
	syntheticTransactionsResponses := evm.ExecuteTransactions(transactions, stateDB, batch.Header, oc.storage, oc.chainConfig, len(executedTransactions), oc.logger)
	synthReceipts := make([]*types.Receipt, len(syntheticTransactionsResponses))
	if len(syntheticTransactionsResponses) != len(transactions) {
		oc.logger.Crit("Sanity check. Some synthetic transactions failed.")
	}

	i := 0
	for _, resp := range syntheticTransactionsResponses {
		rec, ok := resp.(*types.Receipt)
		if !ok { // Еxtract reason for failing deposit.
			// todo (#1578) - handle the case of an error (e.g. insufficient funds)
			oc.logger.Crit("Sanity check. Expected a receipt", log.ErrKey, resp)
		}

		if rec.Status == 0 { // Synthetic transactions should not fail. In case of failure get the revert reason.
			failingTx := transactions[i]
			txCallMessage := types.NewMessage(
				oc.crossChainProcessors.Local.GetOwner(),
				failingTx.To(),
				stateDB.GetNonce(oc.crossChainProcessors.Local.GetOwner()),
				failingTx.Value(),
				failingTx.Gas(),
				gethcommon.Big0,
				gethcommon.Big0,
				gethcommon.Big0,
				failingTx.Data(),
				failingTx.AccessList(),
				false)

			clonedDB := stateDB.Copy()
			res, err := evm.ExecuteObsCall(&txCallMessage, clonedDB, batch.Header, oc.storage, oc.chainConfig, oc.logger)
			oc.logger.Crit("Synthetic transaction failed!", log.ErrKey, err, "result", res)
		}

		synthReceipts[i] = rec
		i++
	}

	rootHash, err := stateDB.Commit(true)
	if err != nil {
		oc.logger.Crit("could not commit to state DB. ", log.ErrKey, err)
	}

	sort.Sort(sortByTxIndex(txReceipts))

	return rootHash, executedTransactions, txReceipts, synthReceipts
}

// ResyncStateDB can be called to ensure stateDB data is available for the canonical L2 batch chain
// After an (ungraceful) shutdown this method must be called to rebuild the stateDB data based on the persisted batches
func (oc *ObscuroChain) ResyncStateDB() error {
	batch, err := oc.storage.FetchHeadBatch()
	if err != nil {
		if errors.Is(err, errutil.ErrNotFound) {
			// there is no head batch, this is probably a new node - there is no state to rebuild
			oc.logger.Info("no head batch found in DB after restart", log.ErrKey, err)
			return nil
		}
		return fmt.Errorf("unexpected error fetching head batch to resync- %w", err)
	}
	if !stateDBAvailableForBatch(oc.storage, batch.Hash()) {
		oc.logger.Info("state not available for latest batch after restart - rebuilding stateDB cache from batches")
		err = oc.replayBatchesToValidState()
		if err != nil {
			return fmt.Errorf("unable to replay batches to restore valid state - %w", err)
		}
	}
	return nil
}

// replayBatchesToValidState is used to repopulate the stateDB cache with data from persisted batches. Two step process:
// 1. step backwards from head batch until we find a batch that is already in stateDB cache, builds list of batches to replay
// 2. iterate that list of batches from the earliest, process the transactions to calculate and cache the stateDB
// todo (#1416) - get unit test coverage around this (and L2 Chain code more widely, see ticket #1416 )
func (oc *ObscuroChain) replayBatchesToValidState() error {
	// this slice will be a stack of batches to replay as we walk backwards in search of latest valid state
	// todo - consider capping the size of this batch list using FIFO to avoid memory issues, and then repeating as necessary
	var batchesToReplay []*core.Batch
	// `batchToReplayFrom` variable will eventually be the latest batch for which we are able to produce a StateDB
	// - we will then set that as the head of the L2 so that this node can rebuild its missing state
	batchToReplayFrom, err := oc.storage.FetchHeadBatch()
	if err != nil {
		return fmt.Errorf("no head batch found in DB but expected to replay batches - %w", err)
	}
	// loop backwards building a slice of all batches that don't have cached stateDB data available
	for !stateDBAvailableForBatch(oc.storage, batchToReplayFrom.Hash()) {
		batchesToReplay = append(batchesToReplay, batchToReplayFrom)
		if batchToReplayFrom.NumberU64() == 0 {
			// no more parents to check, replaying from genesis
			break
		}
		batchToReplayFrom, err = oc.storage.FetchBatch(batchToReplayFrom.Header.ParentHash)
		if err != nil {
			return fmt.Errorf("unable to fetch previous batch while rolling back to stable state - %w", err)
		}
	}
	oc.logger.Info("replaying batch data into stateDB cache", "fromBatch", batchesToReplay[len(batchesToReplay)-1].NumberU64(),
		"toBatch", batchesToReplay[0].NumberU64())
	// loop through the slice of batches without stateDB data (starting with the oldest) and reprocess them to update cache
	for i := len(batchesToReplay) - 1; i >= 0; i-- {
		batch := batchesToReplay[i]

		// if genesis batch then create the genesis state before continuing on with remaining batches
		if batch.NumberU64() == 0 {
			err := oc.genesis.CommitGenesisState(oc.storage)
			if err != nil {
				return err
			}
			continue
		}

		prevState, err := oc.storage.CreateStateDB(batch.Header.ParentHash)
		if err != nil {
			return err
		}
		// we don't need the return values, just want the post-batch state to be cached
		oc.processState(batch, batch.Transactions, prevState)
	}

	return nil
}

// The enclave caches a stateDB instance against each batch hash, this is the input state when producing the following
// batch in the chain and is used to query state at a certain height.
//
// This method checks if the stateDB data is available for a given batch hash (so it can be restored if not)
func stateDBAvailableForBatch(storage db.Storage, hash *common.L2BatchHash) bool {
	_, err := storage.CreateStateDB(*hash)
	return err == nil
}

// Checks the internal validity of the batch.
func (oc *ObscuroChain) isInternallyValidBatch(batch *core.Batch) (types.Receipts, error) {
	stateDB, err := oc.storage.CreateStateDB(batch.Header.ParentHash)
	if err != nil {
		return nil, fmt.Errorf("could not create stateDB. Cause: %w", err)
	}

	// calculate the state to compare with what is in the batch
	rootHash, executedTxs, txReceipts, depositReceipts := oc.processState(batch, batch.Transactions, stateDB)
	if len(executedTxs) != len(batch.Transactions) {
		return nil, fmt.Errorf("all transactions that are included in a batch must be executed")
	}

	// Check that the root hash in the header matches the root hash as calculated.
	if !bytes.Equal(rootHash.Bytes(), batch.Header.Root.Bytes()) {
		dump := strings.Replace(string(stateDB.Dump(&state.DumpConfig{})), "\n", "", -1)
		return nil, fmt.Errorf("verify batch b_%d: Calculated a different state. This should not happen as there are no malicious actors yet. \nGot: %s\nExp: %s\nHeight:%d\nTxs:%v\nState: %s.\nDeposits: %+v",
			common.ShortHash(*batch.Hash()), rootHash, batch.Header.Root, batch.Header.Number, core.PrintTxs(batch.Transactions), dump, depositReceipts)
	}

	// Check that the receipts bloom in the header matches the receipts bloom as calculated.
	receipts := allReceipts(txReceipts, depositReceipts)
	receiptBloom := types.CreateBloom(receipts)
	if !bytes.Equal(receiptBloom.Bytes(), batch.Header.Bloom.Bytes()) {
		return nil, fmt.Errorf("verify batch r_%d: Invalid bloom (remote: %x  local: %x)", common.ShortHash(*batch.Hash()), batch.Header.Bloom, receiptBloom)
	}

	// Check that the receipts SHA in the header matches the receipts SHA as calculated.
	receiptSha := types.DeriveSha(receipts, trie.NewStackTrie(nil))
	if !bytes.Equal(receiptSha.Bytes(), batch.Header.ReceiptHash.Bytes()) {
		return nil, fmt.Errorf("verify batch r_%d: invalid receipt root hash (remote: %x local: %x)", common.ShortHash(*batch.Hash()), batch.Header.ReceiptHash, receiptSha)
	}

	// Check that the signature is valid.
	if err = oc.CheckSequencerSignature(batch.Hash(), &batch.Header.Agg, batch.Header.R, batch.Header.S); err != nil {
		return nil, fmt.Errorf("verify batch r_%d: invalid signature. Cause: %w", common.ShortHash(*batch.Hash()), err)
=======
// GetChainStateAtTransaction Returns the state of the chain at certain block height after executing transactions up to the selected transaction
// TODO make this cacheable
func (oc *obscuroChain) GetChainStateAtTransaction(batch *core.Batch, txIndex int, reexec uint64) (gethcore.Message, vm.BlockContext, *state.StateDB, error) {
	// Short circuit if it's genesis batch.
	if batch.NumberU64() == 0 {
		return nil, vm.BlockContext{}, nil, errors.New("no transaction in genesis")
>>>>>>> 2dfc15da
	}
	// Create the parent state database
	parent, err := oc.Registry.GetBatchAtHeight(gethrpc.BlockNumber(batch.NumberU64() - 1))
	if err != nil {
<<<<<<< HEAD
		return fmt.Errorf("could not sign batch. Cause: %w", err)
	}
	return nil
}

func (oc *ObscuroChain) SignRollup(header *common.RollupHeader) error {
	var err error
	h := header.Hash()
	header.R, header.S, err = ecdsa.Sign(rand.Reader, oc.enclavePrivateKey, h[:])
	if err != nil {
		return fmt.Errorf("could not sign batch. Cause: %w", err)
	}
	return nil
}

// Checks that the header is signed validly by the sequencer.
func (oc *ObscuroChain) CheckSequencerSignature(headerHash *gethcommon.Hash, aggregator *gethcommon.Address, sigR *big.Int, sigS *big.Int) error {
	// Batches and rollups should only be produced by the sequencer.
	// todo (#718) - sequencer identities should be retrieved from the L1 management contract
	if !bytes.Equal(aggregator.Bytes(), oc.sequencerID.Bytes()) {
		return fmt.Errorf("expected batch to be produced by sequencer %s, but was produced by %s", oc.sequencerID.Hex(), aggregator.Hex())
=======
		return nil, vm.BlockContext{}, nil, fmt.Errorf("unable to fetch parent batch - %w", err)
>>>>>>> 2dfc15da
	}
	parentBlockNumber := gethrpc.BlockNumber(parent.NumberU64())

	// Lookup the statedb of parent batch from the live database,
	// otherwise regenerate it on the flight.
	statedb, err := oc.Registry.GetBatchStateAtHeight(&parentBlockNumber)
	if err != nil {
		return nil, vm.BlockContext{}, nil, err
	}
	if txIndex == 0 && len(batch.Transactions) == 0 {
		return nil, vm.BlockContext{}, statedb, nil
	}
	// Recompute transactions up to the target index.
	// TODO - Once the enclave's genesis.json is set, retrieve the signer type using `types.MakeSigner`.
	// signer := types.MakeSigner(eth.blockchain.Config(), batch.Number())
	signer := types.NewLondonSigner(oc.chainConfig.ChainID)
	for idx, tx := range batch.Transactions {
		// Assemble the transaction call message and return if the requested offset
		// msg, _ := tx.AsMessage(signer, batch.BaseFee)
		msg, _ := tx.AsMessage(signer, nil)
		txContext := gethcore.NewEVMTxContext(msg)

		chain := evm.NewObscuroChainContext(oc.storage, oc.logger)
		blockHeader, err := gethencoding.ConvertToEthHeader(batch.Header, nil)
		if err != nil {
			return nil, vm.BlockContext{}, nil, fmt.Errorf("unable to convert batch header to eth header - %w", err)
		}
		context := gethcore.NewEVMBlockContext(blockHeader, chain, nil)
		if idx == txIndex {
			return msg, context, statedb, nil
		}
		// Not yet the searched for transaction, execute on top of the current state
		vmenv := vm.NewEVM(context, txContext, statedb, oc.chainConfig, vm.Config{})
		statedb.Prepare(tx.Hash(), idx)
		if _, err := gethcore.ApplyMessage(vmenv, msg, new(gethcore.GasPool).AddGas(tx.Gas())); err != nil {
			return nil, vm.BlockContext{}, nil, fmt.Errorf("transaction %#x failed: %w", tx.Hash(), err)
		}
		// Ensure any modifications are committed to the state
		// Only delete empty objects if EIP158/161 (a.k.a Spurious Dragon) is in effect
		statedb.Finalise(vmenv.ChainConfig().IsEIP158(batch.Number()))
	}
<<<<<<< HEAD
	return batch, nil
}

// Creates either a genesis or regular (i.e. post-genesis) batch.
func (oc *ObscuroChain) produceBatch(block *types.Block, genesisBatchStored bool) (*core.Batch, error) {
	// We handle producing the genesis batch as a special case.
	if !genesisBatchStored {
		return oc.produceGenesisBatch(block.Hash())
	}

	headBatch, err := oc.storage.FetchHeadBatch()
	if err != nil {
		return nil, fmt.Errorf("could not retrieve head batch. Cause: %w", err)
	}

	// These variables will be used to create the new batch
	var newBatchTxs []*common.L2Tx
	var newBatchState *state.StateDB

	// Create a new batch based on the fromBlock of inclusion of the previous, including all new transactions
	batch, err := core.EmptyBatch(oc.hostID, headBatch.Header, block.Hash())
	if err != nil {
		return nil, fmt.Errorf("could not create batch. Cause: %w", err)
	}

	limiter := core.NewBatchSizeLimiter(core.BatchMaxTransactionData, *oc.crossChainProcessors.Local.GetBusAddress(), crosschain.CrossChainEventID)
	newBatchTxs, err = oc.mempool.CurrentTxs(headBatch, oc.storage)
	if err != nil {
		return nil, fmt.Errorf("could not retrieve current transactions. Cause: %w", err)
	}

	for i, tx := range newBatchTxs {
		err := limiter.AcceptTransaction(tx)
		if err != nil && errors.Is(err, core.ErrInsufficientSpace) {
			newBatchTxs = newBatchTxs[0:i]
			break
		} else if err != nil {
			return nil, fmt.Errorf("could not filter transactions through limiter. Cause: %w", err)
		}
	}

	newBatchState, err = oc.storage.CreateStateDB(batch.Header.ParentHash)
	if err != nil {
		return nil, fmt.Errorf("could not create stateDB. Cause: %w", err)
	}

	rootHash, successfulTxs, txReceipts, depositReceipts := oc.processState(batch, newBatchTxs, newBatchState)

	batch.Header.Root = rootHash
	batch.Transactions = successfulTxs

	crossChainMessages, err := oc.crossChainProcessors.Local.ExtractOutboundMessages(txReceipts)
	if err != nil {
		oc.logger.Crit("Extracting messages L2->L1 failed", err, log.CmpKey, log.CrossChainCmp)
	}

	batch.Header.CrossChainMessages = crossChainMessages

	oc.logger.Trace(fmt.Sprintf("Added %d cross chain messages to batch.",
		len(batch.Header.CrossChainMessages)), log.CmpKey, log.CrossChainCmp)

	crossChainBind, err := oc.storage.FetchBlock(batch.Header.L1Proof)
	if err != nil {
		oc.logger.Crit("Failed to extract batch proof that should exist!")
	}

	batch.Header.LatestInboundCrossChainHash = crossChainBind.Hash()
	batch.Header.LatestInboundCrossChainHeight = crossChainBind.Number()

	receipts := allReceipts(txReceipts, depositReceipts)
	if len(receipts) == 0 {
		batch.Header.ReceiptHash = types.EmptyRootHash
	} else {
		batch.Header.ReceiptHash = types.DeriveSha(receipts, trie.NewStackTrie(nil))
		batch.Header.Bloom = types.CreateBloom(receipts)
	}

	if len(successfulTxs) == 0 {
		batch.Header.TxHash = types.EmptyRootHash
	} else {
		batch.Header.TxHash = types.DeriveSha(types.Transactions(successfulTxs), trie.NewStackTrie(nil))
	}

	oc.logger.Trace("Create batch.",
		"State", gethlog.Lazy{Fn: func() string {
			return strings.Replace(string(newBatchState.Dump(&state.DumpConfig{})), "\n", "", -1)
		}},
	)

	return batch, nil
}

// Returns the state of the chain at height
// todo - make this cacheable
func (oc *ObscuroChain) getChainStateAtBlock(blockNumber *gethrpc.BlockNumber) (*state.StateDB, error) {
	// We retrieve the batch of interest.
	batch, err := oc.getBatch(*blockNumber)
	if err != nil {
		return nil, err
	}

	// We get that of the chain at that height
	blockchainState, err := oc.storage.CreateStateDB(*batch.Hash())
	if err != nil {
		return nil, fmt.Errorf("could not create stateDB. Cause: %w", err)
	}

	if blockchainState == nil {
		return nil, fmt.Errorf("unable to fetch chain state for batch %s", batch.Hash().Hex())
	}

	return blockchainState, err
=======
	return nil, vm.BlockContext{}, nil, fmt.Errorf("transaction index %d out of range for batch %#x", txIndex, batch.Hash())
>>>>>>> 2dfc15da
}

// Returns the whether the account is a contract or not at a certain height
func (oc *obscuroChain) isAccountContractAtBlock(accountAddr gethcommon.Address, blockNumber *gethrpc.BlockNumber) (bool, error) {
	chainState, err := oc.Registry.GetBatchStateAtHeight(blockNumber)
	if err != nil {
		return false, fmt.Errorf("unable to get blockchain state - %w", err)
	}

	return len(chainState.GetCode(accountAddr)) > 0, nil
}<|MERGE_RESOLUTION|>--- conflicted
+++ resolved
@@ -167,451 +167,17 @@
 	return result, nil
 }
 
-<<<<<<< HEAD
-func (oc *ObscuroChain) updateL1State(block types.Block, receipts types.Receipts, isLatest bool) (*blockIngestionType, error) {
-	// We check whether we've already processed the block.
-	_, err := oc.storage.FetchBlock(block.Hash())
-	if err == nil {
-		return nil, common.ErrBlockAlreadyProcessed
-	}
-	if !errors.Is(err, errutil.ErrNotFound) {
-		return nil, fmt.Errorf("could not retrieve block. Cause: %w", err)
-	}
-
-	// We insert the block into the L1 chain and store it.
-	ingestionType, err := oc.insertBlockIntoL1Chain(&block, isLatest)
-	if err != nil {
-		// Do not store the block if the L1 chain insertion failed
-		return nil, err
-	}
-	oc.logger.Trace("block inserted successfully",
-		"height", block.NumberU64(), "hash", block.Hash(), "ingestionType", ingestionType)
-
-	oc.storage.StoreBlock(&block)
-
-	// This requires block to be stored first ... but can permanently fail a block
-	err = oc.crossChainProcessors.Remote.StoreCrossChainMessages(&block, receipts)
-	if err != nil {
-		return nil, errors.New("failed to process cross chain messages")
-	}
-
-	return ingestionType, nil
-}
-
-// Inserts the block into the L1 chain if it exists and the block is not the genesis block
-// note: this method shouldn't be called for blocks we've seen before
-func (oc *ObscuroChain) insertBlockIntoL1Chain(block *types.Block, isLatest bool) (*blockIngestionType, error) {
-	if oc.l1Blockchain != nil {
-		_, err := oc.l1Blockchain.InsertChain(types.Blocks{block})
-		if err != nil {
-			return nil, fmt.Errorf("block was invalid: %w", err)
-		}
-	}
-	// todo (#1056) - this is minimal L1 tracking/validation, and should be removed when we are using geth's blockchain or lightchain structures for validation
-	prevL1Head, err := oc.storage.FetchHeadBlock()
-
-	if err != nil {
-		if errors.Is(err, errutil.ErrNotFound) {
-			// todo (@matt) - we should enforce that this block is a configured hash (e.g. the L1 management contract deployment block)
-			return &blockIngestionType{isLatest: isLatest, fork: false, preGenesis: true}, nil
-		}
-		return nil, fmt.Errorf("could not retrieve head block. Cause: %w", err)
-
-		// we do a basic sanity check, comparing the received block to the head block on the chain
-	} else if block.ParentHash() != prevL1Head.Hash() {
-		lcaBlock, err := gethutil.LCA(block, prevL1Head, oc.storage)
-		if err != nil {
-			return nil, common.ErrBlockAncestorNotFound
-		}
-		oc.logger.Trace("parent not found",
-			"blkHeight", block.NumberU64(), log.BlockHashKey, block.Hash(),
-			"l1HeadHeight", prevL1Head.NumberU64(), "l1HeadHash", prevL1Head.Hash(),
-			"lcaHeight", lcaBlock.NumberU64(), "lcaHash", lcaBlock.Hash(),
-		)
-		if lcaBlock.NumberU64() >= prevL1Head.NumberU64() {
-			// This is an unexpected error scenario (a bug) because if:
-			// lca == prevL1Head:
-			//   if prev L1 head is (e.g) a grandfather of ingested block, and block's parent has been seen (else LCA would error),
-			//   then why is ingested block's parent not the prev l1 head
-			// lca > prevL1Head:
-			//   this would imply ingested block is earlier on the same branch as l1 head, but ingested block should not have been seen before
-			oc.logger.Error("unexpected blockchain state, incoming block is not child of L1 head and not an earlier fork of L1 head",
-				"blkHeight", block.NumberU64(), log.BlockHashKey, block.Hash(),
-				"l1HeadHeight", prevL1Head.NumberU64(), "l1HeadHash", prevL1Head.Hash(),
-				"lcaHeight", lcaBlock.NumberU64(), "lcaHash", lcaBlock.Hash(),
-			)
-			return nil, errors.New("unexpected blockchain state")
-		}
-
-		// ingested block is on a different branch to the previously ingested block - we may have to rewind L2 state
-		return &blockIngestionType{isLatest: isLatest, fork: true, preGenesis: false}, nil
-	}
-
-	// this is the typical, happy-path case. The ingested block's parent was the previously ingested block.
-	return &blockIngestionType{isLatest: isLatest, fork: false, preGenesis: false}, nil
-}
-
-// Updates the L1 and L2 chain heads, and returns the new L2 head hash and the produced batch, if there is one.
-func (oc *ObscuroChain) updateL1AndL2Heads(block *types.Block, ingestionType *blockIngestionType) (*common.L2BatchHash, *core.Batch, error) {
-	// before proceeding we check if L2 needs to be rolled back because of the L1 block
-	// (eventually this will be bound to just the hash of L1 message data rather than L1 block hashes - so less likely to reorg)
-	if ingestionType.fork {
-		err := oc.rollbackL2ToLatestValidBatch(block)
-		if err != nil {
-			return nil, nil, err
-		}
-	}
-
-	// We determine whether we have produced a genesis batch yet.
-	genesisBatchStored := true
-	l2Head, err := oc.storage.FetchHeadBatch()
-	if err != nil {
-		if !errors.Is(err, errutil.ErrNotFound) {
-			return nil, nil, fmt.Errorf("could not retrieve current head batch. Cause: %w", err)
-		}
-		genesisBatchStored = false
-	}
-
-	// If there is an L2 head, we retrieve its stored receipts.
-	var l2HeadTxReceipts types.Receipts
-	if genesisBatchStored {
-		if l2HeadTxReceipts, err = oc.storage.GetReceiptsByHash(*l2Head.Hash()); err != nil {
-			return nil, nil, fmt.Errorf("could not fetch batch receipts. Cause: %w", err)
-		}
-	}
-
-	// If we're the sequencer and we're on the latest block, we produce a new L2 head to replace the old one.
-	var producedBatch *core.Batch
-	if oc.nodeType == common.Sequencer && ingestionType.isLatest {
-		l2Head, l2HeadTxReceipts, err = oc.produceAndStoreBatch(block, genesisBatchStored)
-		if err != nil {
-			return nil, nil, fmt.Errorf("could not produce and store new batch. Cause: %w", err)
-		}
-		producedBatch = l2Head
-	}
-
-	// We update the L1 and L2 chain heads.
-	if l2Head != nil {
-		if err = oc.storage.UpdateHeadBatch(block.Hash(), l2Head, l2HeadTxReceipts); err != nil {
-			return nil, nil, fmt.Errorf("could not store new head. Cause: %w", err)
-		}
-		if err = oc.storage.UpdateL1Head(block.Hash()); err != nil {
-			return nil, nil, fmt.Errorf("could not store new L1 head. Cause: %w", err)
-		}
-	}
-
-	var l2HeadHash *gethcommon.Hash
-	if l2Head != nil {
-		l2HeadHash = l2Head.Hash()
-	}
-	return l2HeadHash, producedBatch, nil
-}
-
-// Produces a new batch, signs it and stores it.
-func (oc *ObscuroChain) produceAndStoreBatch(block *common.L1Block, genesisBatchStored bool) (*core.Batch, types.Receipts, error) {
-	l2Head, err := oc.produceBatch(block, genesisBatchStored)
-	if err != nil {
-		return nil, nil, fmt.Errorf("could not produce batch. Cause: %w", err)
-	}
-
-	if err = oc.signBatch(l2Head); err != nil {
-		return nil, nil, fmt.Errorf("could not sign batch. Cause: %w", err)
-	}
-
-	l2HeadTxReceipts, err := oc.getTxReceipts(l2Head)
-	if err != nil {
-		return nil, nil, fmt.Errorf("could not get batch transaction receipts. Cause: %w", err)
-	}
-	if err = oc.storage.StoreBatch(l2Head, l2HeadTxReceipts); err != nil {
-		return nil, nil, fmt.Errorf("failed to store batch. Cause: %w", err)
-	}
-
-	return l2Head, l2HeadTxReceipts, nil
-}
-
-// Creates a genesis batch linked to the provided L1 block and signs it.
-func (oc *ObscuroChain) produceGenesisBatch(blkHash common.L1BlockHash) (*core.Batch, error) {
-	preFundGenesisState, err := oc.genesis.GetGenesisRoot(oc.storage)
-	if err != nil {
-		return nil, err
-	}
-
-	genesisBatch := &core.Batch{
-		Header: &common.BatchHeader{
-			Agg:         oc.hostID,
-			ParentHash:  common.L2BatchHash{},
-			L1Proof:     blkHash,
-			Root:        *preFundGenesisState,
-			TxHash:      types.EmptyRootHash,
-			Number:      big.NewInt(int64(0)),
-			ReceiptHash: types.EmptyRootHash,
-			Time:        uint64(time.Now().Unix()),
-		},
-		Transactions: []*common.L2Tx{},
-	}
-
-	// todo (#1577) - figure out a better way to bootstrap the system contracts
-	deployTx, err := oc.crossChainProcessors.Local.GenerateMessageBusDeployTx()
-	if err != nil {
-		oc.logger.Crit("Could not create message bus deployment transaction", "Error", err)
-	}
-
-	// Add transaction to mempool so it gets processed when it can.
-	// Should be the first transaction to be processed.
-	if err := oc.mempool.AddMempoolTx(deployTx); err != nil {
-		oc.logger.Crit("Cannot create synthetic transaction for deploying the message bus contract on :|")
-	}
-
-	if err = oc.genesis.CommitGenesisState(oc.storage); err != nil {
-		return nil, fmt.Errorf("could not apply genesis preallocation. Cause: %w", err)
-	}
-	return genesisBatch, nil
-}
-
-// This is where transactions are executed and the state is calculated.
-// Obscuro includes a message bus embedded in the platform, and this method is responsible for transferring messages as well.
-// The batch can be a final batch as received from peers or the batch under construction.
-func (oc *ObscuroChain) processState(batch *core.Batch, txs []*common.L2Tx, stateDB *state.StateDB) (common.L2BatchHash, []*common.L2Tx, []*types.Receipt, []*types.Receipt) {
-	var executedTransactions []*common.L2Tx
-	var txReceipts []*types.Receipt
-	txResults := evm.ExecuteTransactions(txs, stateDB, batch.Header, oc.storage, oc.chainConfig, 0, oc.logger)
-	for _, tx := range txs {
-		result, f := txResults[tx.Hash()]
-		if !f {
-			oc.logger.Crit("There should be an entry for each transaction ")
-		}
-		rec, foundReceipt := result.(*types.Receipt)
-		if foundReceipt {
-			executedTransactions = append(executedTransactions, tx)
-			txReceipts = append(txReceipts, rec)
-		} else {
-			// Exclude all errors
-			oc.logger.Info(fmt.Sprintf("Excluding transaction %s from batch b_%d. Cause: %s", tx.Hash().Hex(), common.ShortHash(*batch.Hash()), result))
-		}
-	}
-
-	// always process deposits last, either on top of the rollup produced speculatively or the newly created rollup
-	// process deposits from the fromBlock of the parent to the current block (which is the fromBlock of the new rollup)
-	parent, err := oc.storage.FetchBatch(batch.Header.ParentHash)
-	if err != nil {
-		oc.logger.Crit("Sanity check. Rollup has no parent.", log.ErrKey, err)
-	}
-
-	parentProof, err := oc.storage.FetchBlock(parent.Header.L1Proof)
-	if err != nil {
-		oc.logger.Crit(fmt.Sprintf("Could not retrieve a proof for batch %s", batch.Hash()), log.ErrKey, err)
-	}
-	batchProof, err := oc.storage.FetchBlock(batch.Header.L1Proof)
-	if err != nil {
-		oc.logger.Crit(fmt.Sprintf("Could not retrieve a proof for batch %s", batch.Hash()), log.ErrKey, err)
-	}
-
-	messages := oc.crossChainProcessors.Local.RetrieveInboundMessages(parentProof, batchProof, stateDB)
-	transactions := oc.crossChainProcessors.Local.CreateSyntheticTransactions(messages, stateDB)
-	syntheticTransactionsResponses := evm.ExecuteTransactions(transactions, stateDB, batch.Header, oc.storage, oc.chainConfig, len(executedTransactions), oc.logger)
-	synthReceipts := make([]*types.Receipt, len(syntheticTransactionsResponses))
-	if len(syntheticTransactionsResponses) != len(transactions) {
-		oc.logger.Crit("Sanity check. Some synthetic transactions failed.")
-	}
-
-	i := 0
-	for _, resp := range syntheticTransactionsResponses {
-		rec, ok := resp.(*types.Receipt)
-		if !ok { // Еxtract reason for failing deposit.
-			// todo (#1578) - handle the case of an error (e.g. insufficient funds)
-			oc.logger.Crit("Sanity check. Expected a receipt", log.ErrKey, resp)
-		}
-
-		if rec.Status == 0 { // Synthetic transactions should not fail. In case of failure get the revert reason.
-			failingTx := transactions[i]
-			txCallMessage := types.NewMessage(
-				oc.crossChainProcessors.Local.GetOwner(),
-				failingTx.To(),
-				stateDB.GetNonce(oc.crossChainProcessors.Local.GetOwner()),
-				failingTx.Value(),
-				failingTx.Gas(),
-				gethcommon.Big0,
-				gethcommon.Big0,
-				gethcommon.Big0,
-				failingTx.Data(),
-				failingTx.AccessList(),
-				false)
-
-			clonedDB := stateDB.Copy()
-			res, err := evm.ExecuteObsCall(&txCallMessage, clonedDB, batch.Header, oc.storage, oc.chainConfig, oc.logger)
-			oc.logger.Crit("Synthetic transaction failed!", log.ErrKey, err, "result", res)
-		}
-
-		synthReceipts[i] = rec
-		i++
-	}
-
-	rootHash, err := stateDB.Commit(true)
-	if err != nil {
-		oc.logger.Crit("could not commit to state DB. ", log.ErrKey, err)
-	}
-
-	sort.Sort(sortByTxIndex(txReceipts))
-
-	return rootHash, executedTransactions, txReceipts, synthReceipts
-}
-
-// ResyncStateDB can be called to ensure stateDB data is available for the canonical L2 batch chain
-// After an (ungraceful) shutdown this method must be called to rebuild the stateDB data based on the persisted batches
-func (oc *ObscuroChain) ResyncStateDB() error {
-	batch, err := oc.storage.FetchHeadBatch()
-	if err != nil {
-		if errors.Is(err, errutil.ErrNotFound) {
-			// there is no head batch, this is probably a new node - there is no state to rebuild
-			oc.logger.Info("no head batch found in DB after restart", log.ErrKey, err)
-			return nil
-		}
-		return fmt.Errorf("unexpected error fetching head batch to resync- %w", err)
-	}
-	if !stateDBAvailableForBatch(oc.storage, batch.Hash()) {
-		oc.logger.Info("state not available for latest batch after restart - rebuilding stateDB cache from batches")
-		err = oc.replayBatchesToValidState()
-		if err != nil {
-			return fmt.Errorf("unable to replay batches to restore valid state - %w", err)
-		}
-	}
-	return nil
-}
-
-// replayBatchesToValidState is used to repopulate the stateDB cache with data from persisted batches. Two step process:
-// 1. step backwards from head batch until we find a batch that is already in stateDB cache, builds list of batches to replay
-// 2. iterate that list of batches from the earliest, process the transactions to calculate and cache the stateDB
-// todo (#1416) - get unit test coverage around this (and L2 Chain code more widely, see ticket #1416 )
-func (oc *ObscuroChain) replayBatchesToValidState() error {
-	// this slice will be a stack of batches to replay as we walk backwards in search of latest valid state
-	// todo - consider capping the size of this batch list using FIFO to avoid memory issues, and then repeating as necessary
-	var batchesToReplay []*core.Batch
-	// `batchToReplayFrom` variable will eventually be the latest batch for which we are able to produce a StateDB
-	// - we will then set that as the head of the L2 so that this node can rebuild its missing state
-	batchToReplayFrom, err := oc.storage.FetchHeadBatch()
-	if err != nil {
-		return fmt.Errorf("no head batch found in DB but expected to replay batches - %w", err)
-	}
-	// loop backwards building a slice of all batches that don't have cached stateDB data available
-	for !stateDBAvailableForBatch(oc.storage, batchToReplayFrom.Hash()) {
-		batchesToReplay = append(batchesToReplay, batchToReplayFrom)
-		if batchToReplayFrom.NumberU64() == 0 {
-			// no more parents to check, replaying from genesis
-			break
-		}
-		batchToReplayFrom, err = oc.storage.FetchBatch(batchToReplayFrom.Header.ParentHash)
-		if err != nil {
-			return fmt.Errorf("unable to fetch previous batch while rolling back to stable state - %w", err)
-		}
-	}
-	oc.logger.Info("replaying batch data into stateDB cache", "fromBatch", batchesToReplay[len(batchesToReplay)-1].NumberU64(),
-		"toBatch", batchesToReplay[0].NumberU64())
-	// loop through the slice of batches without stateDB data (starting with the oldest) and reprocess them to update cache
-	for i := len(batchesToReplay) - 1; i >= 0; i-- {
-		batch := batchesToReplay[i]
-
-		// if genesis batch then create the genesis state before continuing on with remaining batches
-		if batch.NumberU64() == 0 {
-			err := oc.genesis.CommitGenesisState(oc.storage)
-			if err != nil {
-				return err
-			}
-			continue
-		}
-
-		prevState, err := oc.storage.CreateStateDB(batch.Header.ParentHash)
-		if err != nil {
-			return err
-		}
-		// we don't need the return values, just want the post-batch state to be cached
-		oc.processState(batch, batch.Transactions, prevState)
-	}
-
-	return nil
-}
-
-// The enclave caches a stateDB instance against each batch hash, this is the input state when producing the following
-// batch in the chain and is used to query state at a certain height.
-//
-// This method checks if the stateDB data is available for a given batch hash (so it can be restored if not)
-func stateDBAvailableForBatch(storage db.Storage, hash *common.L2BatchHash) bool {
-	_, err := storage.CreateStateDB(*hash)
-	return err == nil
-}
-
-// Checks the internal validity of the batch.
-func (oc *ObscuroChain) isInternallyValidBatch(batch *core.Batch) (types.Receipts, error) {
-	stateDB, err := oc.storage.CreateStateDB(batch.Header.ParentHash)
-	if err != nil {
-		return nil, fmt.Errorf("could not create stateDB. Cause: %w", err)
-	}
-
-	// calculate the state to compare with what is in the batch
-	rootHash, executedTxs, txReceipts, depositReceipts := oc.processState(batch, batch.Transactions, stateDB)
-	if len(executedTxs) != len(batch.Transactions) {
-		return nil, fmt.Errorf("all transactions that are included in a batch must be executed")
-	}
-
-	// Check that the root hash in the header matches the root hash as calculated.
-	if !bytes.Equal(rootHash.Bytes(), batch.Header.Root.Bytes()) {
-		dump := strings.Replace(string(stateDB.Dump(&state.DumpConfig{})), "\n", "", -1)
-		return nil, fmt.Errorf("verify batch b_%d: Calculated a different state. This should not happen as there are no malicious actors yet. \nGot: %s\nExp: %s\nHeight:%d\nTxs:%v\nState: %s.\nDeposits: %+v",
-			common.ShortHash(*batch.Hash()), rootHash, batch.Header.Root, batch.Header.Number, core.PrintTxs(batch.Transactions), dump, depositReceipts)
-	}
-
-	// Check that the receipts bloom in the header matches the receipts bloom as calculated.
-	receipts := allReceipts(txReceipts, depositReceipts)
-	receiptBloom := types.CreateBloom(receipts)
-	if !bytes.Equal(receiptBloom.Bytes(), batch.Header.Bloom.Bytes()) {
-		return nil, fmt.Errorf("verify batch r_%d: Invalid bloom (remote: %x  local: %x)", common.ShortHash(*batch.Hash()), batch.Header.Bloom, receiptBloom)
-	}
-
-	// Check that the receipts SHA in the header matches the receipts SHA as calculated.
-	receiptSha := types.DeriveSha(receipts, trie.NewStackTrie(nil))
-	if !bytes.Equal(receiptSha.Bytes(), batch.Header.ReceiptHash.Bytes()) {
-		return nil, fmt.Errorf("verify batch r_%d: invalid receipt root hash (remote: %x local: %x)", common.ShortHash(*batch.Hash()), batch.Header.ReceiptHash, receiptSha)
-	}
-
-	// Check that the signature is valid.
-	if err = oc.CheckSequencerSignature(batch.Hash(), &batch.Header.Agg, batch.Header.R, batch.Header.S); err != nil {
-		return nil, fmt.Errorf("verify batch r_%d: invalid signature. Cause: %w", common.ShortHash(*batch.Hash()), err)
-=======
 // GetChainStateAtTransaction Returns the state of the chain at certain block height after executing transactions up to the selected transaction
 // TODO make this cacheable
 func (oc *obscuroChain) GetChainStateAtTransaction(batch *core.Batch, txIndex int, reexec uint64) (gethcore.Message, vm.BlockContext, *state.StateDB, error) {
 	// Short circuit if it's genesis batch.
 	if batch.NumberU64() == 0 {
 		return nil, vm.BlockContext{}, nil, errors.New("no transaction in genesis")
->>>>>>> 2dfc15da
 	}
 	// Create the parent state database
 	parent, err := oc.Registry.GetBatchAtHeight(gethrpc.BlockNumber(batch.NumberU64() - 1))
 	if err != nil {
-<<<<<<< HEAD
-		return fmt.Errorf("could not sign batch. Cause: %w", err)
-	}
-	return nil
-}
-
-func (oc *ObscuroChain) SignRollup(header *common.RollupHeader) error {
-	var err error
-	h := header.Hash()
-	header.R, header.S, err = ecdsa.Sign(rand.Reader, oc.enclavePrivateKey, h[:])
-	if err != nil {
-		return fmt.Errorf("could not sign batch. Cause: %w", err)
-	}
-	return nil
-}
-
-// Checks that the header is signed validly by the sequencer.
-func (oc *ObscuroChain) CheckSequencerSignature(headerHash *gethcommon.Hash, aggregator *gethcommon.Address, sigR *big.Int, sigS *big.Int) error {
-	// Batches and rollups should only be produced by the sequencer.
-	// todo (#718) - sequencer identities should be retrieved from the L1 management contract
-	if !bytes.Equal(aggregator.Bytes(), oc.sequencerID.Bytes()) {
-		return fmt.Errorf("expected batch to be produced by sequencer %s, but was produced by %s", oc.sequencerID.Hex(), aggregator.Hex())
-=======
 		return nil, vm.BlockContext{}, nil, fmt.Errorf("unable to fetch parent batch - %w", err)
->>>>>>> 2dfc15da
 	}
 	parentBlockNumber := gethrpc.BlockNumber(parent.NumberU64())
 
@@ -653,122 +219,7 @@
 		// Only delete empty objects if EIP158/161 (a.k.a Spurious Dragon) is in effect
 		statedb.Finalise(vmenv.ChainConfig().IsEIP158(batch.Number()))
 	}
-<<<<<<< HEAD
-	return batch, nil
-}
-
-// Creates either a genesis or regular (i.e. post-genesis) batch.
-func (oc *ObscuroChain) produceBatch(block *types.Block, genesisBatchStored bool) (*core.Batch, error) {
-	// We handle producing the genesis batch as a special case.
-	if !genesisBatchStored {
-		return oc.produceGenesisBatch(block.Hash())
-	}
-
-	headBatch, err := oc.storage.FetchHeadBatch()
-	if err != nil {
-		return nil, fmt.Errorf("could not retrieve head batch. Cause: %w", err)
-	}
-
-	// These variables will be used to create the new batch
-	var newBatchTxs []*common.L2Tx
-	var newBatchState *state.StateDB
-
-	// Create a new batch based on the fromBlock of inclusion of the previous, including all new transactions
-	batch, err := core.EmptyBatch(oc.hostID, headBatch.Header, block.Hash())
-	if err != nil {
-		return nil, fmt.Errorf("could not create batch. Cause: %w", err)
-	}
-
-	limiter := core.NewBatchSizeLimiter(core.BatchMaxTransactionData, *oc.crossChainProcessors.Local.GetBusAddress(), crosschain.CrossChainEventID)
-	newBatchTxs, err = oc.mempool.CurrentTxs(headBatch, oc.storage)
-	if err != nil {
-		return nil, fmt.Errorf("could not retrieve current transactions. Cause: %w", err)
-	}
-
-	for i, tx := range newBatchTxs {
-		err := limiter.AcceptTransaction(tx)
-		if err != nil && errors.Is(err, core.ErrInsufficientSpace) {
-			newBatchTxs = newBatchTxs[0:i]
-			break
-		} else if err != nil {
-			return nil, fmt.Errorf("could not filter transactions through limiter. Cause: %w", err)
-		}
-	}
-
-	newBatchState, err = oc.storage.CreateStateDB(batch.Header.ParentHash)
-	if err != nil {
-		return nil, fmt.Errorf("could not create stateDB. Cause: %w", err)
-	}
-
-	rootHash, successfulTxs, txReceipts, depositReceipts := oc.processState(batch, newBatchTxs, newBatchState)
-
-	batch.Header.Root = rootHash
-	batch.Transactions = successfulTxs
-
-	crossChainMessages, err := oc.crossChainProcessors.Local.ExtractOutboundMessages(txReceipts)
-	if err != nil {
-		oc.logger.Crit("Extracting messages L2->L1 failed", err, log.CmpKey, log.CrossChainCmp)
-	}
-
-	batch.Header.CrossChainMessages = crossChainMessages
-
-	oc.logger.Trace(fmt.Sprintf("Added %d cross chain messages to batch.",
-		len(batch.Header.CrossChainMessages)), log.CmpKey, log.CrossChainCmp)
-
-	crossChainBind, err := oc.storage.FetchBlock(batch.Header.L1Proof)
-	if err != nil {
-		oc.logger.Crit("Failed to extract batch proof that should exist!")
-	}
-
-	batch.Header.LatestInboundCrossChainHash = crossChainBind.Hash()
-	batch.Header.LatestInboundCrossChainHeight = crossChainBind.Number()
-
-	receipts := allReceipts(txReceipts, depositReceipts)
-	if len(receipts) == 0 {
-		batch.Header.ReceiptHash = types.EmptyRootHash
-	} else {
-		batch.Header.ReceiptHash = types.DeriveSha(receipts, trie.NewStackTrie(nil))
-		batch.Header.Bloom = types.CreateBloom(receipts)
-	}
-
-	if len(successfulTxs) == 0 {
-		batch.Header.TxHash = types.EmptyRootHash
-	} else {
-		batch.Header.TxHash = types.DeriveSha(types.Transactions(successfulTxs), trie.NewStackTrie(nil))
-	}
-
-	oc.logger.Trace("Create batch.",
-		"State", gethlog.Lazy{Fn: func() string {
-			return strings.Replace(string(newBatchState.Dump(&state.DumpConfig{})), "\n", "", -1)
-		}},
-	)
-
-	return batch, nil
-}
-
-// Returns the state of the chain at height
-// todo - make this cacheable
-func (oc *ObscuroChain) getChainStateAtBlock(blockNumber *gethrpc.BlockNumber) (*state.StateDB, error) {
-	// We retrieve the batch of interest.
-	batch, err := oc.getBatch(*blockNumber)
-	if err != nil {
-		return nil, err
-	}
-
-	// We get that of the chain at that height
-	blockchainState, err := oc.storage.CreateStateDB(*batch.Hash())
-	if err != nil {
-		return nil, fmt.Errorf("could not create stateDB. Cause: %w", err)
-	}
-
-	if blockchainState == nil {
-		return nil, fmt.Errorf("unable to fetch chain state for batch %s", batch.Hash().Hex())
-	}
-
-	return blockchainState, err
-=======
 	return nil, vm.BlockContext{}, nil, fmt.Errorf("transaction index %d out of range for batch %#x", txIndex, batch.Hash())
->>>>>>> 2dfc15da
 }
 
 // Returns the whether the account is a contract or not at a certain height
