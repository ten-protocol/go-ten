package l2chain

import (
	"errors"
	"fmt"
	"math/big"

	gethcommon "github.com/ethereum/go-ethereum/common"
	"github.com/ethereum/go-ethereum/common/hexutil"
	gethcore "github.com/ethereum/go-ethereum/core"
	"github.com/ethereum/go-ethereum/core/state"
	"github.com/ethereum/go-ethereum/core/types"
	"github.com/ethereum/go-ethereum/core/vm"
	gethlog "github.com/ethereum/go-ethereum/log"
	"github.com/ethereum/go-ethereum/params"
	gethrpc "github.com/ethereum/go-ethereum/rpc"
	"github.com/obscuronet/go-obscuro/go/common/gethapi"
	"github.com/obscuronet/go-obscuro/go/common/gethencoding"
	"github.com/obscuronet/go-obscuro/go/common/log"
	"github.com/obscuronet/go-obscuro/go/enclave/components"
	"github.com/obscuronet/go-obscuro/go/enclave/core"
	"github.com/obscuronet/go-obscuro/go/enclave/db"
	"github.com/obscuronet/go-obscuro/go/enclave/evm"
	"github.com/obscuronet/go-obscuro/go/enclave/genesis"
	"github.com/status-im/keycard-go/hexutils"
)

type obscuroChain struct {
	chainConfig *params.ChainConfig

	storage db.Storage
	genesis *genesis.Genesis

	logger gethlog.Logger

	// Gas usage values
	// todo (#627) - use the ethconfig.Config instead
	GlobalGasCap uint64
	BaseFee      *big.Int
	Registry     components.BatchRegistry
}

func NewChain(
	storage db.Storage,
	chainConfig *params.ChainConfig,
	genesis *genesis.Genesis,
	logger gethlog.Logger,
	registry components.BatchRegistry,
) ObscuroChain {
	return &obscuroChain{
		storage:      storage,
		chainConfig:  chainConfig,
		logger:       logger,
		GlobalGasCap: 5_000_000_000, // todo (#627) - make config
		BaseFee:      gethcommon.Big0,
		genesis:      genesis,
		Registry:     registry,
	}
}

func (oc *obscuroChain) GetBalance(accountAddress gethcommon.Address, blockNumber *gethrpc.BlockNumber) (*gethcommon.Address, *hexutil.Big, error) {
	// get account balance at certain block/height
	balance, err := oc.GetBalanceAtBlock(accountAddress, blockNumber)
	if err != nil {
		return nil, nil, err
	}

	// check if account is a contract
	isAddrContract, err := oc.isAccountContractAtBlock(accountAddress, blockNumber)
	if err != nil {
		return nil, nil, err
	}

	// Decide which address to encrypt the result with
	address := accountAddress
	// If the accountAddress is a contract, encrypt with the address of the contract owner
	if isAddrContract {
		txHash, err := oc.storage.GetContractCreationTx(accountAddress)
		if err != nil {
			return nil, nil, err
		}
		transaction, _, _, _, err := oc.storage.GetTransaction(*txHash)
		if err != nil {
			return nil, nil, err
		}
		signer := types.NewLondonSigner(oc.chainConfig.ChainID)

		sender, err := signer.Sender(transaction)
		if err != nil {
			return nil, nil, err
		}
		address = sender
	}

	return &address, balance, nil
}

func (oc *obscuroChain) GetBalanceAtBlock(accountAddr gethcommon.Address, blockNumber *gethrpc.BlockNumber) (*hexutil.Big, error) {
	chainState, err := oc.Registry.GetBatchStateAtHeight(blockNumber)
	if err != nil {
		return nil, fmt.Errorf("unable to get blockchain state - %w", err)
	}

	return (*hexutil.Big)(chainState.GetBalance(accountAddr)), nil
}

func (oc *obscuroChain) ObsCall(apiArgs *gethapi.TransactionArgs, blockNumber *gethrpc.BlockNumber) (*gethcore.ExecutionResult, error) {
	result, err := oc.ObsCallAtBlock(apiArgs, blockNumber)
	if err != nil {
		oc.logger.Info(fmt.Sprintf("Obs_Call: failed to execute contract %s.", apiArgs.To), log.CtrErrKey, err.Error())
		return nil, err
	}

	// the execution might have succeeded (err == nil) but the evm contract logic might have failed (result.Failed() == true)
	if result.Failed() {
		oc.logger.Info(fmt.Sprintf("Obs_Call: Failed to execute contract %s.", apiArgs.To), log.CtrErrKey, result.Err)
		return nil, result.Err
	}

	oc.logger.Trace("Obs_Call successful", "result", gethlog.Lazy{Fn: func() string {
		return hexutils.BytesToHex(result.ReturnData)
	}})
	return result, nil
}

func (oc *obscuroChain) ObsCallAtBlock(apiArgs *gethapi.TransactionArgs, blockNumber *gethrpc.BlockNumber) (*gethcore.ExecutionResult, error) {
	// todo (#627) - review this during gas mechanics implementation
	callMsg, err := apiArgs.ToMessage(oc.GlobalGasCap, oc.BaseFee)
	if err != nil {
		return nil, fmt.Errorf("unable to convert TransactionArgs to Message - %w", err)
	}

	// fetch the chain state at given batch
	blockState, err := oc.Registry.GetBatchStateAtHeight(blockNumber)
	if err != nil {
		return nil, err
	}

	batch, err := oc.Registry.GetBatchAtHeight(*blockNumber)
	if err != nil {
		return nil, fmt.Errorf("unable to fetch head state batch. Cause: %w", err)
	}

	oc.logger.Trace("Obs_Call: Successful result", gethlog.Lazy{Fn: func() string {
		return fmt.Sprintf("contractAddress=%s, from=%s, data=%s, batch=%s, state=%s",
			callMsg.To(),
			callMsg.From(),
			hexutils.BytesToHex(callMsg.Data()),
<<<<<<< HEAD
			common.ShortHash(batch.Hash()),
=======
			batch.Hash(),
>>>>>>> 3a4e1ca8
			batch.Header.Root.Hex())
	}})

	result, err := evm.ExecuteObsCall(&callMsg, blockState, batch.Header, oc.storage, oc.chainConfig, oc.logger)
	if err != nil {
		// also return the result as the result can be evaluated on some errors like ErrIntrinsicGas
		return result, err
	}

	// the execution outcome was unsuccessful, but it was able to execute the call
	if result.Failed() {
		// do not return an error
		// the result object should be evaluated upstream
		oc.logger.Info(fmt.Sprintf("ObsCall: Failed to execute contract %s.", callMsg.To()), log.CtrErrKey, result.Err)
	}

	return result, nil
}

// GetChainStateAtTransaction Returns the state of the chain at certain block height after executing transactions up to the selected transaction
// TODO make this cacheable
func (oc *obscuroChain) GetChainStateAtTransaction(batch *core.Batch, txIndex int, reexec uint64) (gethcore.Message, vm.BlockContext, *state.StateDB, error) {
	// Short circuit if it's genesis batch.
	if batch.NumberU64() == 0 {
		return nil, vm.BlockContext{}, nil, errors.New("no transaction in genesis")
	}
	// Create the parent state database
	parent, err := oc.Registry.GetBatchAtHeight(gethrpc.BlockNumber(batch.NumberU64() - 1))
	if err != nil {
		return nil, vm.BlockContext{}, nil, fmt.Errorf("unable to fetch parent batch - %w", err)
	}
	parentBlockNumber := gethrpc.BlockNumber(parent.NumberU64())

	// Lookup the statedb of parent batch from the live database,
	// otherwise regenerate it on the flight.
	statedb, err := oc.Registry.GetBatchStateAtHeight(&parentBlockNumber)
	if err != nil {
		return nil, vm.BlockContext{}, nil, err
	}
	if txIndex == 0 && len(batch.Transactions) == 0 {
		return nil, vm.BlockContext{}, statedb, nil
	}
	// Recompute transactions up to the target index.
	// TODO - Once the enclave's genesis.json is set, retrieve the signer type using `types.MakeSigner`.
	// signer := types.MakeSigner(eth.blockchain.Config(), batch.Number())
	signer := types.NewLondonSigner(oc.chainConfig.ChainID)
	for idx, tx := range batch.Transactions {
		// Assemble the transaction call message and return if the requested offset
		// msg, _ := tx.AsMessage(signer, batch.BaseFee)
		msg, _ := tx.AsMessage(signer, nil)
		txContext := gethcore.NewEVMTxContext(msg)

		chain := evm.NewObscuroChainContext(oc.storage, oc.logger)
		blockHeader, err := gethencoding.ConvertToEthHeader(batch.Header, nil)
		if err != nil {
			return nil, vm.BlockContext{}, nil, fmt.Errorf("unable to convert batch header to eth header - %w", err)
		}
		context := gethcore.NewEVMBlockContext(blockHeader, chain, nil)
		if idx == txIndex {
			return msg, context, statedb, nil
		}
		// Not yet the searched for transaction, execute on top of the current state
		vmenv := vm.NewEVM(context, txContext, statedb, oc.chainConfig, vm.Config{})
		statedb.Prepare(tx.Hash(), idx)
		if _, err := gethcore.ApplyMessage(vmenv, msg, new(gethcore.GasPool).AddGas(tx.Gas())); err != nil {
			return nil, vm.BlockContext{}, nil, fmt.Errorf("transaction %#x failed: %w", tx.Hash(), err)
		}
		// Ensure any modifications are committed to the state
		// Only delete empty objects if EIP158/161 (a.k.a Spurious Dragon) is in effect
		statedb.Finalise(vmenv.ChainConfig().IsEIP158(batch.Number()))
	}
	return nil, vm.BlockContext{}, nil, fmt.Errorf("transaction index %d out of range for batch %#x", txIndex, batch.Hash())
}

// Returns the whether the account is a contract or not at a certain height
func (oc *obscuroChain) isAccountContractAtBlock(accountAddr gethcommon.Address, blockNumber *gethrpc.BlockNumber) (bool, error) {
	chainState, err := oc.Registry.GetBatchStateAtHeight(blockNumber)
	if err != nil {
		return false, fmt.Errorf("unable to get blockchain state - %w", err)
	}

	return len(chainState.GetCode(accountAddr)) > 0, nil
}<|MERGE_RESOLUTION|>--- conflicted
+++ resolved
@@ -146,11 +146,7 @@
 			callMsg.To(),
 			callMsg.From(),
 			hexutils.BytesToHex(callMsg.Data()),
-<<<<<<< HEAD
-			common.ShortHash(batch.Hash()),
-=======
 			batch.Hash(),
->>>>>>> 3a4e1ca8
 			batch.Header.Root.Hex())
 	}})
 
