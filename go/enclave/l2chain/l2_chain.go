--- conflicted
+++ resolved
@@ -141,11 +141,7 @@
 		return nil, fmt.Errorf("unable to fetch head state batch. Cause: %w", err)
 	}
 
-<<<<<<< HEAD
 	oc.logger.Trace("Obs_Call: Successful result", "result", gethlog.Lazy{Fn: func() string {
-=======
-	oc.logger.Trace("Obs_Call: Successful result", "info", gethlog.Lazy{Fn: func() string {
->>>>>>> 3a1eb7af
 		return fmt.Sprintf("contractAddress=%s, from=%s, data=%s, batch=%s, state=%s",
 			callMsg.To(),
 			callMsg.From(),
