--- conflicted
+++ resolved
@@ -38,11 +38,7 @@
 // _successfulRollupGasPrice can be deterministically calculated when evaluating the management smart contract.
 // It should change only when there are changes to the smart contract or if the gas estimation algorithm is modified.
 // Other changes would mean something is broken.
-<<<<<<< HEAD
-const _successfulRollupGasPrice = 336552
-=======
 const _successfulRollupGasPrice = 371816
->>>>>>> 1eb404cd
 
 var _enclavePubKey *ecies.PublicKey
 
