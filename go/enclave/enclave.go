--- conflicted
+++ resolved
@@ -373,58 +373,9 @@
 	return e.adminService.Stop()
 }
 
-<<<<<<< HEAD
-// replayBatchesToValidState is used to repopulate the stateDB cache with data from persisted batches. Two step process:
-// 1. step backwards from head batch until we find a batch that is already in stateDB cache, builds list of batches to replay
-// 2. iterate that list of batches from the earliest, process the transactions to calculate and cache the stateDB
-// todo (#1416) - get unit test coverage around this (and L2 Chain code more widely, see ticket #1416 )
-func replayBatchesToValidState(ctx context.Context, storage storage.Storage, registry components.BatchRegistry, batchExecutor components.BatchExecutor, gen *genesis.Genesis, logger gethlog.Logger) error {
-	// this slice will be a stack of batches to replay as we walk backwards in search of latest valid state
-	// todo - consider capping the size of this batch list using FIFO to avoid memory issues, and then repeating as necessary
-	var batchesToReplay []*core.Batch
-	// `batchToReplayFrom` variable will eventually be the latest batch for which we are able to produce a StateDB
-	// - we will then set that as the head of the L2 so that this node can rebuild its missing state
-	batchToReplayFrom, err := storage.FetchBatchBySeqNo(ctx, registry.HeadBatchSeq().Uint64())
-	if err != nil {
-		return fmt.Errorf("no head batch found in DB but expected to replay batches - %w", err)
-	}
-	// loop backwards building a slice of all batches that don't have cached stateDB data available
-	for !stateDBAvailableForBatch(ctx, registry, batchToReplayFrom.Hash()) {
-		batchesToReplay = append(batchesToReplay, batchToReplayFrom)
-		if batchToReplayFrom.NumberU64() == 0 {
-			// no more parents to check, replaying from genesis
-			break
-		}
-		batchToReplayFrom, err = storage.FetchBatch(ctx, batchToReplayFrom.Header.ParentHash)
-		if err != nil {
-			return fmt.Errorf("unable to fetch previous batch while rolling back to stable state - %w", err)
-		}
-	}
-	logger.Info("replaying batch data into stateDB cache", "fromBatch", batchesToReplay[len(batchesToReplay)-1].NumberU64(),
-		"toBatch", batchesToReplay[0].NumberU64())
-	// loop through the slice of batches without stateDB data to cache the state (loop in reverse because slice is newest to oldest)
-	for i := len(batchesToReplay) - 1; i >= 0; i-- {
-		batch := batchesToReplay[i]
-
-		// if genesis batch then create the genesis state before continuing on with remaining batches
-		if batch.NumberU64() == 0 {
-			err := gen.CommitGenesisState(storage)
-			if err != nil {
-				return err
-			}
-			continue
-		}
-
-		// calculate the stateDB after this batch and store it in the cache
-		_, _, err := batchExecutor.ExecuteBatch(ctx, batch)
-		if err != nil {
-			return err
-		}
-=======
 func checkStopping(s *stopcontrol.StopControl) common.SystemError {
 	if s.IsStopping() {
 		return responses.ToInternalError(fmt.Errorf("enclave is stopping"))
->>>>>>> d9f35c15
 	}
 	return nil
 }