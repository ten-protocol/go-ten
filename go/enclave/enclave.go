package enclave

import (
	"context"
	"encoding/json"
	"errors"
	"fmt"
	"math/big"

	"github.com/ten-protocol/go-ten/go/enclave/crypto"

	enclaveconfig "github.com/ten-protocol/go-ten/go/enclave/config"
	"github.com/ten-protocol/go-ten/go/enclave/evm/ethchainadapter"
	"github.com/ten-protocol/go-ten/go/enclave/gas"
	"github.com/ten-protocol/go-ten/go/enclave/storage"
	"github.com/ten-protocol/go-ten/go/enclave/system"
	"github.com/ten-protocol/go-ten/go/enclave/txpool"

	"github.com/ten-protocol/go-ten/go/enclave/components"
	"github.com/ten-protocol/go-ten/go/responses"

	"github.com/ten-protocol/go-ten/go/enclave/genesis"

	"github.com/ten-protocol/go-ten/go/common/errutil"

	"github.com/ethereum/go-ethereum/core/types"
	"github.com/ten-protocol/go-ten/go/common"
	"github.com/ten-protocol/go-ten/go/common/gethencoding"
	"github.com/ten-protocol/go-ten/go/common/log"
	"github.com/ten-protocol/go-ten/go/common/stopcontrol"
	"github.com/ten-protocol/go-ten/go/common/tracers"
	"github.com/ten-protocol/go-ten/go/enclave/crosschain"
	"github.com/ten-protocol/go-ten/go/enclave/events"

	"github.com/ten-protocol/go-ten/go/ethadapter/mgmtcontractlib"

	_ "github.com/ten-protocol/go-ten/go/common/tracers/native" // make sure the tracers are loaded

	gethcommon "github.com/ethereum/go-ethereum/common"
	gethlog "github.com/ethereum/go-ethereum/log"
	gethrpc "github.com/ten-protocol/go-ten/lib/gethfork/rpc"
)

type enclaveImpl struct {
	initAPI  common.EnclaveInit
	adminAPI common.EnclaveAdmin
	rpcAPI   common.EnclaveClientRPC

	stopControl *stopcontrol.StopControl
}

// NewEnclave creates and initializes all the services of the enclave.
//
// `genesisJSON` is the configuration for the corresponding L1's genesis block. This is used to validate the blocks
// received from the L1 node if `validateBlocks` is set to true.
func NewEnclave(config *enclaveconfig.EnclaveConfig, genesis *genesis.Genesis, mgmtContractLib mgmtcontractlib.MgmtContractLib, logger gethlog.Logger) common.Enclave {
	jsonConfig, _ := json.MarshalIndent(config, "", "  ")
	logger.Info("Creating enclave service with following config", log.CfgKey, string(jsonConfig))

	chainConfig := ethchainadapter.ChainParams(big.NewInt(config.ObscuroChainID))

	// Initialise the database
	cachingService := storage.NewCacheService(logger, config.UseInMemoryDB)
	storage := storage.NewStorageFromConfig(config, cachingService, chainConfig, logger)

	// attempt to fetch the enclave key from the database
	// the enclave key is part of the attestation and identifies the current enclave
	// if this is the first time the enclave starts, it has to generate a new key
	enclaveKeyService := crypto.NewEnclaveAttestedKeyService(logger)
	err := loadOrCreateEnclaveKey(storage, enclaveKeyService, logger)
	if err != nil {
		logger.Crit("Failed to load or create enclave key", log.ErrKey, err)
	}

	sharedSecretService := crypto.NewSharedSecretService(logger)
	err = loadSharedSecret(storage, sharedSecretService, logger)
	if err != nil {
		logger.Crit("Failed to load shared secret", log.ErrKey, err)
	}

	daEncryptionService := crypto.NewDAEncryptionService(sharedSecretService, logger)
	rpcKeyService := crypto.NewRPCKeyService(sharedSecretService, logger)

	crossChainProcessors := crosschain.New(&config.MessageBusAddress, storage, big.NewInt(config.ObscuroChainID), logger)

	// initialise system contracts
	scb := system.NewSystemContractCallbacks(storage, &config.SystemContractOwner, logger)
	err = scb.Load()
	if err != nil && !errors.Is(err, errutil.ErrNotFound) {
		logger.Crit("failed to load system contracts", log.ErrKey, err)
	}

	gasOracle := gas.NewGasOracle()
	blockProcessor := components.NewBlockProcessor(storage, crossChainProcessors, gasOracle, logger)
	evmEntropyService := crypto.NewEvmEntropyService(sharedSecretService, logger)
	gethEncodingService := gethencoding.NewGethEncodingService(storage, cachingService, evmEntropyService, logger)
	batchRegistry := components.NewBatchRegistry(storage, config, gethEncodingService, logger)
	batchExecutor := components.NewBatchExecutor(storage, batchRegistry, *config, gethEncodingService, crossChainProcessors, genesis, gasOracle, chainConfig, config.GasBatchExecutionLimit, scb, evmEntropyService, logger)

	// ensure cached chain state data is up-to-date using the persisted batch data
	err = restoreStateDBCache(context.Background(), storage, batchRegistry, batchExecutor, genesis, logger)
	if err != nil {
		logger.Crit("failed to resync L2 chain state DB after restart", log.ErrKey, err)
	}

	// start the mempool in validate only. Based on the config, it might become sequencer
	mempool, err := txpool.NewTxPool(batchRegistry.EthChain(), config.MinGasPrice, true, logger)
	if err != nil {
		logger.Crit("unable to init eth tx pool", log.ErrKey, err)
	}

	subscriptionManager := events.NewSubscriptionManager(storage, batchRegistry, config.ObscuroChainID, logger)

	// todo (#1474) - make sure the enclave cannot be started in production with WillAttest=false
	attestationProvider := components.NewAttestationProvider(enclaveKeyService, config.WillAttest, logger)

	// signal to stop the enclave
	stopControl := stopcontrol.New()

	// these services are directly exposed as the API of the Enclave
	initAPI := NewEnclaveInitAPI(config, storage, logger, blockProcessor, enclaveKeyService, attestationProvider, sharedSecretService, daEncryptionService, rpcKeyService)
	adminAPI := NewEnclaveAdminAPI(config, storage, logger, blockProcessor, batchRegistry, batchExecutor, gethEncodingService, stopControl, subscriptionManager, enclaveKeyService, mempool, chainConfig, mgmtContractLib, attestationProvider, sharedSecretService, daEncryptionService)
	rpcAPI := NewEnclaveRPCAPI(config, storage, logger, blockProcessor, batchRegistry, gethEncodingService, cachingService, mempool, chainConfig, crossChainProcessors, scb, subscriptionManager, genesis, gasOracle, sharedSecretService, rpcKeyService)

	logger.Info("Enclave service created successfully.", log.EnclaveIDKey, enclaveKeyService.EnclaveID())
	return &enclaveImpl{
		initAPI:     initAPI,
		adminAPI:    adminAPI,
		rpcAPI:      rpcAPI,
		stopControl: stopControl,
	}
}

// Status is only implemented by the RPC wrapper
func (e *enclaveImpl) Status(ctx context.Context) (common.Status, common.SystemError) {
	return e.initAPI.Status(ctx)
}

func (e *enclaveImpl) Attestation(ctx context.Context) (*common.AttestationReport, common.SystemError) {
	if systemError := checkStopping(e.stopControl); systemError != nil {
		return nil, systemError
	}
	return e.initAPI.Attestation(ctx)
}

// GenerateSecret - the genesis enclave is responsible with generating the secret entropy
func (e *enclaveImpl) GenerateSecret(ctx context.Context) (common.EncryptedSharedEnclaveSecret, common.SystemError) {
	if systemError := checkStopping(e.stopControl); systemError != nil {
		return nil, systemError
	}
	return e.initAPI.GenerateSecret(ctx)
}

// InitEnclave - initialise an enclave with a seed received by another enclave
func (e *enclaveImpl) InitEnclave(ctx context.Context, s common.EncryptedSharedEnclaveSecret) common.SystemError {
	return e.initAPI.InitEnclave(ctx, s)
}

func (e *enclaveImpl) EnclaveID(ctx context.Context) (common.EnclaveID, common.SystemError) {
	if systemError := checkStopping(e.stopControl); systemError != nil {
		return common.EnclaveID{}, systemError
	}
	return e.initAPI.EnclaveID(ctx)
}

func (e *enclaveImpl) RPCEncryptionKey(ctx context.Context) ([]byte, common.SystemError) {
	if systemError := checkStopping(e.stopControl); systemError != nil {
		return nil, systemError
	}
	return e.initAPI.RPCEncryptionKey(ctx)
}

func (e *enclaveImpl) DebugTraceTransaction(ctx context.Context, txHash gethcommon.Hash, config *tracers.TraceConfig) (json.RawMessage, common.SystemError) {
	return e.rpcAPI.DebugTraceTransaction(ctx, txHash, config)
}

func (e *enclaveImpl) GetTotalContractCount(ctx context.Context) (*big.Int, common.SystemError) {
	if systemError := checkStopping(e.stopControl); systemError != nil {
		return nil, systemError
	}
	return e.rpcAPI.GetTotalContractCount(ctx)
}

func (e *enclaveImpl) EnclavePublicConfig(ctx context.Context) (*common.EnclavePublicConfig, common.SystemError) {
	if systemError := checkStopping(e.stopControl); systemError != nil {
		return nil, systemError
	}
	return e.rpcAPI.EnclavePublicConfig(ctx)
}

func (e *enclaveImpl) EncryptedRPC(ctx context.Context, encryptedParams common.EncryptedRequest) (*responses.EnclaveResponse, common.SystemError) {
	if systemError := checkStopping(e.stopControl); systemError != nil {
		return nil, systemError
	}
	return e.rpcAPI.EncryptedRPC(ctx, encryptedParams)
}

func (e *enclaveImpl) GetCode(ctx context.Context, address gethcommon.Address, blockNrOrHash gethrpc.BlockNumberOrHash) ([]byte, common.SystemError) {
	if systemError := checkStopping(e.stopControl); systemError != nil {
		return nil, systemError
	}
	return e.rpcAPI.GetCode(ctx, address, blockNrOrHash)
}

func (e *enclaveImpl) Subscribe(ctx context.Context, id gethrpc.ID, encryptedSubscription common.EncryptedParamsLogSubscription) common.SystemError {
	return e.rpcAPI.Subscribe(ctx, id, encryptedSubscription)
}

func (e *enclaveImpl) Unsubscribe(id gethrpc.ID) common.SystemError {
	if systemError := checkStopping(e.stopControl); systemError != nil {
		return systemError
	}
	return e.rpcAPI.Unsubscribe(id)
}

func (e *enclaveImpl) AddSequencer(id common.EnclaveID, proof types.Receipt) common.SystemError {
	if systemError := checkStopping(e.stopControl); systemError != nil {
		return systemError
	}
	return e.adminAPI.AddSequencer(id, proof)
}

func (e *enclaveImpl) MakeActive() common.SystemError {
	if systemError := checkStopping(e.stopControl); systemError != nil {
		return systemError
	}
	return e.adminAPI.MakeActive()
}

func (e *enclaveImpl) ExportCrossChainData(ctx context.Context, fromSeqNo uint64, toSeqNo uint64) (*common.ExtCrossChainBundle, common.SystemError) {
	if systemError := checkStopping(e.stopControl); systemError != nil {
		return nil, systemError
	}
	return e.adminAPI.ExportCrossChainData(ctx, fromSeqNo, toSeqNo)
}

func (e *enclaveImpl) GetBatch(ctx context.Context, hash common.L2BatchHash) (*common.ExtBatch, common.SystemError) {
	if systemError := checkStopping(e.stopControl); systemError != nil {
		return nil, systemError
	}
	return e.adminAPI.GetBatch(ctx, hash)
}

func (e *enclaveImpl) GetBatchBySeqNo(ctx context.Context, seqNo uint64) (*common.ExtBatch, common.SystemError) {
	if systemError := checkStopping(e.stopControl); systemError != nil {
		return nil, systemError
	}
	return e.adminAPI.GetBatchBySeqNo(ctx, seqNo)
}

func (e *enclaveImpl) GetRollupData(ctx context.Context, hash common.L2RollupHash) (*common.PublicRollupMetadata, common.SystemError) {
	if systemError := checkStopping(e.stopControl); systemError != nil {
		return nil, systemError
	}
	return e.adminAPI.GetRollupData(ctx, hash)
}

func (e *enclaveImpl) StreamL2Updates() (chan common.StreamL2UpdatesResponse, func()) {
	return e.adminAPI.StreamL2Updates()
}

// SubmitL1Block is used to update the enclave with an additional L1 block.
func (e *enclaveImpl) SubmitL1Block(ctx context.Context, blockHeader *types.Header, processed *common.ProcessedL1Data) (*common.BlockSubmissionResponse, common.SystemError) {
	if systemError := checkStopping(e.stopControl); systemError != nil {
		return nil, systemError
	}
<<<<<<< HEAD
	return e.adminService.SubmitL1Block(ctx, blockHeader, processed)
=======
	return e.adminAPI.SubmitL1Block(ctx, blockHeader, receipts)
>>>>>>> 777972aa
}

func (e *enclaveImpl) SubmitBatch(ctx context.Context, extBatch *common.ExtBatch) common.SystemError {
	if systemError := checkStopping(e.stopControl); systemError != nil {
		return systemError
	}
	return e.adminAPI.SubmitBatch(ctx, extBatch)
}

func (e *enclaveImpl) CreateBatch(ctx context.Context, skipBatchIfEmpty bool) common.SystemError {
	if systemError := checkStopping(e.stopControl); systemError != nil {
		return systemError
	}
	return e.adminAPI.CreateBatch(ctx, skipBatchIfEmpty)
}

func (e *enclaveImpl) CreateRollup(ctx context.Context, fromSeqNo uint64) (*common.ExtRollup, common.SystemError) {
	if systemError := checkStopping(e.stopControl); systemError != nil {
		return nil, systemError
	}
	return e.adminAPI.CreateRollup(ctx, fromSeqNo)
}

// HealthCheck returns whether the enclave is deemed healthy
func (e *enclaveImpl) HealthCheck(ctx context.Context) (bool, common.SystemError) {
	if systemError := checkStopping(e.stopControl); systemError != nil {
		return false, systemError
	}
	return e.adminAPI.HealthCheck(ctx)
}

// StopClient is only implemented by the RPC wrapper
func (e *enclaveImpl) StopClient() common.SystemError {
	return e.adminAPI.StopClient()
}

func (e *enclaveImpl) Stop() common.SystemError {
	return e.adminAPI.Stop()
}

func checkStopping(s *stopcontrol.StopControl) common.SystemError {
	if s.IsStopping() {
		return responses.ToInternalError(fmt.Errorf("enclave is stopping"))
	}
	return nil
}

func loadSharedSecret(storage storage.Storage, sharedSecretService *crypto.SharedSecretService, logger gethlog.Logger) error {
	sharedSecret, err := storage.FetchSecret(context.Background())
	if err != nil && !errors.Is(err, errutil.ErrNotFound) {
		logger.Crit("Failed to fetch secret", "err", err)
	}
	if sharedSecret != nil {
		sharedSecretService.SetSharedSecret(sharedSecret)
	}
	return nil
}

func loadOrCreateEnclaveKey(storage storage.Storage, enclaveKeyService *crypto.EnclaveAttestedKeyService, logger gethlog.Logger) error {
	enclaveKey, err := storage.GetEnclaveKey(context.Background())
	if err != nil && !errors.Is(err, errutil.ErrNotFound) {
		return fmt.Errorf("failed to load enclave key: %w", err)
	}
	if enclaveKey != nil {
		enclaveKeyService.SetEnclaveKey(enclaveKey)
		return nil
	}

	// enclave key not found - new key should be generated
	logger.Info("Generating new enclave key")
	enclaveKey, err = enclaveKeyService.GenerateEnclaveKey()
	if err != nil {
		return fmt.Errorf("failed to generate enclave key: %w", err)
	}
	err = storage.StoreEnclaveKey(context.Background(), enclaveKey)
	if err != nil {
		return fmt.Errorf("failed to store enclave key: %w", err)
	}

	enclaveKeyService.SetEnclaveKey(enclaveKey)
	return nil
}<|MERGE_RESOLUTION|>--- conflicted
+++ resolved
@@ -264,11 +264,7 @@
 	if systemError := checkStopping(e.stopControl); systemError != nil {
 		return nil, systemError
 	}
-<<<<<<< HEAD
-	return e.adminService.SubmitL1Block(ctx, blockHeader, processed)
-=======
-	return e.adminAPI.SubmitL1Block(ctx, blockHeader, receipts)
->>>>>>> 777972aa
+	return e.adminAPI.SubmitL1Block(ctx, blockHeader, processed)
 }
 
 func (e *enclaveImpl) SubmitBatch(ctx context.Context, extBatch *common.ExtBatch) common.SystemError {
