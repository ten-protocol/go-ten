--- conflicted
+++ resolved
@@ -1038,7 +1038,6 @@
 		return responses.AsEncryptedError(err, vkHandler), nil
 	}
 
-<<<<<<< HEAD
 	block, err := e.blockResolver.FetchHeadBlock()
 	if err != nil {
 		return responses.AsPlaintextError(fmt.Errorf("internal server error")), err
@@ -1057,10 +1056,7 @@
 	publishingGas := big.NewInt(0).Div(l1Cost, batch.Header.BaseFee)
 	publishingGas.Add(publishingGas, big.NewInt(0).Mod(l1Cost, batch.Header.BaseFee))
 
-	executionGasEstimate, err := e.DoEstimateGas(callMsg, blockNumber, e.GlobalGasCap)
-=======
 	executionGasEstimate, err := e.DoEstimateGas(callMsg, blockNumber, e.config.GasLocalExecutionCapFlag)
->>>>>>> c9908321
 	if err != nil {
 		err = fmt.Errorf("unable to estimate transaction - %w", err)
 
