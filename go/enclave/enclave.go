package enclave

import (
	"bytes"
	"crypto/ecdsa"
	"errors"
	"fmt"
	"math/big"

	"github.com/obscuronet/obscuro-playground/go/common/log"

	obscurocrypto "github.com/obscuronet/obscuro-playground/go/enclave/crypto"

	"github.com/obscuronet/obscuro-playground/go/enclave/bridge"
	"github.com/obscuronet/obscuro-playground/go/enclave/rollupchain"

	"github.com/obscuronet/obscuro-playground/go/enclave/rpcencryptionmanager"

	"github.com/ethereum/go-ethereum/crypto"
	"github.com/ethereum/go-ethereum/crypto/ecies"
	"github.com/obscuronet/obscuro-playground/go/config"

	gethcommon "github.com/ethereum/go-ethereum/common"
	"github.com/ethereum/go-ethereum/core"
	"github.com/ethereum/go-ethereum/core/types"
	"github.com/obscuronet/obscuro-playground/go/common"
	obscurocore "github.com/obscuronet/obscuro-playground/go/enclave/core"
	"github.com/obscuronet/obscuro-playground/go/enclave/db"
	"github.com/obscuronet/obscuro-playground/go/enclave/mempool"
	"github.com/obscuronet/obscuro-playground/go/ethadapter/erc20contractlib"
	"github.com/obscuronet/obscuro-playground/go/ethadapter/mgmtcontractlib"
)

// StatsCollector Todo - replace with a proper framework
type StatsCollector interface {
	// L2Recalc registers when a node has to discard the speculative work built on top of the winner of the gossip round.
	L2Recalc(id gethcommon.Address)
	RollupWithMoreRecentProof()
}

type enclaveImpl struct {
	config               config.EnclaveConfig
	nodeShortID          uint64
	storage              db.Storage
	blockResolver        db.BlockResolver
	mempool              mempool.Manager
	statsCollector       StatsCollector
	l1Blockchain         *core.BlockChain
	rpcEncryptionManager rpcencryptionmanager.RPCEncryptionManager
	bridge               *bridge.Bridge

	chain *rollupchain.RollupChain

	txCh          chan *common.L2Tx
	roundWinnerCh chan *obscurocore.Rollup
	exitCh        chan bool

	// Todo - disabled temporarily until TN1 is released
	// speculativeWorkInCh  chan bool
	// speculativeWorkOutCh chan speculativeWork

	mgmtContractLib       mgmtcontractlib.MgmtContractLib
	erc20ContractLib      erc20contractlib.ERC20ContractLib
	attestationProvider   AttestationProvider // interface for producing attestation reports and verifying them
	publicKeySerialized   []byte
	privateKey            *ecdsa.PrivateKey
	transactionBlobCrypto obscurocrypto.TransactionBlobCrypto
}

// NewEnclave creates a new enclave.
// `genesisJSON` is the configuration for the corresponding L1's genesis block. This is used to validate the blocks
// received from the L1 node if `validateBlocks` is set to true.
func NewEnclave(
	config config.EnclaveConfig,
	mgmtContractLib mgmtcontractlib.MgmtContractLib,
	erc20ContractLib erc20contractlib.ERC20ContractLib,
	collector StatsCollector,
) common.Enclave {
	if len(config.ERC20ContractAddresses) < 2 {
		log.Panic("failed to initialise enclave. At least two ERC20 contract addresses are required - the BTC " +
			"ERC20 address and the ETH ERC20 address")
	}

	// todo - add the delay: N hashes

	nodeShortID := common.ShortAddress(config.HostID)

	// Initialise the database
	backingDB, err := db.CreateDBFromConfig(nodeShortID, config)
	if err != nil {
		log.Panic("Failed to connect to backing database - %s", err)
	}
	storage := db.NewStorage(backingDB, nodeShortID)

	// Initialise the Ethereum "Blockchain" structure that will allow us to validate incoming blocks
	// Todo - check the minimum difficulty parameter
	var l1Blockchain *core.BlockChain
	if config.ValidateL1Blocks {
		if config.GenesisJSON == nil {
			log.Panic("enclave is configured to validate blocks, but genesis JSON is nil")
		}
		l1Blockchain = rollupchain.NewL1Blockchain(config.GenesisJSON)
	} else {
		common.LogWithID(common.ShortAddress(config.HostID), "validateBlocks is set to false. L1 blocks will not be validated.")
	}

	// Todo- make sure the enclave cannot be started in production with WillAttest=false
	var attestationProvider AttestationProvider
	if config.WillAttest {
		attestationProvider = &EgoAttestationProvider{}
	} else {
		common.LogWithID(nodeShortID, "WARNING - Attestation is not enabled, enclave will not create a verified attestation report.")
		attestationProvider = &DummyAttestationProvider{}
	}

	// todo - this has to be read from the database when the node restarts.
	// first time the node starts we derive the obscuro key from the master seed received after the shared secret exchange
	common.LogWithID(nodeShortID, "Generating the Obscuro key")
	obscuroKey := obscurocrypto.GetObscuroKey()
	serializedPubKey := crypto.CompressPubkey(&obscuroKey.PublicKey)
	common.LogWithID(nodeShortID, "Generated public key %s", gethcommon.Bytes2Hex(serializedPubKey))
	rpcem := rpcencryptionmanager.NewRPCEncryptionManager(config.ViewingKeysEnabled, ecies.ImportECDSA(obscuroKey))

	transactionBlobCrypto := obscurocrypto.NewTransactionBlobCryptoImpl()

	obscuroBridge := bridge.New(
		config.ERC20ContractAddresses[0],
		config.ERC20ContractAddresses[1],
		mgmtContractLib,
		erc20ContractLib,
		nodeShortID,
		transactionBlobCrypto,
		config.ObscuroChainID,
		config.L1ChainID,
	)
	memp := mempool.New(config.ObscuroChainID)

	chain := rollupchain.New(nodeShortID, config.HostID, storage, l1Blockchain, obscuroBridge, transactionBlobCrypto, memp, rpcem, config.ObscuroChainID, config.L1ChainID)

	return &enclaveImpl{
		config:                config,
		nodeShortID:           nodeShortID,
		storage:               storage,
		blockResolver:         storage,
		mempool:               memp,
		statsCollector:        collector,
		l1Blockchain:          l1Blockchain,
		rpcEncryptionManager:  rpcem,
		bridge:                obscuroBridge,
		chain:                 chain,
		txCh:                  make(chan *common.L2Tx),
		roundWinnerCh:         make(chan *obscurocore.Rollup),
		exitCh:                make(chan bool),
		mgmtContractLib:       mgmtContractLib,
		erc20ContractLib:      erc20ContractLib,
		attestationProvider:   attestationProvider,
		privateKey:            obscuroKey,
		publicKeySerialized:   serializedPubKey,
		transactionBlobCrypto: transactionBlobCrypto,
	}
}

// IsReady is only implemented by the RPC wrapper
func (e *enclaveImpl) IsReady() error {
	return nil // The enclave is local so it is always ready
}

// StopClient is only implemented by the RPC wrapper
func (e *enclaveImpl) StopClient() error {
	return nil // The enclave is local so there is no client to stop
}

func (e *enclaveImpl) Start(block types.Block) {
	// todo - reinstate after TN1
	/*	if e.config.SpeculativeExecution {
			//start the speculative rollup execution loop on its own go routine
			go e.start(block)
		}
	*/
}

func (e *enclaveImpl) ProduceGenesis(blkHash gethcommon.Hash) common.BlockSubmissionResponse {
	rolGenesis, b := e.chain.ProduceGenesis(blkHash)
	return common.BlockSubmissionResponse{
		ProducedRollup: e.transactionBlobCrypto.ToExtRollup(rolGenesis),
		BlockHeader:    b.Header(),
		IngestedBlock:  true,
	}
}

// IngestBlocks is used to update the enclave with the full history of the L1 chain to date.
func (e *enclaveImpl) IngestBlocks(blocks []*types.Block) []common.BlockSubmissionResponse {
	result := make([]common.BlockSubmissionResponse, len(blocks))
	for i, block := range blocks {
		response := e.chain.IngestBlock(block)
		result[i] = response
		if !response.IngestedBlock {
			return result // We return early, as all descendant blocks will also fail verification.
		}
	}
	return result
}

// SubmitBlock is used to update the enclave with an additional L1 block.
func (e *enclaveImpl) SubmitBlock(block types.Block) common.BlockSubmissionResponse {
	bsr := e.chain.SubmitBlock(block)

	if bsr.RollupHead != nil {
		hr, f := e.storage.FetchRollup(bsr.RollupHead.Hash())
		if !f {
			log.Panic("This should not happen because this rollup was just processed.")
		}
		e.mempool.RemoveMempoolTxs(hr, e.storage)
	}

	return bsr
}

func (e *enclaveImpl) SubmitRollup(rollup common.ExtRollup) {
	r := e.transactionBlobCrypto.ToEnclaveRollup(rollup.ToRollup())

	// only store if the parent exists
	_, found := e.storage.FetchRollup(r.Header.ParentHash)
	if found {
		e.storage.StoreRollup(r)
	} else {
		common.LogWithID(e.nodeShortID, "Received rollup with no parent: r_%d", common.ShortHash(r.Hash()))
	}
}

func (e *enclaveImpl) SubmitTx(tx common.EncryptedTx) (common.EncryptedResponseSendRawTx, error) {
	decryptedTx, err := e.rpcEncryptionManager.DecryptTx(tx)
	if err != nil {
		log.Info(fmt.Sprintf("could not decrypt transaction. Cause: %s", err))
		return nil, fmt.Errorf("could not decrypt transaction. Cause: %w", err)
	}
	err = e.mempool.AddMempoolTx(decryptedTx)
	if err != nil {
		return nil, err
	}

	if e.config.SpeculativeExecution {
		e.txCh <- decryptedTx
	}

	// TODO - Once the enclave's genesis.json is set, retrieve the signer type using `types.MakeSigner`.
	signer := types.NewLondonSigner(big.NewInt(e.config.ObscuroChainID))
	sender, err := signer.Sender(decryptedTx)
	if err != nil {
		return nil, fmt.Errorf("could not recover sender to encrypt eth_sendRawTransaction response. Cause: %w", err)
	}

	txHashBytes := []byte(decryptedTx.Hash().Hex())
	encryptedResult, err := e.rpcEncryptionManager.EncryptWithViewingKey(sender, txHashBytes)
	if err != nil {
		return nil, fmt.Errorf("enclave could not respond securely to eth_sendRawTransaction request. Cause: %w", err)
	}

	return encryptedResult, nil
}

func (e *enclaveImpl) RoundWinner(parent common.L2RootHash) (common.ExtRollup, bool, error) {
	return e.chain.RoundWinner(parent)
}

func (e *enclaveImpl) ExecuteOffChainTransaction(encryptedParams common.EncryptedParamsCall) (common.EncryptedResponseCall, error) {
	return e.chain.ExecuteOffChainTransaction(encryptedParams)
}

func (e *enclaveImpl) Nonce(address gethcommon.Address) uint64 {
	// todo user encryption
	hs := e.storage.FetchHeadState()
	if hs == nil {
		return 0
	}
	s := e.storage.CreateStateDB(hs.HeadRollup)
	return s.GetNonce(address)
}

func (e *enclaveImpl) GetTransaction(txHash gethcommon.Hash) *common.L2Tx {
	// todo - use the metadata stored in the database
	hs := e.storage.FetchHeadState()
	if hs == nil {
		panic("should not happen")
	}
	rollup, found := e.storage.FetchRollup(hs.HeadRollup)
	if !found {
		log.Panic("could not fetch block's head rollup")
	}

	for {
		txs := rollup.Transactions
		for _, tx := range txs {
			if bytes.Equal(tx.Hash().Bytes(), txHash.Bytes()) {
				return tx
			}
		}
		rollup = e.storage.ParentRollup(rollup)
		if rollup == nil || rollup.Header.Number.Uint64() == common.L2GenesisHeight {
			return nil
		}
	}
}

func (e *enclaveImpl) GetTransactionReceipt(encryptedParams common.EncryptedParamsGetTxReceipt) (common.EncryptedResponseGetTxReceipt, error) {
	txHash, err := e.rpcEncryptionManager.ExtractTxHash(encryptedParams)
	if err != nil {
		return nil, err
	}

	viewingKeyAddress, err := e.storage.GetSender(txHash)
	if err != nil {
		return nil, err
	}

	txReceipt, err := e.storage.GetTransactionReceipt(txHash)
	if err != nil {
		return nil, fmt.Errorf("could not retrieve transaction receipt in eth_getTransactionReceipt request. Cause: %w", err)
	}

	encryptedTxReceipt, err := e.rpcEncryptionManager.EncryptTxReceiptWithViewingKey(viewingKeyAddress, txReceipt)
	if err != nil {
		return nil, fmt.Errorf("enclave could not respond securely to eth_getTransactionReceipt request. Cause: %w", err)
	}

	return encryptedTxReceipt, nil
}

func (e *enclaveImpl) GetRollup(rollupHash common.L2RootHash) *common.ExtRollup {
	rollup, found := e.storage.FetchRollup(rollupHash)
	if found {
		extRollup := e.transactionBlobCrypto.ToExtRollup(rollup)
		return &extRollup
	}
	return nil
}

func (e *enclaveImpl) GetRollupByHeight(rollupHeight int64) *common.ExtRollup {
	// TODO - Consider improving efficiency by directly fetching rollup by number.
	rollup := e.storage.FetchHeadRollup()
<<<<<<< HEAD
	// -1 is used by Ethereum to indicate that we should fetch the head.
	if rollupHeight != -1 {
		for {
			if rollup.Number().Int64() == rollupHeight {
				// We have found the block.
				break
			}
			if rollup.Number().Int64() < rollupHeight {
				// The current block number is below the sought number. Continuing to walk up the chain is pointless.
				return nil
			}

			// We grab the next rollup and loop.
			rollup = e.storage.ParentRollup(rollup)
			if rollup == nil {
				// We've reached the head of the chain without finding the block.
				return nil
			}
		}
=======
	for {
		if rollup == nil {
			// We've reached the head of the chain without finding the block.
			return nil
		}
		if rollup.Number().Uint64() == rollupHeight {
			// We have found the block.
			break
		}
		if rollup.Number().Uint64() < rollupHeight {
			// The current block number is below the sought number. Continuing to walk up the chain is pointless.
			return nil
		}

		// We grab the next rollup and loop.
		rollup = e.storage.ParentRollup(rollup)
>>>>>>> 3a35028f
	}

	extRollup := e.transactionBlobCrypto.ToExtRollup(rollup)
	return &extRollup
}

func (e *enclaveImpl) Attestation() *common.AttestationReport {
	if e.publicKeySerialized == nil {
		panic("public key not initialized, we can't produce the attestation report")
	}
	report, err := e.attestationProvider.GetReport(e.publicKeySerialized, e.config.HostID, e.config.HostAddress)
	if err != nil {
		panic("Failed to produce remote report.")
	}
	return report
}

// GenerateSecret - the genesis enclave is responsible with generating the secret entropy
func (e *enclaveImpl) GenerateSecret() common.EncryptedSharedEnclaveSecret {
	secret := obscurocrypto.GenerateEntropy()
	e.storage.StoreSecret(secret)
	encSec, err := obscurocrypto.EncryptSecret(e.publicKeySerialized, secret, e.nodeShortID)
	if err != nil {
		log.Panic("failed to encrypt secret. Cause: %s", err)
	}
	return encSec
}

// InitEnclave - initialise an enclave with a seed received by another enclave
func (e *enclaveImpl) InitEnclave(s common.EncryptedSharedEnclaveSecret) error {
	secret, err := obscurocrypto.DecryptSecret(s, e.privateKey)
	if err != nil {
		return err
	}
	e.storage.StoreSecret(*secret)
	log.Trace(">   Agg%d: Secret decrypted and stored. Secret: %v", e.nodeShortID, secret)
	return nil
}

// ShareSecret verifies the request and if it trusts the report and the public key it will return the secret encrypted with that public key.
func (e *enclaveImpl) ShareSecret(att *common.AttestationReport) (common.EncryptedSharedEnclaveSecret, error) {
	// First we verify the attestation report has come from a valid obscuro enclave running in a verified TEE.
	data, err := e.attestationProvider.VerifyReport(att)
	if err != nil {
		return nil, err
	}
	// Then we verify the public key provided has come from the same enclave as that attestation report
	if err = VerifyIdentity(data, att); err != nil {
		return nil, err
	}
	common.LogWithID(e.nodeShortID, "Successfully verified attestation and identity. Owner: %s", att.Owner)

	secret := e.storage.FetchSecret()
	if secret == nil {
		return nil, errors.New("secret was nil, no secret to share - this shouldn't happen")
	}
	return obscurocrypto.EncryptSecret(att.PubKey, *secret, e.nodeShortID)
}

func (e *enclaveImpl) AddViewingKey(encryptedViewingKeyBytes []byte, signature []byte) error {
	viewingKeyBytes, err := ecies.ImportECDSA(e.privateKey).Decrypt(encryptedViewingKeyBytes, nil, nil)
	if err != nil {
		return fmt.Errorf("could not decrypt viewing key when adding it to enclave. Cause: %w", err)
	}
	return e.rpcEncryptionManager.AddViewingKey(viewingKeyBytes, signature)
}

func (e *enclaveImpl) GetBalance(encryptedParams common.EncryptedParamsGetBalance) (common.EncryptedResponseGetBalance, error) {
	return e.chain.GetBalance(encryptedParams)
}

func (e *enclaveImpl) GetCode(address gethcommon.Address, rollupHash *gethcommon.Hash) ([]byte, error) {
	return e.storage.CreateStateDB(*rollupHash).GetCode(address), nil
}

func (e *enclaveImpl) IsInitialised() bool {
	return e.storage.FetchSecret() != nil
}

func (e *enclaveImpl) Stop() error {
	if e.config.SpeculativeExecution {
		e.exitCh <- true
	}
	return nil
}

// Todo - reinstate speculative execution afer TN1
/*
// internal structure to pass information.
type speculativeWork struct {
	found bool
	r     *obscurocore.Rollup
	s     *state.StateDB
	h     *nodecommon.Header
	txs   []*nodecommon.L2Tx
}

// internal structure used for the speculative execution.
type processingEnvironment struct {
	headRollup      *obscurocore.Rollup              // the current head rollup, which will be the parent of the new rollup
	header          *nodecommon.Header               // the header of the new rollup
	processedTxs    []*nodecommon.L2Tx               // txs that were already processed
	processedTxsMap map[common.Hash]*nodecommon.L2Tx // structure used to prevent duplicates
	state           *state.StateDB                   // the state as calculated from the previous rollup and the processed transactions
}
*/
/*
func (e *enclaveImpl) start(block types.Block) {
	env := processingEnvironment{processedTxsMap: make(map[common.Hash]*nodecommon.L2Tx)}
	// determine whether the block where the speculative execution will start already contains Obscuro state
	blockState, f := e.storage.FetchBlockState(block.Hash())
	if f {
		env.headRollup, _ = e.storage.FetchRollup(blockState.HeadRollup)
		if env.headRollup != nil {
			env.state = e.storage.CreateStateDB(env.headRollup.Hash())
		}
	}

	for {
		select {
		// A new winner was found after gossiping. Start speculatively executing incoming transactions to already have a rollup ready when the next round starts.
		case winnerRollup := <-e.roundWinnerCh:
			hash := winnerRollup.Hash()
			env.header = obscurocore.NewHeader(&hash, winnerRollup.Header.Number.Uint64()+1, e.config.HostID)
			env.headRollup = winnerRollup
			env.state = e.storage.CreateStateDB(winnerRollup.Hash())
			log.Trace(fmt.Sprintf(">   Agg%d: Create new speculative env  r_%d(%d).",
				e.nodeShortID,
				obscurocommon.ShortHash(winnerRollup.Header.Hash()),
				winnerRollup.Header.Number,
			))

			// determine the transactions that were not yet included
			env.processedTxs = currentTxs(winnerRollup, e.mempool.FetchMempoolTxs(), e.storage)
			env.processedTxsMap = obscurocore.MakeMap(env.processedTxs)

			// calculate the State after executing them
			evm.ExecuteTransactions(env.processedTxs, env.state, env.headRollup.Header, e.storage, e.config.ObscuroChainID, 0)

		case tx := <-e.txCh:
			// only process transactions if there is already a rollup to use as parent
			if env.headRollup != nil {
				_, found := env.processedTxsMap[tx.Hash()]
				if !found {
					env.processedTxsMap[tx.Hash()] = tx
					env.processedTxs = append(env.processedTxs, tx)
					evm.ExecuteTransactions([]*nodecommon.L2Tx{tx}, env.state, env.header, e.storage, e.config.ObscuroChainID, 0)
				}
			}

		case <-e.speculativeWorkInCh:
			if env.header == nil {
				e.speculativeWorkOutCh <- speculativeWork{found: false}
			} else {
				b := make([]*nodecommon.L2Tx, 0, len(env.processedTxs))
				b = append(b, env.processedTxs...)
				e.speculativeWorkOutCh <- speculativeWork{
					found: true,
					r:     env.headRollup,
					s:     env.state,
					h:     env.header,
					txs:   b,
				}
			}

		case <-e.exitCh:
			return
		}
	}
}
*/<|MERGE_RESOLUTION|>--- conflicted
+++ resolved
@@ -338,10 +338,13 @@
 func (e *enclaveImpl) GetRollupByHeight(rollupHeight int64) *common.ExtRollup {
 	// TODO - Consider improving efficiency by directly fetching rollup by number.
 	rollup := e.storage.FetchHeadRollup()
-<<<<<<< HEAD
 	// -1 is used by Ethereum to indicate that we should fetch the head.
 	if rollupHeight != -1 {
 		for {
+			if rollup == nil {
+				// We've reached the head of the chain without finding the block.
+				return nil
+			}
 			if rollup.Number().Int64() == rollupHeight {
 				// We have found the block.
 				break
@@ -353,29 +356,7 @@
 
 			// We grab the next rollup and loop.
 			rollup = e.storage.ParentRollup(rollup)
-			if rollup == nil {
-				// We've reached the head of the chain without finding the block.
-				return nil
-			}
-		}
-=======
-	for {
-		if rollup == nil {
-			// We've reached the head of the chain without finding the block.
-			return nil
-		}
-		if rollup.Number().Uint64() == rollupHeight {
-			// We have found the block.
-			break
-		}
-		if rollup.Number().Uint64() < rollupHeight {
-			// The current block number is below the sought number. Continuing to walk up the chain is pointless.
-			return nil
-		}
-
-		// We grab the next rollup and loop.
-		rollup = e.storage.ParentRollup(rollup)
->>>>>>> 3a35028f
+		}
 	}
 
 	extRollup := e.transactionBlobCrypto.ToExtRollup(rollup)
