--- conflicted
+++ resolved
@@ -191,11 +191,9 @@
 		RollupMetadata:          rollupMetadata,
 		ProducedSecretResponses: e.sharedSecretProcessor.ProcessNetworkSecretMsgs(ctx, blockData, canShareSecret),
 	}
-<<<<<<< HEAD
+
 	// doing this after the network secret msgs to make sure we have stored the attestation before promotion.
 	e.processSequencerPromotions(blockData)
-=======
->>>>>>> f18019ed
 
 	return bsr, nil
 }
