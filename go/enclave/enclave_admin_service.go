--- conflicted
+++ resolved
@@ -667,8 +667,7 @@
 	if useInMemDB {
 		return ethereummock.NewMockSignatureValidator(), nil
 	}
-<<<<<<< HEAD
-	return components.NewSignatureValidator(storage)
+	return components.NewSignatureValidator(storage, logger)
 }
 
 // isCriticalError returns true if the error should cause block processing to stop
@@ -676,7 +675,4 @@
 	return errors.Is(err, errutil.ErrCriticalRollupProcessing) ||
 		errors.Is(err, errutil.ErrBlockAncestorNotFound) ||
 		errors.Is(err, errutil.ErrBlockAlreadyProcessed)
-=======
-	return components.NewSignatureValidator(storage, logger)
->>>>>>> afbfa4c1
 }