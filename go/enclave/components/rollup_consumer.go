--- conflicted
+++ resolved
@@ -94,15 +94,7 @@
 		if err := rc.sigValidator.CheckSequencerSignature(rollup.Hash(), rollup.Header.R, rollup.Header.S); err != nil {
 			return nil, fmt.Errorf("rollup signature was invalid. Cause: %w", err)
 		}
-<<<<<<< HEAD
-		if signedRollup != nil {
-			// todo (@matt) - make sure this can't be used to DOS the network
-			// we should never receive multiple signed rollups in a single block, the host should only ever publish one
-			return nil, fmt.Errorf("received multiple signed rollups in single block %s", b.Block.Hash())
-		}
-=======
 
->>>>>>> 00793ac0
 		signedRollup = append(signedRollup, rollup)
 	}
 	return signedRollup, nil
