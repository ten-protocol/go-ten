--- conflicted
+++ resolved
@@ -184,59 +184,12 @@
 		return nil, nil, fmt.Errorf("could not recreate rollup from blobs. Cause: %w", err)
 	}
 
-<<<<<<< HEAD
+
 	// TODO would there ever be more than one blob hash and signature?
 	compositeHash := common.ComputeCompositeHash(rollup.Header, blobHashes[0])
 	if err := rc.sigValidator.CheckSequencerSignature(compositeHash, signatures[0]); err != nil {
 		// non-critical as signature not verified
 		return nil, nil, fmt.Errorf("rollup signature was invalid. Cause: %w", err)
-=======
-	txsSeen := make(map[gethcommon.Hash]bool)
-
-	for i, tx := range rollupTxs {
-		t, err := rc.MgmtContractLib.DecodeTx(tx.Transaction)
-		if err != nil {
-			rc.logger.Warn(fmt.Sprintf("could not decode tx at index %d. Cause: %s", i, err))
-		}
-		if t == nil {
-			rc.logger.Warn("decoded transaction is nil")
-			continue
-		}
-
-		rollupHashes, ok := t.(*common.L1RollupHashes)
-		if !ok {
-			rc.logger.Error("could not cast decoded rollup tx to l1 rollup hashes")
-			continue
-		}
-
-		// prevent the case where someone pushes a blob to the same slot. multiple rollups can be found in a block,
-		// but they must come from unique transactions
-		if txsSeen[tx.Transaction.Hash()] {
-			return nil, fmt.Errorf("multiple rollups from same transaction: %s", tx.Transaction.Hash())
-		}
-
-		if err := verifyBlobHashes(rollupHashes, blobHashes); err != nil {
-			rc.logger.Warn(fmt.Sprintf("blob hashes in rollup at index %d do not match the rollup blob hashes. Cause: %s", i, err))
-			continue // Blob hashes don't match, skip this rollup
-		}
-
-		r, err := ethadapter.ReconstructRollup(blobs)
-		if err != nil {
-			// This is a critical error because we've already verified the blob hashes
-			// If we can't reconstruct the rollup at this point, something is seriously wrong
-			return nil, fmt.Errorf("could not recreate rollup from blobs. Cause: %w", err)
-		}
-
-		compositeHash := common.ComputeCompositeHash(r.Header, blobHashes[i])
-		if err := rc.sigValidator.CheckSequencerSignature(compositeHash, signatures[i]); err != nil {
-			return nil, fmt.Errorf("rollup signature was invalid. Cause: %w", err)
-		}
-
-		rollups = append(rollups, r)
-		txsSeen[tx.Transaction.Hash()] = true
-
-		rc.logger.Info("Extracted rollup from block", log.RollupHashKey, r.Hash(), log.BlockHashKey, processed.BlockHeader.Hash())
->>>>>>> f501d11e
 	}
 	rc.logger.Info("Extracted rollup from block with valid sequencer signature", log.RollupHashKey, rollup.Hash(), log.BlockHashKey, rollup.Header.CompressionL1Head.Hex())
 
