package components

import (
	"context"
	"encoding/json"
	"errors"
	"fmt"
	"math/big"
	"sync"

	"github.com/ten-protocol/go-ten/go/common/compression"

	gethcore "github.com/ethereum/go-ethereum/core"

	"github.com/ten-protocol/go-ten/go/enclave/limiters"

	"github.com/ethereum/go-ethereum/trie"

	"github.com/ten-protocol/go-ten/go/enclave/crypto"

	"github.com/ten-protocol/go-ten/lib/gethfork/rpc"

	"github.com/holiman/uint256"
	"github.com/ten-protocol/go-ten/go/common/gethencoding"
	enclaveconfig "github.com/ten-protocol/go-ten/go/enclave/config"

	"github.com/ten-protocol/go-ten/go/enclave/gas"
	"github.com/ten-protocol/go-ten/go/enclave/storage"
	"github.com/ten-protocol/go-ten/go/enclave/system"

	gethcommon "github.com/ethereum/go-ethereum/common"

	smt "github.com/FantasyJony/openzeppelin-merkle-tree-go/standard_merkle_tree"
	"github.com/ethereum/go-ethereum/core/tracing"
	"github.com/ethereum/go-ethereum/core/types"
	gethlog "github.com/ethereum/go-ethereum/log"
	"github.com/ethereum/go-ethereum/params"
	"github.com/ten-protocol/go-ten/go/common"
	"github.com/ten-protocol/go-ten/go/common/errutil"
	"github.com/ten-protocol/go-ten/go/common/log"
	"github.com/ten-protocol/go-ten/go/common/measure"
	"github.com/ten-protocol/go-ten/go/enclave/core"
	"github.com/ten-protocol/go-ten/go/enclave/crosschain"
	"github.com/ten-protocol/go-ten/go/enclave/evm"
	"github.com/ten-protocol/go-ten/go/enclave/genesis"
)

var ErrNoTransactionsToProcess = fmt.Errorf("no transactions to process")

// batchExecutor - the component responsible for executing batches
type batchExecutor struct {
	storage                storage.Storage
	evmFacade              evm.EVMFacade
	batchRegistry          BatchRegistry
	config                 *enclaveconfig.EnclaveConfig
	gethEncodingService    gethencoding.EncodingService
	crossChainProcessors   *crosschain.Processors
	dataCompressionService compression.DataCompressionService
	genesis                *genesis.Genesis
	logger                 gethlog.Logger
	gasOracle              gas.Oracle
	chainConfig            *params.ChainConfig
	systemContracts        system.SystemContractCallbacks
	entropyService         *crypto.EvmEntropyService
	mempool                *TxPool
	// stateDBMutex - used to protect calls to stateDB.Commit as it is not safe for async access.
	stateDBMutex sync.Mutex

	batchGasLimit uint64 // max execution gas allowed in a batch
}

func NewBatchExecutor(
	storage storage.Storage,
	batchRegistry BatchRegistry,
	evmFacade evm.EVMFacade,
	config *enclaveconfig.EnclaveConfig,
	gethEncodingService gethencoding.EncodingService,
	cc *crosschain.Processors,
	genesis *genesis.Genesis,
	gasOracle gas.Oracle,
	chainConfig *params.ChainConfig,
	systemContracts system.SystemContractCallbacks,
	entropyService *crypto.EvmEntropyService,
	mempool *TxPool,
	dataCompressionService compression.DataCompressionService,
	logger gethlog.Logger,
) BatchExecutor {
	return &batchExecutor{
		storage:                storage,
		batchRegistry:          batchRegistry,
		evmFacade:              evmFacade,
		config:                 config,
		gethEncodingService:    gethEncodingService,
		crossChainProcessors:   cc,
		genesis:                genesis,
		chainConfig:            chainConfig,
		logger:                 logger,
		gasOracle:              gasOracle,
		stateDBMutex:           sync.Mutex{},
		batchGasLimit:          config.GasBatchExecutionLimit,
		systemContracts:        systemContracts,
		entropyService:         entropyService,
		mempool:                mempool,
		dataCompressionService: dataCompressionService,
	}
}

// ComputeBatch where the batch execution conventions are
func (executor *batchExecutor) ComputeBatch(ctx context.Context, ec *BatchExecutionContext, failForEmptyBatch bool) (*ComputedBatch, error) {
	defer core.LogMethodDuration(executor.logger, measure.NewStopwatch(), "Batch context processed")
	fmt.Printf("nd%s: batch executor: %d\n", executor.config.NodeID, ec.SequencerNo)
	ec.ctx = ctx
	if err := executor.verifyContext(ec); err != nil {
		return nil, err
	}

	if err := executor.prepareState(ec); err != nil {
		return nil, err
	}

	// the batch with seqNo==2 is by convention the batch where we deploy the system contracts
	if ec.SequencerNo.Uint64() == common.L2SysContractGenesisSeqNo {
		if err := executor.handleSysContractGenesis(ec); err != nil {
			return nil, err
		}
		// the sys genesis batch will not contain anything else
		cb, err := executor.execResult(ec)
		if err != nil {
			return nil, err
		}

		// When system contract deployment genesis batch is committed, initialize executor's addresses for the hooks.
		// Further restarts will call into Load() which will take the receipts for batch number 2 (which should never be deleted)
		// and reinitialize them.
		if len(ec.genesisSysCtrResult) == 0 {
			return nil, fmt.Errorf("failed to instantiate system contracts: expected receipt for system deployer transaction, but no receipts found in batch")
		}

		err = executor.systemContracts.Initialize(cb.Batch, *ec.genesisSysCtrResult.Receipts()[0], executor.crossChainProcessors.Local)
		if err != nil {
<<<<<<< HEAD
			fmt.Printf("nd%s: Failed to initialize system contracts: %v\n", executor.config.NodeID, err)
=======
>>>>>>> 7763c7b7
			return nil, fmt.Errorf("failed to initialize system contracts: %w", err)
		}
	}

	// Step 1: execute the transactions included in the batch or pending in the mempool
	if err := executor.execBatchTransactions(ec); err != nil {
		return nil, err
	}

	// Step 2: execute the xChain messages
	if err := executor.execXChainMessages(ec); err != nil {
		return nil, err
	}

	// Step 3: execute the registered Callbacks
	if err := executor.execRegisteredCallbacks(ec); err != nil {
		return nil, err
	}

	// Step 4: execute the system contract registered at the end of the block
	if err := executor.execOnBlockEndTx(ec); err != nil {
		return nil, err
	}

	// When the `failForEmptyBatch` flag is true, we skip if there is no transaction or xChain tx
	if failForEmptyBatch && len(ec.batchTxResults) == 0 && len(ec.xChainResults) == 0 {
		if ec.beforeProcessingSnap > 0 {
			//// revert any unexpected mutation to the statedb
			ec.stateDB.RevertToSnapshot(ec.beforeProcessingSnap)
		}
		return nil, ErrNoTransactionsToProcess
	}

	// Step 5: burn native value on the message bus according to what has been bridged out to the L1.
	if err := executor.postProcessState(ec); err != nil {
		return nil, fmt.Errorf("failed to post process state. Cause: %w", err)
	}

	return executor.execResult(ec)
}

func (executor *batchExecutor) verifyContext(ec *BatchExecutionContext) error {
	// sanity check that the l1 block exists. We don't have to execute batches of forks.
	block, err := executor.storage.FetchBlock(ec.ctx, ec.BlockPtr)
	if errors.Is(err, errutil.ErrNotFound) {
		return errutil.ErrBlockForBatchNotFound
	} else if err != nil {
		return fmt.Errorf("failed to retrieve block %s for batch. Cause: %w", ec.BlockPtr, err)
	}

	ec.l1block = block

	// These variables will be used to create the new batch
	parentBatch, err := executor.storage.FetchBatchHeader(ec.ctx, ec.ParentPtr)
	if errors.Is(err, errutil.ErrNotFound) {
		executor.logger.Error(fmt.Sprintf("can't find parent batch %s. Seq %d", ec.ParentPtr, ec.SequencerNo))
		return errutil.ErrAncestorBatchNotFound
	}
	if err != nil {
		return fmt.Errorf("failed to retrieve parent batch %s. Cause: %w", ec.ParentPtr, err)
	}
	ec.parentBatch = parentBatch

	parentBlock := block
	if parentBatch.L1Proof != block.Hash() {
		var err error
		parentBlock, err = executor.storage.FetchBlock(ec.ctx, parentBatch.L1Proof)
		if err != nil {
			executor.logger.Error(fmt.Sprintf("Could not retrieve a proof for batch %s", parentBatch.Hash()), log.ErrKey, err)
			return err
		}
	}
	ec.parentL1Block = parentBlock

	return nil
}

func (executor *batchExecutor) prepareState(ec *BatchExecutionContext) error {
	var err error
	// Create a new batch based on the provided context
	ec.currentBatch = core.DeterministicEmptyBatch(ec.parentBatch, ec.l1block, ec.AtTime, ec.SequencerNo, ec.BaseFee, ec.Creator, ec.BatchGasLimit)
	ec.stateDB, err = executor.batchRegistry.GetBatchState(ec.ctx, rpc.BlockNumberOrHash{BlockHash: &ec.currentBatch.Header.ParentHash})
	if err != nil {
		return fmt.Errorf("could not create stateDB. Cause: %w", err)
	}
	ec.beforeProcessingSnap = ec.stateDB.Snapshot()

	ec.EthHeader, err = executor.gethEncodingService.CreateEthHeaderForBatch(ec.ctx, ec.currentBatch.Header)
	if err != nil {
		return fmt.Errorf("could not create eth header for batch. Cause: %w", err)
	}
	ec.Chain = evm.NewTenChainContext(executor.storage, executor.gethEncodingService, executor.config, executor.chainConfig, executor.logger)

	zero := uint64(0)
	ec.usedGas = &zero
	gp := gethcore.GasPool(ec.BatchGasLimit)
	ec.GasPool = &gp
	return nil
}

func (executor *batchExecutor) handleSysContractGenesis(ec *BatchExecutionContext) error {
	systemDeployerTx, err := system.SystemDeployerInitTransaction(executor.logger, *executor.systemContracts.SystemContractsUpgrader())
	if err != nil {
		executor.logger.Error("[SystemContracts] Failed to create system deployer contract", log.ErrKey, err)
		return err
	}

	transactions := common.L2PricedTransactions{
		&common.L2PricedTransaction{
			Tx:             systemDeployerTx,
			PublishingCost: big.NewInt(0),
			SystemDeployer: true,
		},
	}

	sysCtrGenesisResult, err := executor.executeTxs(ec, 0, transactions, true)
	if err != nil {
		return fmt.Errorf("could not process system deployer transaction. Cause: %w", err)
	}

	if err = executor.verifySyntheticTransactionsSuccess(transactions, sysCtrGenesisResult); err != nil {
		return fmt.Errorf("batch computation failed due to system deployer reverting. Cause: %w", err)
	}

	ec.genesisSysCtrResult = sysCtrGenesisResult
	ec.genesisSysCtrResult.MarkSynthetic(true)
	return nil
}

var ErrLowBalance = errors.New("insufficient account balance")

// toPricedTx - this function estimates the l1 fees for the transaction in a given batch execution context. It does so by taking the price of the
// pinned L1 block and using it as the cost per gas for the estimated gas of the calldata encoding of a transaction.
func (executor *batchExecutor) toPricedTx(ec *BatchExecutionContext, tx *common.L2Tx) (*common.L2PricedTransaction, error) {
	block, _ := executor.storage.FetchBlock(ec.ctx, ec.BlockPtr)

	sender, err := core.GetAuthenticatedSender(ec.ChainConfig.ChainID.Int64(), tx)
	if err != nil {
		executor.logger.Error("Unable to extract sender for tx. Should not happen at this point.", log.TxKey, tx.Hash(), log.ErrKey, err)
		return nil, fmt.Errorf("unable to extract sender for tx. Cause: %w", err)
	}
	accBalance := ec.stateDB.GetBalance(*sender)

	cost, err := executor.gasOracle.EstimateL1StorageGasCost(tx, block, ec.currentBatch.Header)
	if err != nil {
		executor.logger.Error("Unable to get gas cost for tx. Should not happen at this point.", log.TxKey, tx.Hash(), log.ErrKey, err)
		return nil, fmt.Errorf("unable to get gas cost for tx. Cause: %w", err)
	}

	if accBalance.Cmp(uint256.MustFromBig(cost)) == -1 {
		executor.logger.Debug(fmt.Sprintf("insufficient account balance for tx - want: %d have: %d", cost, accBalance), log.TxKey, tx.Hash(), "addr", sender.Hex())
		return nil, ErrLowBalance
	}

	return &common.L2PricedTransaction{
		Tx:             tx,
		PublishingCost: big.NewInt(0).Set(cost),
	}, nil
}

func (executor *batchExecutor) execBatchTransactions(ec *BatchExecutionContext) error {
	if ec.UseMempool {
		return executor.execMempoolTransactions(ec)
	}
	return executor.executeExistingBatch(ec)
}

func (executor *batchExecutor) execMempoolTransactions(ec *BatchExecutionContext) error {
	sizeLimiter := limiters.NewBatchSizeLimiter(executor.config.MaxBatchSize, executor.dataCompressionService)
	pendingTransactions := executor.mempool.PendingTransactions()

	nrPending, nrQueued := executor.mempool.Stats()
	executor.logger.Debug(fmt.Sprintf("Mempool pending txs: %d. Queued: %d", nrPending, nrQueued))

	mempoolTxs := newTransactionsByPriceAndNonce(nil, pendingTransactions, ec.currentBatch.Header.BaseFee)

	results := make(core.TxExecResults, 0)

	for {
		// If we don't have enough gas for any further transactions then we're done.
		if ec.GasPool.Gas() < params.TxGas {
			executor.logger.Trace("Not enough gas for further transactions", "have", ec.GasPool, "want", params.TxGas)
			break
		}

		ltx, _ := mempoolTxs.Peek()
		if ltx == nil {
			break
		}
		// If we don't have enough space for the next transaction, skip the account.
		if ec.GasPool.Gas() < ltx.Gas {
			executor.logger.Trace("Not enough gas left for transaction", "hash", ltx.Hash, "left", ec.GasPool.Gas(), "needed", ltx.Gas)
			mempoolTxs.Pop()
			continue
		}

		tx := ltx.Resolve()

		// check the size limiter
		err := sizeLimiter.AcceptTransaction(tx)
		if err != nil {
			if errors.Is(err, limiters.ErrInsufficientSpace) { // Batch ran out of space
				executor.logger.Trace("Unable to accept transaction", log.TxKey, tx.Hash())
				mempoolTxs.Pop()
				continue
			}
			return fmt.Errorf("failed to apply the batch limiter. Cause: %w", err)
		}

		pTx, err := executor.toPricedTx(ec, tx)
		if err != nil && errors.Is(err, ErrLowBalance) {
			// the current account doesn't have enough balance
			// continue with the next account
			mempoolTxs.Pop()
			continue
		}
		if err != nil {
			return fmt.Errorf("unable to transform to priced tx. Cause: %w", err)
		}
		txExecResult, err := executor.executeTx(ec, pTx, len(results), false)
		if err != nil {
			return fmt.Errorf("could not process transaction. Cause: %w", err)
		}

		switch {
		case errors.Is(txExecResult.Err, gethcore.ErrNonceTooLow):
			// New head notification data race between the transaction pool and miner, shift
			executor.logger.Trace("Skipping transaction with low nonce", "hash", ltx.Hash, "nonce", tx.Nonce())
			mempoolTxs.Shift()

		case errors.Is(txExecResult.Err, nil):
			// Everything ok, collect the logs and shift in the next transaction from the same account
			mempoolTxs.Shift()
			results = append(results, txExecResult)

		case errors.Is(txExecResult.Err, evm.ErrGasNotEnoughForL1):
			// the l1 cost spiked and the gas limit is not enough to cover it
			// this should not really happen.
			executor.logger.Warn("Gas can't pay for l1 storage", log.TxKey, ltx.Hash, "acct", txExecResult.TxWithSender.Sender, log.ErrKey, txExecResult.Err)
			mempoolTxs.Pop()

		default:
			// Transaction is regarded as invalid, drop all consecutive transactions from
			// the same sender because of `nonce-too-high` clause.
			executor.logger.Debug("Transaction failed, account skipped", log.TxKey, ltx.Hash, "acct", txExecResult.TxWithSender.Sender, log.ErrKey, txExecResult.Err)
			mempoolTxs.Pop()
		}
	}

	ec.Transactions = results.BatchTransactions()
	ec.batchTxResults = results

	return nil
}

func (executor *batchExecutor) executeExistingBatch(ec *BatchExecutionContext) error {
	transactionsToProcess := make(common.L2PricedTransactions, len(ec.Transactions))
	var err error
	for i, tx := range ec.Transactions {
		transactionsToProcess[i], err = executor.toPricedTx(ec, tx)
		if err != nil {
			return fmt.Errorf("unable to transform to priced tx. Cause: %w", err)
		}
	}
	txResults, err := executor.executeTxs(ec, 0, transactionsToProcess, false)
	if err != nil {
		return fmt.Errorf("could not process transactions. Cause: %w", err)
	}
	ec.batchTxResults = txResults
	return nil
}

func (executor *batchExecutor) readXChainMessages(ec *BatchExecutionContext) error {
	if ec.SequencerNo.Int64() > int64(common.L2SysContractGenesisSeqNo) {
		var err error
		ec.xChainMsgs, ec.xChainValueMsgs, err = executor.crossChainProcessors.Local.RetrieveInboundMessages(ec.ctx, ec.parentL1Block, ec.l1block)
		if err != nil {
			return err
		}
	}
	return nil
}

func (executor *batchExecutor) execXChainMessages(ec *BatchExecutionContext) error {
	if err := executor.readXChainMessages(ec); err != nil {
		return err
	}

	crossChainTransactions, err := executor.crossChainProcessors.Local.CreateSyntheticTransactions(ec.ctx, ec.xChainMsgs, ec.xChainValueMsgs, ec.stateDB)
	if err != nil {
		return err
	}
	executor.crossChainProcessors.Local.ExecuteValueTransfers(ec.ctx, ec.xChainValueMsgs, ec.stateDB)
	xchainTxs := make(common.L2PricedTransactions, 0)
	for _, xTx := range crossChainTransactions {
		xchainTxs = append(xchainTxs, &common.L2PricedTransaction{
			Tx:             xTx,
			PublishingCost: big.NewInt(0),
			FromSelf:       true,
		})
	}
	xChainResults, err := executor.executeTxs(ec, len(ec.batchTxResults), xchainTxs, true)
	if err != nil {
		return fmt.Errorf("could not process cross chain messages. Cause: %w", err)
	}

	ec.xChainResults = xChainResults
	ec.xChainResults.MarkSynthetic(true)
	return nil
}

func (executor *batchExecutor) execRegisteredCallbacks(ec *BatchExecutionContext) error {
	// there are no callbacks when there are no transactions
	if len(ec.batchTxResults) == 0 {
		return nil
	}

	// Create and process public callback transaction if needed
	publicCallbackTx, err := executor.systemContracts.CreatePublicCallbackHandlerTransaction(ec.ctx, ec.stateDB)
	if err != nil {
		return fmt.Errorf("could not create public callback transaction. Cause: %w", err)
	}

	if publicCallbackTx == nil {
		return nil
	}

	publicCallbackPricedTxes := common.L2PricedTransactions{
		&common.L2PricedTransaction{
			Tx:             publicCallbackTx,
			PublishingCost: big.NewInt(0),
			FromSelf:       true,
		},
	}
	offset := len(ec.batchTxResults) + len(ec.xChainResults)
	publicCallbackTxResult, err := executor.executeTxs(ec, offset, publicCallbackPricedTxes, true)
	if err != nil {
		return fmt.Errorf("could not process public callback transaction. Cause: %w", err)
	}
	// Ensure the public callback transaction is successful. It should NEVER fail.
	if err = executor.verifySyntheticTransactionsSuccess(publicCallbackPricedTxes, publicCallbackTxResult); err != nil {
		return fmt.Errorf("batch computation failed due to public callback reverting. Cause: %w", err)
	}
	ec.callbackTxResults = publicCallbackTxResult
	ec.callbackTxResults.MarkSynthetic(true)
	return nil
}

// postProcessState - Function for applying post processing, which currently is removing the value from the balance of the message bus contract.
func (executor *batchExecutor) postProcessState(ec *BatchExecutionContext) error {
	receipts := ec.batchTxResults.Receipts()
	valueTransferMessages, err := executor.crossChainProcessors.Local.ExtractOutboundTransfers(ec.ctx, receipts)
	if err != nil {
		return fmt.Errorf("could not extract outbound transfers. Cause: %w", err)
	}

	for _, msg := range valueTransferMessages {
		ec.stateDB.SubBalance(*executor.crossChainProcessors.Local.GetBusAddress(), uint256.MustFromBig(msg.Amount), tracing.BalanceChangeUnspecified)
	}

	return nil
}

func (executor *batchExecutor) execOnBlockEndTx(ec *BatchExecutionContext) error {
	onBlockTx, err := executor.systemContracts.CreateOnBatchEndTransaction(ec.ctx, ec.stateDB, ec.batchTxResults)
	if err != nil && !errors.Is(err, system.ErrNoTransactions) {
		return fmt.Errorf("could not create on block end transaction. Cause: %w", err)
	}
	if onBlockTx == nil {
		return nil
	}
	onBlockPricedTx := common.L2PricedTransactions{
		&common.L2PricedTransaction{
			Tx:             onBlockTx,
			PublishingCost: big.NewInt(0),
			FromSelf:       true,
		},
	}
	offset := len(ec.callbackTxResults) + len(ec.batchTxResults) + len(ec.xChainResults)
	onBlockTxResult, err := executor.executeTxs(ec, offset, onBlockPricedTx, true)
	if err != nil {
		return fmt.Errorf("could not process on block end transaction hook. Cause: %w", err)
	}
	// Ensure the onBlock callback transaction is successful. It should NEVER fail.
	if err = executor.verifySyntheticTransactionsSuccess(onBlockPricedTx, onBlockTxResult); err != nil {
		return fmt.Errorf("batch computation failed due to onBlock hook reverting. Cause: %w", err)
	}
	ec.blockEndResult = onBlockTxResult
	ec.blockEndResult.MarkSynthetic(true)
	return nil
}

func (executor *batchExecutor) execResult(ec *BatchExecutionContext) (*ComputedBatch, error) {
	executor.stateDBMutex.Lock()
	defer executor.stateDBMutex.Unlock()

	batch, allResults, err := executor.createBatch(ec)
	if err != nil {
		return nil, fmt.Errorf("failed creating batch. Cause: %w", err)
	}

	rootHash, err := ec.stateDB.Commit(batch.Number().Uint64(), true, true)
	if err != nil {
		return nil, fmt.Errorf("commit failure for batch %d. Cause: %w", ec.currentBatch.SeqNo(), err)
	}

	trieDB := executor.storage.TrieDB()
	err = trieDB.Commit(rootHash, false)
	if err != nil {
		executor.logger.Error("Failed to commit trieDB", "error", err)
		return nil, fmt.Errorf("failed to commit trieDB. Cause: %w", err)
	}
	batch.Header.Root = rootHash

	batch.ResetHash()

	// the logs and receipts produced by the EVM have the wrong hash which must be adjusted
	for _, receipt := range allResults.Receipts() {
		receipt.BlockHash = batch.Hash()
		for _, l := range receipt.Logs {
			l.BlockHash = batch.Hash()
		}
	}

	return &ComputedBatch{
		Batch:         batch,
		TxExecResults: allResults,
	}, nil
}

func (executor *batchExecutor) createBatch(ec *BatchExecutionContext) (*core.Batch, core.TxExecResults, error) {
	// we need to copy the batch to reset the internal hash cache
	batch := *ec.currentBatch
	batch.Transactions = ec.batchTxResults.BatchTransactions()

	txReceipts := ec.batchTxResults.Receipts()
	if err := executor.populateOutboundCrossChainData(ec.ctx, &batch, ec.l1block, txReceipts); err != nil {
		return nil, nil, fmt.Errorf("failed adding cross chain data to batch. Cause: %w", err)
	}

	allResults := append(append(append(append(ec.batchTxResults, ec.xChainResults...), ec.callbackTxResults...), ec.blockEndResult...), ec.genesisSysCtrResult...)
	receipts := allResults.Receipts()
	if len(receipts) == 0 {
		batch.Header.ReceiptHash = types.EmptyReceiptsHash
	} else {
		batch.Header.ReceiptHash = types.DeriveSha(receipts, trie.NewStackTrie(nil))
	}

	if len(batch.Transactions) == 0 {
		batch.Header.TxHash = types.EmptyTxsHash
	} else {
		batch.Header.TxHash = types.DeriveSha(types.Transactions(batch.Transactions), trie.NewStackTrie(nil))
	}

	return &batch, allResults, nil
}

func (executor *batchExecutor) ExecuteBatch(ctx context.Context, batch *core.Batch) ([]*core.TxExecResult, error) {
	defer core.LogMethodDuration(executor.logger, measure.NewStopwatch(), "Executed batch", log.BatchHashKey, batch.Hash())

	// Validators recompute the entire batch using the same batch context
	// if they have all necessary prerequisites like having the l1 block processed
	// and the parent hash. This recomputed batch is then checked against the incoming batch.
	// If the sequencer has tampered with something the hash will not add up and validation will
	// produce an error.
	cb, err := executor.ComputeBatch(ctx, &BatchExecutionContext{
		BlockPtr:      batch.Header.L1Proof,
		ParentPtr:     batch.Header.ParentHash,
		UseMempool:    false,
		BatchGasLimit: batch.Header.GasLimit,
		Transactions:  batch.Transactions,
		AtTime:        batch.Header.Time,
		ChainConfig:   executor.chainConfig,
		SequencerNo:   batch.Header.SequencerOrderNo,
		Creator:       batch.Header.Coinbase,
		BaseFee:       batch.Header.BaseFee,
	}, false) // this execution is not used when first producing a batch, we never want to fail for empty batches
	if err != nil {
		return nil, fmt.Errorf("failed computing batch %s. Cause: %w", batch.Hash(), err)
	}

	if cb.Batch.Hash() != batch.Hash() {
		// todo @stefan - generate a validator challenge here and return it
		executor.logger.Error(fmt.Sprintf("Error validating batch. Calculated: %+v    Incoming: %+v", cb.Batch.Header, batch.Header))
		return nil, fmt.Errorf("batch is in invalid state. Incoming hash: %s  Computed hash: %s", batch.Hash(), cb.Batch.Hash())
	}

	return cb.TxExecResults, nil
}

func (executor *batchExecutor) CreateGenesisState(
	ctx context.Context,
	blkHash common.L1BlockHash,
	timeNow uint64,
	coinbase gethcommon.Address,
	baseFee *big.Int,
) (*core.Batch, *types.Transaction, error) {
	preFundGenesisState, err := executor.genesis.GetGenesisRoot(executor.storage)
	if err != nil {
		return nil, nil, err
	}

	genesisBatch := &core.Batch{
		Header: &common.BatchHeader{
			ParentHash:       common.L2BatchHash{},
			L1Proof:          blkHash,
			Root:             *preFundGenesisState,
			TxHash:           types.EmptyRootHash,
			Number:           big.NewInt(int64(0)),
			SequencerOrderNo: big.NewInt(int64(common.L2GenesisSeqNo)), // genesis batch has seq number 1
			ReceiptHash:      types.EmptyRootHash,
			CrossChainRoot:   types.EmptyRootHash,
			Time:             timeNow,
			Coinbase:         coinbase,
			BaseFee:          baseFee,
			GasLimit:         executor.batchGasLimit,
		},
		Transactions: []*common.L2Tx{},
	}

	if err = executor.genesis.CommitGenesisState(executor.storage); err != nil {
		return nil, nil, fmt.Errorf("could not apply genesis preallocation. Cause: %w", err)
	}
	return genesisBatch, nil, nil
}

func (executor *batchExecutor) populateOutboundCrossChainData(ctx context.Context, batch *core.Batch, block *types.Header, receipts types.Receipts) error {
	crossChainMessages, err := executor.crossChainProcessors.Local.ExtractOutboundMessages(ctx, receipts)
	if err != nil {
		executor.logger.Error("Failed extracting L2->L1 messages", log.ErrKey, err, log.CmpKey, log.CrossChainCmp)
		return fmt.Errorf("could not extract cross chain messages. Cause: %w", err)
	}

	valueTransferMessages, err := executor.crossChainProcessors.Local.ExtractOutboundTransfers(ctx, receipts)
	if err != nil {
		executor.logger.Error("Failed extracting L2->L1 messages value transfers", log.ErrKey, err, log.CmpKey, log.CrossChainCmp)
		return fmt.Errorf("could not extract cross chain value transfers. Cause: %w", err)
	}

	xchainTree := make([][]interface{}, 0)

	hasMessages := false
	if len(valueTransferMessages) > 0 {
		transfers, err := crosschain.ValueTransfers(valueTransferMessages).ForMerkleTree()
		if err != nil {
			return err
		}
		xchainTree = append(xchainTree, transfers...)
		hasMessages = true
	}

	if len(crossChainMessages) > 0 {
		messages, err := crosschain.MessageStructs(crossChainMessages).ForMerkleTree()
		if err != nil {
			return fmt.Errorf("could not create cross chain tree. Cause: %w", err)
		}
		xchainTree = append(xchainTree, messages...)
		hasMessages = true
	}

	xchainHash := gethcommon.MaxHash
	if hasMessages {
		tree, err := smt.Of(xchainTree, crosschain.CrossChainEncodings)
		if err != nil {
			executor.logger.Error("Unable to create merkle tree for cross chain messages", log.ErrKey, err)
			return fmt.Errorf("unable to create merkle tree for cross chain messages. Cause: %w", err)
		}

		encodedTree, err := json.Marshal(xchainTree)
		if err != nil {
			return fmt.Errorf("could not marshal cross chain tree. Cause: %w", err)
		}

		batch.Header.CrossChainTree = encodedTree
		xchainHash = gethcommon.BytesToHash(tree.GetRoot())
		executor.logger.Debug("[CrossChain] adding messages to batch", "encodedTree", encodedTree)
	}
	batch.Header.CrossChainRoot = xchainHash

	executor.logger.Debug(fmt.Sprintf("Added %d cross chain messages to batch.",
		len(batch.Header.CrossChainTree)), log.CmpKey, log.CrossChainCmp)

	return nil
}

func (executor *batchExecutor) verifySyntheticTransactionsSuccess(transactions common.L2PricedTransactions, results core.TxExecResults) error {
	if len(transactions) != len(results) {
		return fmt.Errorf("some synthetic transactions have not been executed")
	}

	for _, rec := range results {
		if rec.Receipt.Status == 1 {
			continue
		}
		return fmt.Errorf("found a failed receipt for a synthetic transaction: %s", rec.Receipt.TxHash.Hex())
	}
	return nil
}

func (executor *batchExecutor) executeTx(ec *BatchExecutionContext, tx *common.L2PricedTransaction, offset int, noBaseFee bool) (*core.TxExecResult, error) {
	ethHeader := *ec.EthHeader
	before := ethHeader.MixDigest
	ethHeader.MixDigest = executor.entropyService.TxEntropy(before.Bytes(), offset)

	// if the tx fails, it handles the revert
	txResult := executor.evmFacade.ExecuteTx(tx, ec.stateDB, &ethHeader, ec.GasPool, ec.usedGas, offset, noBaseFee)

	if txResult.Err == nil {
		// populate the derived fields in the receipt
		batch := ec.currentBatch
		gasUsed := txResult.Receipt.GasUsed
		txReceipts := &types.Receipts{txResult.Receipt}
		err := txReceipts.DeriveFields(executor.chainConfig, batch.Hash(), batch.NumberU64(), batch.Header.Time, batch.Header.BaseFee, nil, types.Transactions{tx.Tx})
		if err != nil {
			return nil, fmt.Errorf("could not process receipts. Cause: %w", err)
		}
		txResult.Receipt.TransactionIndex = uint(offset)
		// transactions.Derive messes with the gasUsed field, so we need to set it back
		txResult.Receipt.GasUsed = gasUsed
	}

	return txResult, nil
}

// the assumption is that all txs passed here will execute successfully
// they are either synthetic txs or transactions previously included in a batch
func (executor *batchExecutor) executeTxs(ec *BatchExecutionContext, offset int, txs common.L2PricedTransactions, synthetic bool) (core.TxExecResults, error) {
	if synthetic {
		// we execute synthetic transactions, so we're not counting gas any longer
		gp := gethcore.GasPool(params.MaxGasLimit)
		ec.GasPool = &gp
	}

	txResults := make(core.TxExecResults, len(txs))
	for i, tx := range txs {
		result, err := executor.executeTx(ec, tx, offset+i, synthetic)
		if err != nil {
			return nil, fmt.Errorf("could not execute transactions. Cause: %w", err)
		}
		txResults[i] = result
	}
	return txResults, nil
}<|MERGE_RESOLUTION|>--- conflicted
+++ resolved
@@ -108,7 +108,7 @@
 // ComputeBatch where the batch execution conventions are
 func (executor *batchExecutor) ComputeBatch(ctx context.Context, ec *BatchExecutionContext, failForEmptyBatch bool) (*ComputedBatch, error) {
 	defer core.LogMethodDuration(executor.logger, measure.NewStopwatch(), "Batch context processed")
-	fmt.Printf("nd%s: batch executor: %d\n", executor.config.NodeID, ec.SequencerNo)
+
 	ec.ctx = ctx
 	if err := executor.verifyContext(ec); err != nil {
 		return nil, err
@@ -138,10 +138,6 @@
 
 		err = executor.systemContracts.Initialize(cb.Batch, *ec.genesisSysCtrResult.Receipts()[0], executor.crossChainProcessors.Local)
 		if err != nil {
-<<<<<<< HEAD
-			fmt.Printf("nd%s: Failed to initialize system contracts: %v\n", executor.config.NodeID, err)
-=======
->>>>>>> 7763c7b7
 			return nil, fmt.Errorf("failed to initialize system contracts: %w", err)
 		}
 	}
