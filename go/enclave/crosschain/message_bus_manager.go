--- conflicted
+++ resolved
@@ -109,13 +109,8 @@
 }
 
 // ExtractLocalMessages - Finds relevant logs in the receipts and converts them to cross chain messages.
-<<<<<<< HEAD
-func (m *MessageBusManager) ExtractOutboundMessages(receipts common.L2Receipts) (common.CrossChainMessages, error) {
+func (m *MessageBusManager) ExtractOutboundMessages(ctx context.Context, receipts common.L2Receipts) (common.CrossChainMessages, error) {
 	logs, err := filterLogsFromReceipts(receipts, m.messageBusAddress, []*gethcommon.Hash{&CrossChainEventID})
-=======
-func (m *MessageBusManager) ExtractOutboundMessages(ctx context.Context, receipts common.L2Receipts) (common.CrossChainMessages, error) {
-	logs, err := filterLogsFromReceipts(receipts, m.messageBusAddress, &CrossChainEventID)
->>>>>>> 596ddf02
 	if err != nil {
 		m.logger.Error("Error extracting logs from L2 message bus!", log.ErrKey, err)
 		return make(common.CrossChainMessages, 0), err
@@ -130,15 +125,9 @@
 	return messages, nil
 }
 
-<<<<<<< HEAD
-// ExtractLocalMessages - Finds relevant logs in the receipts and converts them to cross chain messages.
-func (m *MessageBusManager) ExtractOutboundTransfers(receipts common.L2Receipts) (common.ValueTransferEvents, error) {
-	logs, err := filterLogsFromReceipts(receipts, m.messageBusAddress, []*gethcommon.Hash{&ValueTransferEventID})
-=======
 // ExtractOutboundTransfers - Finds relevant logs in the receipts and converts them to cross chain messages.
 func (m *MessageBusManager) ExtractOutboundTransfers(_ context.Context, receipts common.L2Receipts) (common.ValueTransferEvents, error) {
-	logs, err := filterLogsFromReceipts(receipts, m.messageBusAddress, &ValueTransferEventID)
->>>>>>> 596ddf02
+	logs, err := filterLogsFromReceipts(receipts, m.messageBusAddress, []*gethcommon.Hash{&ValueTransferEventID})
 	if err != nil {
 		m.logger.Error("Error extracting logs from L2 message bus!", log.ErrKey, err)
 		return make(common.ValueTransferEvents, 0), err
