--- conflicted
+++ resolved
@@ -43,11 +43,7 @@
 	areReceiptsValid := common.VerifyReceiptHash(block, receipts)
 
 	if !areReceiptsValid && m.Enabled() {
-<<<<<<< HEAD
-		m.logger.Error("Invalid receipts submitted", log.BlockHashKey, block.Hash(), log.CmpKey, log.CrossChainCmp)
-=======
-		m.logger.Error("Invalid receipts submitted", "block", common.ShortHash(block.Hash()))
->>>>>>> 86dd3c93
+		m.logger.Error("Invalid receipts submitted", log.BlockHashKey, block.Hash())
 		return fmt.Errorf("receipts do not match the receipt root for the block")
 	}
 
@@ -65,11 +61,7 @@
 	}
 
 	if len(messages) > 0 {
-<<<<<<< HEAD
-		m.logger.Trace(fmt.Sprintf("Storing %d messages for block", len(messages)), log.BlockHashKey, block.Hash(), log.CmpKey, log.CrossChainCmp)
-=======
-		m.logger.Trace(fmt.Sprintf("Storing %d messages for block %s", len(messages), block.Hash().Hex()))
->>>>>>> 86dd3c93
+		m.logger.Trace(fmt.Sprintf("Storing %d messages for block", len(messages)), log.BlockHashKey, block.Hash())
 		err = m.storage.StoreL1Messages(block.Hash(), messages)
 		if err != nil {
 			m.logger.Crit("Unable to store the messages")
@@ -105,13 +97,7 @@
 		return make(common.CrossChainMessages, 0), err
 	}
 
-	m.logger.Trace(fmt.Sprintf("Found %d cross chain messages that will be submitted to L2!", len(messages)),
-<<<<<<< HEAD
-		log.BlockHashKey, block.Hash(),
-		log.CmpKey, log.CrossChainCmp)
-=======
-		"Block", block.Hash().Hex())
->>>>>>> 86dd3c93
+	m.logger.Trace(fmt.Sprintf("Found %d cross chain messages that will be submitted to L2!", len(messages)), log.BlockHashKey, block.Hash())
 
 	return messages, nil
 }