--- conflicted
+++ resolved
@@ -337,9 +337,9 @@
 
 	// Create composite hash matching the contract's expectations
 	compositeHash := gethcrypto.Keccak256Hash(
-		padBytesLeft(big.NewInt(int64(extRollup.Header.LastBatchSeqNo)).Bytes(), 32),
+		big.NewInt(int64(extRollup.Header.LastBatchSeqNo)).Bytes(),
 		currentL1Head.Hash().Bytes(),
-		padBytesLeft(currentL1Head.Number.Bytes(), 32),
+		big.NewInt(int64(currentL1Head.Number.Uint64())).Bytes(),
 		extRollup.Header.CrossChainRoot.Bytes(),
 		blobHash.Bytes(),
 	)
@@ -352,15 +352,10 @@
 
 	println("CROSS CHAIN ROOT BYTES: ", extRollup.Header.CrossChainRoot.Hex())
 	// Store blob data and required fields
-<<<<<<< HEAD
-	//extRollup.Header.CrossChainRoot = gethcommon.Hash{} // TODO: ASK STEFAN ABOUT THIS
-=======
->>>>>>> 138f7703
 	extRollup.Header.CompressionL1Number = currentL1Head.Number
 	extRollup.Header.CompressionL1Head = currentL1Head.Hash()
 	extRollup.Header.BlobHash = blobHash
 	extRollup.Header.Signature = signature
-	println("CROSS CHAIN ROOT AFTER: ", extRollup.Header.CrossChainRoot.Hex())
 
 	return extRollup, blobs, nil
 }
@@ -480,10 +475,4 @@
 
 func (s *sequencer) Close() error {
 	return s.mempool.Close()
-}
-
-func padBytesLeft(input []byte, size int) []byte {
-	result := make([]byte, size)
-	copy(result[size-len(input):], input)
-	return result
 }