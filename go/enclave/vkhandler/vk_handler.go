--- conflicted
+++ resolved
@@ -51,15 +51,6 @@
 	userID := viewingkey.CalculateUserID(vk.rpcVK.PublicKey)
 	vk.UserID = userID
 
-<<<<<<< HEAD
-	// todo - remove this when the legacy format is no longer supported
-	// this is a temporary fix to support the legacy format which will be removed soon
-	if vk.rpcVK.SignatureType == viewingkey.Legacy {
-		userID = vk.rpcVK.PublicKey // for legacy format, the userID is the public key
-	}
-
-=======
->>>>>>> fe8b2488
 	// check the signature and recover the address assuming the message was signed with EIP712
 	recoveredSignerAddress, err := viewingkey.CheckSignature(userID, vk.rpcVK.SignatureWithAccountKey, chainID, vk.rpcVK.SignatureType)
 	if err != nil {
