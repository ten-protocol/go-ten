--- conflicted
+++ resolved
@@ -230,11 +230,7 @@
 	}
 
 	manifest := &manifest{
-<<<<<<< HEAD
-		SQL:   edbInitFile,
-=======
 		SQL:   createManifestFormat(edbInitFile),
->>>>>>> b9b1d5be
 		Cert:  caCertPEM,
 		Debug: debugMode,
 	}
