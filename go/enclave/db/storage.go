--- conflicted
+++ resolved
@@ -176,14 +176,10 @@
 func (s *storageImpl) UpdateHeadBatch(l1Head common.L1RootHash, l2Head *core.Batch, receipts []*types.Receipt) error {
 	dbBatch := s.db.NewBatch()
 
-<<<<<<< HEAD
-	if err := obscurorawdb.SetL2HeadBatch(batch, *l2Head.Hash()); err != nil {
+	if err := obscurorawdb.SetL2HeadBatch(dbBatch, *l2Head.Hash()); err != nil {
 		return fmt.Errorf("could not write block state. Cause: %w", err)
 	}
-	if err := obscurorawdb.WriteL1ToL2BatchMapping(batch, l1Head, *l2Head.Hash()); err != nil {
-=======
-	if err := obscurorawdb.WriteL2HeadBatch(dbBatch, l1Head, *l2Head.Hash()); err != nil {
->>>>>>> afafeee2
+	if err := obscurorawdb.WriteL1ToL2BatchMapping(dbBatch, l1Head, *l2Head.Hash()); err != nil {
 		return fmt.Errorf("could not write block state. Cause: %w", err)
 	}
 
