package db

import (
	"bytes"
	"crypto/ecdsa"
	"fmt"
	"math/big"

	"github.com/obscuronet/go-obscuro/go/common/errutil"

	gethlog "github.com/ethereum/go-ethereum/log"

	"github.com/obscuronet/go-obscuro/go/enclave/crypto"

	obscurorawdb "github.com/obscuronet/go-obscuro/go/enclave/db/rawdb"

	"github.com/ethereum/go-ethereum/params"

	gethcommon "github.com/ethereum/go-ethereum/common"
	"github.com/ethereum/go-ethereum/core/rawdb"
	"github.com/ethereum/go-ethereum/core/state"
	"github.com/ethereum/go-ethereum/core/types"
	"github.com/ethereum/go-ethereum/ethdb"
	"github.com/obscuronet/go-obscuro/go/common"
	"github.com/obscuronet/go-obscuro/go/enclave/core"
)

// TODO - Consistency around whether we assert the secret is available or not.

type storageImpl struct {
	db          ethdb.Database
	stateDB     state.Database
	chainConfig *params.ChainConfig
	logger      gethlog.Logger
}

func NewStorage(backingDB ethdb.Database, chainConfig *params.ChainConfig, logger gethlog.Logger) Storage {
	return &storageImpl{
		db:          backingDB,
		stateDB:     state.NewDatabase(backingDB),
		chainConfig: chainConfig,
		logger:      logger,
	}
}

func (s *storageImpl) StoreGenesisRollupHash(rollupHash common.L2RootHash) error {
	batch := s.db.NewBatch()
<<<<<<< HEAD

	err := obscurorawdb.WriteGenesisHash(s.db, *rol.Hash())
	if err != nil {
		return fmt.Errorf("could not write genesis hash. Cause: %w", err)
	}
	if err := obscurorawdb.WriteRollup(batch, rol); err != nil {
		return fmt.Errorf("could not write rollup to storage. Cause: %w", err)
=======
	if err := obscurorawdb.WriteGenesisHash(s.db, rollupHash); err != nil {
		return fmt.Errorf("could not write genesis rollup hash. Cause: %w", err)
>>>>>>> d6199e1f
	}
	if err := batch.Write(); err != nil {
		return fmt.Errorf("could not write genesis rollup hash to storage. Cause: %w", err)
	}
	return nil
}

func (s *storageImpl) FetchGenesisRollup() (*core.Rollup, error) {
	hash, err := obscurorawdb.ReadGenesisHash(s.db)
	if err != nil {
		return nil, fmt.Errorf("could not retrieve genesis rollup. Cause: %w", err)
	}
	rollup, err := s.FetchRollup(*hash)
	if err != nil {
		return nil, err
	}
	return rollup, nil
}

func (s *storageImpl) FetchHeadRollup() (*core.Rollup, error) {
	l2Head, err := s.FetchL2Head()
	if err != nil {
		return nil, fmt.Errorf("could not fetch L2 head hash")
	}
	return s.FetchRollup(*l2Head)
}

func (s *storageImpl) FetchRollup(hash common.L2RootHash) (*core.Rollup, error) {
	s.assertSecretAvailable()
	rollup, err := obscurorawdb.ReadRollup(s.db, hash)
	if err != nil {
		return nil, err
	}
	return rollup, nil
}

func (s *storageImpl) FetchRollupByHeight(height uint64) (*core.Rollup, error) {
	if height == 0 {
		genesisRollup, err := s.FetchGenesisRollup()
		if err != nil {
			return nil, fmt.Errorf("could not fetch genesis rollup. Cause: %w", err)
		}
		return genesisRollup, nil
	}

	hash, err := obscurorawdb.ReadCanonicalHash(s.db, height)
	if err != nil {
		return nil, err
	}
	return s.FetchRollup(*hash)
}

func (s *storageImpl) StoreBlock(b *types.Block) {
	s.assertSecretAvailable()
	rawdb.WriteBlock(s.db, b)
}

func (s *storageImpl) FetchBlock(blockHash common.L1RootHash) (*types.Block, error) {
	s.assertSecretAvailable()
	height := rawdb.ReadHeaderNumber(s.db, blockHash)
	if height == nil {
		return nil, errutil.ErrNotFound
	}
	b := rawdb.ReadBlock(s.db, blockHash, *height)
	if b == nil {
		return nil, errutil.ErrNotFound
	}
	return b, nil
}

func (s *storageImpl) FetchHeadBlock() (*types.Block, error) {
	s.assertSecretAvailable()
	block, err := s.FetchBlock(rawdb.ReadHeadHeaderHash(s.db))
	if err != nil {
		return nil, err
	}
	return block, nil
}

func (s *storageImpl) StoreSecret(secret crypto.SharedEnclaveSecret) error {
	return obscurorawdb.WriteSharedSecret(s.db, secret)
}

func (s *storageImpl) FetchSecret() (*crypto.SharedEnclaveSecret, error) {
	return obscurorawdb.ReadSharedSecret(s.db)
}

func (s *storageImpl) ParentRollup(r *core.Rollup) (*core.Rollup, error) {
	s.assertSecretAvailable()
	return s.FetchRollup(r.Header.ParentHash)
}

func (s *storageImpl) ParentBlock(b *types.Block) (*types.Block, error) {
	s.assertSecretAvailable()
	return s.FetchBlock(b.Header().ParentHash)
}

func (s *storageImpl) IsAncestor(block *types.Block, maybeAncestor *types.Block) bool {
	s.assertSecretAvailable()
	if bytes.Equal(maybeAncestor.Hash().Bytes(), block.Hash().Bytes()) {
		return true
	}

	if maybeAncestor.NumberU64() >= block.NumberU64() {
		return false
	}

	p, err := s.ParentBlock(block)
	if err != nil {
		return false
	}

	return s.IsAncestor(p, maybeAncestor)
}

func (s *storageImpl) IsBlockAncestor(block *types.Block, maybeAncestor common.L1RootHash) bool {
	resolvedBlock, err := s.FetchBlock(maybeAncestor)
	if err != nil {
		return false
	}
	return s.IsAncestor(block, resolvedBlock)
}

func (s *storageImpl) HealthCheck() (bool, error) {
	headRollup, err := s.FetchHeadRollup()
	if err != nil {
		s.logger.Error("unable to HealthCheck storage", "err", err)
		return false, err
	}
	return headRollup != nil, nil
}

func (s *storageImpl) assertSecretAvailable() {
	// TODO uncomment this
	//if s.FetchSecret() == nil {
	//	panic("Enclave not initialized")
	//}
}

func (s *storageImpl) Proof(r *core.Rollup) (*types.Block, error) {
	block, err := s.FetchBlock(r.Header.L1Proof)
	if err != nil {
		return nil, err
	}
	return block, nil
}

func (s *storageImpl) FetchHeadRollupForL1Block(blockHash common.L1RootHash) (*common.L2RootHash, error) {
	return obscurorawdb.ReadL2Head(s.db, blockHash)
}

func (s *storageImpl) FetchLogs(blockHash common.L1RootHash) ([]*types.Log, error) {
	logs, err := obscurorawdb.ReadBlockLogs(s.db, blockHash)
	if err != nil {
		// TODO - Return the error itself, once we move from `errutil.ErrNotFound` to `ethereum.NotFound`
		return nil, errutil.ErrNotFound
	}
	return logs, nil
}

func (s *storageImpl) UpdateL2HeadForL1Block(l1Head common.L1RootHash, l2Head *core.Rollup, receipts []*types.Receipt) error {
	batch := s.db.NewBatch()

	if err := obscurorawdb.WriteL2Head(batch, l1Head, l2Head.Hash()); err != nil {
		return fmt.Errorf("could not write block state. Cause: %w", err)
	}

<<<<<<< HEAD
	if err := obscurorawdb.WriteL2Head(batch, l1Head, *rollup.Hash()); err != nil {
		return fmt.Errorf("could not write block state. Cause: %w", err)
=======
	// We update the canonical hash of the rollup at this height.
	if err := obscurorawdb.WriteCanonicalHash(batch, l2Head); err != nil {
		return fmt.Errorf("could not write canonical hash. Cause: %w", err)
>>>>>>> d6199e1f
	}

	// We update the block's logs, based on the rollup's logs.
	var logs []*types.Log
	for _, receipt := range receipts {
		logs = append(logs, receipt.Logs...)
	}
	if err := obscurorawdb.WriteBlockLogs(batch, l1Head, logs); err != nil {
		return fmt.Errorf("could not write block logs. Cause: %w", err)
	}

	if err := batch.Write(); err != nil {
		return fmt.Errorf("could not save new head. Cause: %w", err)
	}
	return nil
}

func (s *storageImpl) UpdateL1Head(l1Head common.L1RootHash) error {
	batch := s.db.NewBatch()
	rawdb.WriteHeadHeaderHash(batch, l1Head)
	if err := batch.Write(); err != nil {
		return fmt.Errorf("could not save new L1 head. Cause: %w", err)
	}
	return nil
}

func (s *storageImpl) CreateStateDB(hash common.L2RootHash) (*state.StateDB, error) {
	rollup, err := s.FetchRollup(hash)
	if err != nil {
		return nil, err
	}

	// todo - snapshots?
	statedb, err := state.New(rollup.Header.Root, s.stateDB, nil)
	if err != nil {
		return nil, fmt.Errorf("could not create state DB. Cause: %w", err)
	}

	return statedb, nil
}

func (s *storageImpl) EmptyStateDB() (*state.StateDB, error) {
	statedb, err := state.New(gethcommon.BigToHash(big.NewInt(0)), s.stateDB, nil)
	if err != nil {
		return nil, fmt.Errorf("could not create state DB. Cause: %w", err)
	}
	return statedb, nil
}

func (s *storageImpl) FetchL2Head() (*common.L2RootHash, error) {
	l1Head := rawdb.ReadHeadHeaderHash(s.db)
	if (bytes.Equal(l1Head.Bytes(), gethcommon.Hash{}.Bytes())) {
		return nil, errutil.ErrNotFound
	}

	l2Head, err := obscurorawdb.ReadL2Head(s.db, l1Head)
	if err != nil {
		return nil, fmt.Errorf("could not retrieve block state for head. Cause: %w", err)
	}

	return l2Head, nil
}

// GetReceiptsByHash retrieves the receipts for all transactions in a given rollup.
func (s *storageImpl) GetReceiptsByHash(hash gethcommon.Hash) (types.Receipts, error) {
	number, err := obscurorawdb.ReadHeaderNumber(s.db, hash)
	if err != nil {
		return nil, err
	}
	return obscurorawdb.ReadReceipts(s.db, hash, *number, s.chainConfig)
}

func (s *storageImpl) GetTransaction(txHash gethcommon.Hash) (*types.Transaction, gethcommon.Hash, uint64, uint64, error) {
	tx, blockHash, blockNumber, index, err := obscurorawdb.ReadTransaction(s.db, txHash)
	if err != nil {
		return nil, gethcommon.Hash{}, 0, 0, err
	}
	return tx, blockHash, blockNumber, index, nil
}

func (s *storageImpl) GetSender(txHash gethcommon.Hash) (gethcommon.Address, error) {
	tx, _, _, _, err := s.GetTransaction(txHash) //nolint:dogsled
	if err != nil {
		return gethcommon.Address{}, err
	}
	// todo - make the signer a field of the rollup chain
	msg, err := tx.AsMessage(types.NewLondonSigner(tx.ChainId()), nil)
	if err != nil {
		return gethcommon.Address{}, fmt.Errorf("could not convert transaction to message to retrieve sender address in eth_getTransactionReceipt request. Cause: %w", err)
	}
	return msg.From(), nil
}

func (s *storageImpl) GetContractCreationTx(address gethcommon.Address) (*gethcommon.Hash, error) {
	return obscurorawdb.ReadContractTransaction(s.db, address)
}

func (s *storageImpl) GetTransactionReceipt(txHash gethcommon.Hash) (*types.Receipt, error) {
	_, blockHash, _, index, err := s.GetTransaction(txHash)
	if err != nil {
		return nil, err
	}

	receipts, err := s.GetReceiptsByHash(blockHash)
	if err != nil {
		return nil, fmt.Errorf("could not retrieve receipts for transaction. Cause: %w", err)
	}

	if len(receipts) <= int(index) {
		return nil, fmt.Errorf("receipt index not matching the transactions in block: %s", blockHash.Hex())
	}
	receipt := receipts[index]

	return receipt, nil
}

func (s *storageImpl) FetchAttestedKey(aggregator gethcommon.Address) (*ecdsa.PublicKey, error) {
	return obscurorawdb.ReadAttestationKey(s.db, aggregator)
}

func (s *storageImpl) StoreAttestedKey(aggregator gethcommon.Address, key *ecdsa.PublicKey) error {
	return obscurorawdb.WriteAttestationKey(s.db, aggregator, key)
}

func (s *storageImpl) StoreRollup(rollup *core.Rollup, receipts []*types.Receipt) error {
	batch := s.db.NewBatch()

	if err := obscurorawdb.WriteRollup(batch, rollup); err != nil {
		return fmt.Errorf("could not write rollup. Cause: %w", err)
	}
<<<<<<< HEAD
	if err := obscurorawdb.WriteCanonicalHash(batch, *rollup.Hash(), rollup.NumberU64()); err != nil {
		return fmt.Errorf("could not write canonical hash. Cause: %w", err)
	}
	if err := obscurorawdb.WriteTxLookupEntriesByBlock(batch, rollup); err != nil {
		return fmt.Errorf("could not write transaction lookup entries by block. Cause: %w", err)
	}
	if err := obscurorawdb.WriteReceipts(batch, *rollup.Hash(), rollup.NumberU64(), receipts); err != nil {
=======
	if err := obscurorawdb.WriteTxLookupEntriesByRollup(batch, rollup); err != nil {
		return fmt.Errorf("could not write transaction lookup entries by block. Cause: %w", err)
	}
	if err := obscurorawdb.WriteReceipts(batch, rollup.Hash(), receipts); err != nil {
>>>>>>> d6199e1f
		return fmt.Errorf("could not write transaction receipts. Cause: %w", err)
	}
	if err := obscurorawdb.WriteContractCreationTxs(batch, receipts); err != nil {
		return fmt.Errorf("could not save contract creation transaction. Cause: %w", err)
	}

	if err := batch.Write(); err != nil {
		return fmt.Errorf("could not write rollup to storage. Cause: %w", err)
	}
	return nil
}

func (s *storageImpl) StoreL1Messages(blockHash gethcommon.Hash, messages common.CrossChainMessages) error {
	return obscurorawdb.StoreL1Messages(s.db, blockHash, messages, s.logger)
}

func (s *storageImpl) GetL1Messages(blockHash gethcommon.Hash) (common.CrossChainMessages, error) {
	return obscurorawdb.GetL1Messages(s.db, blockHash, s.logger)
}<|MERGE_RESOLUTION|>--- conflicted
+++ resolved
@@ -45,18 +45,8 @@
 
 func (s *storageImpl) StoreGenesisRollupHash(rollupHash common.L2RootHash) error {
 	batch := s.db.NewBatch()
-<<<<<<< HEAD
-
-	err := obscurorawdb.WriteGenesisHash(s.db, *rol.Hash())
-	if err != nil {
-		return fmt.Errorf("could not write genesis hash. Cause: %w", err)
-	}
-	if err := obscurorawdb.WriteRollup(batch, rol); err != nil {
-		return fmt.Errorf("could not write rollup to storage. Cause: %w", err)
-=======
 	if err := obscurorawdb.WriteGenesisHash(s.db, rollupHash); err != nil {
 		return fmt.Errorf("could not write genesis rollup hash. Cause: %w", err)
->>>>>>> d6199e1f
 	}
 	if err := batch.Write(); err != nil {
 		return fmt.Errorf("could not write genesis rollup hash to storage. Cause: %w", err)
@@ -220,18 +210,13 @@
 func (s *storageImpl) UpdateL2HeadForL1Block(l1Head common.L1RootHash, l2Head *core.Rollup, receipts []*types.Receipt) error {
 	batch := s.db.NewBatch()
 
-	if err := obscurorawdb.WriteL2Head(batch, l1Head, l2Head.Hash()); err != nil {
+	if err := obscurorawdb.WriteL2Head(batch, l1Head, *l2Head.Hash()); err != nil {
 		return fmt.Errorf("could not write block state. Cause: %w", err)
 	}
 
-<<<<<<< HEAD
-	if err := obscurorawdb.WriteL2Head(batch, l1Head, *rollup.Hash()); err != nil {
-		return fmt.Errorf("could not write block state. Cause: %w", err)
-=======
 	// We update the canonical hash of the rollup at this height.
 	if err := obscurorawdb.WriteCanonicalHash(batch, l2Head); err != nil {
 		return fmt.Errorf("could not write canonical hash. Cause: %w", err)
->>>>>>> d6199e1f
 	}
 
 	// We update the block's logs, based on the rollup's logs.
@@ -362,20 +347,10 @@
 	if err := obscurorawdb.WriteRollup(batch, rollup); err != nil {
 		return fmt.Errorf("could not write rollup. Cause: %w", err)
 	}
-<<<<<<< HEAD
-	if err := obscurorawdb.WriteCanonicalHash(batch, *rollup.Hash(), rollup.NumberU64()); err != nil {
-		return fmt.Errorf("could not write canonical hash. Cause: %w", err)
-	}
-	if err := obscurorawdb.WriteTxLookupEntriesByBlock(batch, rollup); err != nil {
-		return fmt.Errorf("could not write transaction lookup entries by block. Cause: %w", err)
-	}
-	if err := obscurorawdb.WriteReceipts(batch, *rollup.Hash(), rollup.NumberU64(), receipts); err != nil {
-=======
 	if err := obscurorawdb.WriteTxLookupEntriesByRollup(batch, rollup); err != nil {
 		return fmt.Errorf("could not write transaction lookup entries by block. Cause: %w", err)
 	}
-	if err := obscurorawdb.WriteReceipts(batch, rollup.Hash(), receipts); err != nil {
->>>>>>> d6199e1f
+	if err := obscurorawdb.WriteReceipts(batch, *rollup.Hash(), receipts); err != nil {
 		return fmt.Errorf("could not write transaction receipts. Cause: %w", err)
 	}
 	if err := obscurorawdb.WriteContractCreationTxs(batch, receipts); err != nil {
