--- conflicted
+++ resolved
@@ -138,36 +138,4 @@
 	}
 	newArgs := append([]any{log.DurationKey, stopWatch}, args...)
 	f(fmt.Sprintf("Duration::%s::%s", label, msg), newArgs...)
-<<<<<<< HEAD
-=======
-}
-
-// GetExternalTxSigner returns the address that signed a transaction
-func GetExternalTxSigner(tx *types.Transaction) (gethcommon.Address, error) {
-	chainID := tx.ChainId()
-	if chainID == nil || chainID.Int64() == 0 {
-		return gethcommon.Address{}, fmt.Errorf("cannot get external tx signer for nil or 0 chain ID")
-	}
-	from, err := types.Sender(types.LatestSignerForChainID(chainID), tx)
-	if err != nil {
-		return gethcommon.Address{}, fmt.Errorf("could not recover sender for transaction. Cause: %w", err)
-	}
-
-	return from, nil
-}
-
-func GetTxSigner(tx *common.L2PricedTransaction) (gethcommon.Address, error) {
-	if tx.SystemDeployer {
-		return common.MaskedSender(gethcommon.BigToAddress(big.NewInt(tx.Tx.ChainId().Int64()))), nil
-	} else if tx.FromSelf {
-		return common.MaskedSender(*tx.Tx.To()), nil
-	}
-
-	from, err := types.Sender(types.LatestSignerForChainID(tx.Tx.ChainId()), tx.Tx)
-	if err != nil {
-		return gethcommon.Address{}, fmt.Errorf("could not recover sender for transaction. Cause: %w", err)
-	}
-
-	return from, nil
->>>>>>> 164b3b11
 }