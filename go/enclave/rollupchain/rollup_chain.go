--- conflicted
+++ resolved
@@ -183,11 +183,7 @@
 	}
 }
 
-<<<<<<< HEAD
-func (rc *RollupChain) newBlockSubmissionResponse(bs *obscurocore.BlockState, logs map[gethrpc.ID][]byte) *common.BlockSubmissionResponse {
-=======
-func (rc *RollupChain) newBlockSubmissionResponse(bs *obscurocore.HeadsAfterL1Block, rollup common.ExtRollup, logs map[gethrpc.ID][]byte) *common.BlockSubmissionResponse {
->>>>>>> da812862
+func (rc *RollupChain) newBlockSubmissionResponse(bs *obscurocore.HeadsAfterL1Block, logs map[gethrpc.ID][]byte) *common.BlockSubmissionResponse {
 	headRollup, err := rc.storage.FetchRollup(bs.HeadRollup)
 	if err != nil {
 		rc.logger.Crit("Could not fetch rollup", log.ErrKey, err)
@@ -204,12 +200,7 @@
 	}
 	return &common.BlockSubmissionResponse{
 		BlockHeader:          headBlock.Header(),
-<<<<<<< HEAD
-		UpdatedHeadRollup:    bs.FoundNewRollup,
-=======
-		ProducedRollup:       rollup,
 		UpdatedHeadRollup:    bs.UpdatedHeadRollup,
->>>>>>> da812862
 		IngestedRollupHeader: head,
 		SubscribedLogs:       logs,
 	}
@@ -549,37 +540,13 @@
 	return rc.updateState(&block)
 }
 
-<<<<<<< HEAD
-func (rc *RollupChain) ProduceBlockSubmissionResponse(block types.Block, blockState *obscurocore.BlockState) (*common.BlockSubmissionResponse, error) {
-	if blockState == nil {
-=======
-func (rc *RollupChain) ProduceBlockSubmissionResponse(block types.Block, headsAfterL1Block *obscurocore.HeadsAfterL1Block, isLatest bool) (*common.BlockSubmissionResponse, error) {
+func (rc *RollupChain) ProduceBlockSubmissionResponse(block types.Block, headsAfterL1Block *obscurocore.HeadsAfterL1Block) (*common.BlockSubmissionResponse, error) {
 	if headsAfterL1Block == nil {
->>>>>>> da812862
 		// not an error state, we ingested a block but no rollup head found
 		return rc.noHeadsAfterL1BlockBlockSubmissionResponse(&block), nil
 	}
-<<<<<<< HEAD
-	encryptedLogs := rc.getEncryptedLogs(block, blockState)
-	return rc.newBlockSubmissionResponse(blockState, encryptedLogs), nil
-=======
-
 	encryptedLogs := rc.getEncryptedLogs(block, headsAfterL1Block)
-
-	var extRollup common.ExtRollup
-	// If we're an aggregator on the head L1 block, we produce a rollup.
-	if isLatest && rc.nodeType == common.Aggregator {
-		rollup, err := rc.newRollup(block, headsAfterL1Block)
-		if err != nil {
-			return nil, err
-		}
-		extRollup = rollup.ToExtRollup(rc.transactionBlobCrypto)
-		rc.logger.Trace(fmt.Sprintf("Processed block: b_%d (%d). Produced rollup r_%d",
-			common.ShortHash(block.Hash()), block.NumberU64(), common.ShortHash(extRollup.Hash())))
-	}
-
-	return rc.newBlockSubmissionResponse(headsAfterL1Block, extRollup, encryptedLogs), nil
->>>>>>> da812862
+	return rc.newBlockSubmissionResponse(headsAfterL1Block, encryptedLogs), nil
 }
 
 // ExecuteOffChainTransaction executes non-state changing transactions at a given block height (eth_call)
@@ -798,14 +765,13 @@
 	return encryptedLogs
 }
 
-<<<<<<< HEAD
 // NewRollup creates a rollup, signs it, checks it, and stores it.
 func (rc *RollupChain) NewRollup(blockHash *common.L1RootHash) (*common.ExtRollup, error) {
 	block, err := rc.storage.FetchBlock(*blockHash)
 	if err != nil {
 		return nil, fmt.Errorf("could not retrieve block to produce rollup. Cause: %w", err)
 	}
-	blockState, err := rc.storage.FetchBlockState(*blockHash)
+	blockState, err := rc.storage.FetchHeadsAfterL1Block(*blockHash)
 	if err != nil {
 		if errors.Is(err, errutil.ErrNotFound) {
 			// not an error state, we ingested a block but no rollup head found
@@ -815,11 +781,6 @@
 	}
 
 	rollup := rc.produceRollup(block, blockState)
-=======
-// Creates a rollup, signs it, checks it, and stores it.
-func (rc *RollupChain) newRollup(block types.Block, headsAfterL1Block *obscurocore.HeadsAfterL1Block) (*obscurocore.Rollup, error) {
-	rollup := rc.produceRollup(&block, headsAfterL1Block)
->>>>>>> da812862
 	rc.signRollup(rollup)
 	// Sanity check the produced rollup
 	_, _, err = rc.checkRollup(rollup)
