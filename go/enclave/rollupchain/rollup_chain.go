--- conflicted
+++ resolved
@@ -585,8 +585,8 @@
 	}
 
 	// calculate the state to compare with what is in the batch
-	rootHash, successfulTxs, txReceipts, depositReceipts := rc.processState(batch, batch.Transactions, stateDB)
-	if len(successfulTxs) != len(batch.Transactions) {
+	rootHash, executedTxs, txReceipts, depositReceipts := rc.processState(batch, batch.Transactions, stateDB)
+	if len(executedTxs) != len(batch.Transactions) {
 		return nil, fmt.Errorf("all transactions that are included in a batch must be executed")
 	}
 
@@ -701,17 +701,9 @@
 		return nil, fmt.Errorf("batch was invalid. Cause: %w", err)
 	}
 
-<<<<<<< HEAD
-	// calculate the state to compare with what is in the batch
-	rootHash, successfulTxs, txReceipts, depositReceipts := rc.processState(batch, batch.Transactions, stateDB)
-	// TODO - Do we filter out failed transaction receipts from batches? Don't validators need to know them?
-	if len(successfulTxs) != len(batch.Transactions) {
-		return nil, fmt.Errorf("all transactions that are included in a batch must be executed")
-=======
 	// We check that we've stored the batch's parent.
 	if _, err = rc.storage.FetchBatch(batch.Header.ParentHash); err != nil {
 		return nil, fmt.Errorf("could not retrieve parent batch. Cause: %w", err)
->>>>>>> c40573be
 	}
 
 	// TODO - #718 - Check that the transactions in the batch are unique
