--- conflicted
+++ resolved
@@ -11,14 +11,10 @@
 	"strings"
 	"sync"
 
-	gethcommon "github.com/ethereum/go-ethereum/common"
 	"github.com/ethereum/go-ethereum/common/hexutil"
-	gethcore "github.com/ethereum/go-ethereum/core"
 	"github.com/ethereum/go-ethereum/core/state"
 	"github.com/ethereum/go-ethereum/core/types"
-	gethlog "github.com/ethereum/go-ethereum/log"
 	"github.com/ethereum/go-ethereum/params"
-	"github.com/ethereum/go-ethereum/rpc"
 	"github.com/ethereum/go-ethereum/trie"
 	"github.com/obscuronet/go-obscuro/go/common"
 	"github.com/obscuronet/go-obscuro/go/common/errutil"
@@ -33,6 +29,11 @@
 	"github.com/obscuronet/go-obscuro/go/enclave/evm"
 	"github.com/obscuronet/go-obscuro/go/enclave/mempool"
 	"github.com/status-im/keycard-go/hexutils"
+
+	gethcommon "github.com/ethereum/go-ethereum/common"
+	gethcore "github.com/ethereum/go-ethereum/core"
+	gethlog "github.com/ethereum/go-ethereum/log"
+	gethrpc "github.com/ethereum/go-ethereum/rpc"
 )
 
 var (
@@ -184,7 +185,7 @@
 	return rc.produceBlockSubmissionResponse(&block, headsAfterL1Block)
 }
 
-func (rc *RollupChain) GetBalance(accountAddress gethcommon.Address, blockNumber rpc.BlockNumber) (*gethcommon.Address, *hexutil.Big, error) {
+func (rc *RollupChain) GetBalance(accountAddress gethcommon.Address, blockNumber *gethrpc.BlockNumber) (*gethcommon.Address, *hexutil.Big, error) {
 	// get account balance at certain block/height
 	balance, err := rc.GetBalanceAtBlock(accountAddress, blockNumber)
 	if err != nil {
@@ -222,7 +223,7 @@
 }
 
 // GetBalanceAtBlock returns the balance of an account at a certain height
-func (rc *RollupChain) GetBalanceAtBlock(accountAddr gethcommon.Address, blockNumber rpc.BlockNumber) (*hexutil.Big, error) {
+func (rc *RollupChain) GetBalanceAtBlock(accountAddr gethcommon.Address, blockNumber *gethrpc.BlockNumber) (*hexutil.Big, error) {
 	chainState, err := rc.getChainStateAtBlock(blockNumber)
 	if err != nil {
 		return nil, fmt.Errorf("unable to get blockchain state - %w", err)
@@ -232,15 +233,14 @@
 }
 
 // ExecuteOffChainTransaction executes non-state changing transactions at a given block height (eth_call)
-func (rc *RollupChain) ExecuteOffChainTransaction(apiArgs *gethapi.TransactionArgs) (*gethcore.ExecutionResult, error) {
-	// TODO Hook up the blockNumber
-	result, err := rc.ExecuteOffChainTransactionAtBlock(apiArgs, rpc.BlockNumber(0))
+func (rc *RollupChain) ExecuteOffChainTransaction(apiArgs *gethapi.TransactionArgs, blockNumber *gethrpc.BlockNumber) (*gethcore.ExecutionResult, error) {
+	result, err := rc.ExecuteOffChainTransactionAtBlock(apiArgs, blockNumber)
 	if err != nil {
 		rc.logger.Error(fmt.Sprintf("!OffChain: Failed to execute contract %s.", apiArgs.To), log.ErrKey, err.Error())
 		return nil, err
 	}
 
-	// the execution might have succeeded but the evm contract logic might have failed
+	// the execution might have succeeded (err == nil) but the evm contract logic might have failed (result.Failed() == true)
 	if result.Failed() {
 		rc.logger.Error(fmt.Sprintf("!OffChain: Failed to execute contract %s.", apiArgs.To), log.ErrKey, result.Err)
 		return nil, result.Err
@@ -251,30 +251,34 @@
 	return result, nil
 }
 
-func (rc *RollupChain) ExecuteOffChainTransactionAtBlock(apiArgs *gethapi.TransactionArgs, blockNumber rpc.BlockNumber) (*gethcore.ExecutionResult, error) {
+func (rc *RollupChain) ExecuteOffChainTransactionAtBlock(apiArgs *gethapi.TransactionArgs, blockNumber *gethrpc.BlockNumber) (*gethcore.ExecutionResult, error) {
 	// TODO review this during gas mechanics implementation
 	callMsg, err := apiArgs.ToMessage(rc.GlobalGasCap, rc.BaseFee)
 	if err != nil {
 		return nil, fmt.Errorf("unable to convert TransactionArgs to Message - %w", err)
 	}
 
-	headsAfterL1Block, err := rc.storage.FetchCurrentHeadsAfterL1Block()
-	if err != nil {
-		return nil, fmt.Errorf("unable to fetch head state. Cause: %w", err)
-	}
-	// todo - get the parent
-	r, err := rc.storage.FetchRollup(headsAfterL1Block.HeadRollup)
+	// fetch the chain state at given rollup
+	blockState, err := rc.getChainStateAtBlock(blockNumber)
+	if err != nil {
+		return nil, err
+	}
+
+	r, err := rc.getRollup(*blockNumber)
 	if err != nil {
 		return nil, fmt.Errorf("unable to fetch head state rollup. Cause: %w", err)
 	}
 
-	rc.logger.Trace(fmt.Sprintf("!OffChain call: contractAddress=%s, from=%s, data=%s, rollup=r_%d, state=%s", callMsg.To(), callMsg.From(), hexutils.BytesToHex(callMsg.Data()), common.ShortHash(r.Hash()), r.Header.Root.Hex()))
-	s, err := rc.storage.CreateStateDB(headsAfterL1Block.HeadRollup)
-	if err != nil {
-		return nil, fmt.Errorf("could not create stateDB. Cause: %w", err)
-	}
-
-	result, err := evm.ExecuteOffChainCall(&callMsg, s, r.Header, rc.storage, rc.chainConfig, rc.logger)
+	rc.logger.Trace(
+		fmt.Sprintf("!OffChain call: contractAddress=%s, from=%s, data=%s, rollup=r_%d, state=%s",
+			callMsg.To(),
+			callMsg.From(),
+			hexutils.BytesToHex(callMsg.Data()),
+			common.ShortHash(r.Hash()),
+			r.Header.Root.Hex()),
+	)
+
+	result, err := evm.ExecuteOffChainCall(&callMsg, blockState, r.Header, rc.storage, rc.chainConfig, rc.logger)
 	if err != nil {
 		// also return the result as the result can be evaluated on some errors like ErrIntrinsicGas
 		return result, err
@@ -680,214 +684,11 @@
 	// todo - check that the transactions hash to the header.txHash
 
 	// verify the signature
-<<<<<<< HEAD
-	isValid = rc.verifySig(r)
-	if !isValid {
-		return nil, nil, fmt.Errorf("invalid signature")
-	}
-
-	return txReceipts, depositReceipts, nil
-}
-
-func toReceiptMap(txReceipts []*types.Receipt) map[gethcommon.Hash]*types.Receipt {
-	result := make(map[gethcommon.Hash]*types.Receipt, 0)
-	for _, r := range txReceipts {
-		result[r.TxHash] = r
-	}
-	return result
-}
-
-func allReceipts(txReceipts []*types.Receipt, depositReceipts []*types.Receipt) types.Receipts {
-	receipts := make([]*types.Receipt, 0)
-	receipts = append(receipts, txReceipts...)
-	receipts = append(receipts, depositReceipts...)
-	return receipts
-}
-
-// UpdateStateFromL1Block is used to update the enclave with an additional L1 block.
-func (rc *RollupChain) UpdateStateFromL1Block(block types.Block, isLatest bool) (*obscurocore.HeadsAfterL1Block, error) {
-	rc.blockProcessingMutex.Lock()
-	defer rc.blockProcessingMutex.Unlock()
-
-	_, err := rc.storage.FetchBlock(block.Hash())
-	if err == nil {
-		return nil, rc.rejectBlockErr(errBlockAlreadyProcessed)
-	}
-	if !errors.Is(err, errutil.ErrNotFound) {
-		return nil, fmt.Errorf("could not retrieve block. Cause: %w", err)
-	}
-
-	ingestionType, err := rc.insertBlockIntoL1Chain(&block, isLatest)
-	if err != nil {
-		// Do not store the block if the L1 chain insertion failed
-		return nil, rc.rejectBlockErr(err)
-	}
-	rc.logger.Trace("block inserted successfully",
-		"height", block.NumberU64(),
-		"hash", block.Hash(),
-		"ingestionType", ingestionType)
-
-	rc.storage.StoreBlock(&block)
-
-	rc.logger.Trace(fmt.Sprintf("Update state: b_%d", common.ShortHash(block.Hash())))
-	return rc.updateState(&block)
-}
-
-func (rc *RollupChain) ProduceBlockSubmissionResponse(block types.Block, headsAfterL1Block *obscurocore.HeadsAfterL1Block) (*common.BlockSubmissionResponse, error) {
-	if headsAfterL1Block == nil {
-		// not an error state, we ingested a block but no rollup head found
-		return rc.noHeadsAfterL1BlockBlockSubmissionResponse(&block), nil
-	}
-	encryptedLogs := rc.getEncryptedLogs(block, headsAfterL1Block)
-	return rc.newBlockSubmissionResponse(headsAfterL1Block, encryptedLogs), nil
-}
-
-// ExecuteOffChainTransaction executes non-state changing transactions at a given block height (eth_call)
-func (rc *RollupChain) ExecuteOffChainTransaction(apiArgs *gethapi.TransactionArgs, blockNumber *gethrpc.BlockNumber) (*core.ExecutionResult, error) {
-	result, err := rc.ExecuteOffChainTransactionAtBlock(apiArgs, blockNumber)
-	if err != nil {
-		rc.logger.Error(fmt.Sprintf("!OffChain: Failed to execute contract %s.", apiArgs.To), log.ErrKey, err.Error())
-		return nil, err
-	}
-
-	// the execution might have succeeded but the evm contract logic might have failed
-	if result.Failed() {
-		rc.logger.Error(fmt.Sprintf("!OffChain: Failed to execute contract %s.", apiArgs.To), log.ErrKey, result.Err)
-		return nil, result.Err
-	}
-
-	rc.logger.Trace(fmt.Sprintf("!OffChain result: %s", hexutils.BytesToHex(result.ReturnData)))
-
-	return result, nil
-}
-
-func (rc *RollupChain) GetBalance(accountAddress gethcommon.Address, blockNumber *gethrpc.BlockNumber) (*gethcommon.Address, *hexutil.Big, error) {
-	// get account balance at certain block/height
-	balance, err := rc.GetBalanceAtBlock(accountAddress, blockNumber)
-	if err != nil {
-		return nil, nil, err
-	}
-
-	// check if account is a contract
-	isAddrContract, err := rc.IsAccountContractAtBlock(accountAddress, blockNumber)
-	if err != nil {
-		return nil, nil, err
-	}
-
-	// Decide which address to encrypt the result with
-	address := accountAddress
-	// If the accountAddress is a contract, encrypt with the address of the contract owner
-	if isAddrContract {
-		txHash, err := rc.storage.GetContractCreationTx(accountAddress)
-		if err != nil {
-			return nil, nil, err
-		}
-		transaction, _, _, _, err := rc.storage.GetTransaction(*txHash)
-		if err != nil {
-			return nil, nil, err
-		}
-		signer := types.NewLondonSigner(rc.chainConfig.ChainID)
-
-		sender, err := signer.Sender(transaction)
-		if err != nil {
-			return nil, nil, err
-		}
-		address = sender
-	}
-
-	return &address, balance, nil
-}
-
-// GetChainStateAtRollup is a helper function that returns the state of the chain at height
-// TODO make this cacheable
-func (rc *RollupChain) GetChainStateAtRollup(blockNumber *gethrpc.BlockNumber) (*state.StateDB, error) {
-	// We retrieve the rollup of interest.
-	rollup, err := rc.getRollup(*blockNumber)
-	if err != nil {
-		return nil, err
-	}
-
-	// We get that of the chain at that height
-	blockchainState, err := rc.storage.CreateStateDB(rollup.Hash())
-	if err != nil {
-		return nil, fmt.Errorf("could not create stateDB. Cause: %w", err)
-	}
-
-	if blockchainState == nil {
-		return nil, fmt.Errorf("unable to fetch chain state for rollup %s", rollup.Hash().Hex())
-	}
-
-	return blockchainState, err
-}
-
-// GetBalanceAtBlock returns the balance of an account at a certain height
-func (rc *RollupChain) GetBalanceAtBlock(accountAddr gethcommon.Address, blockNumber *gethrpc.BlockNumber) (*hexutil.Big, error) {
-	chainState, err := rc.GetChainStateAtRollup(blockNumber)
-	if err != nil {
-		return nil, fmt.Errorf("unable to get blockchain state - %w", err)
-	}
-
-	return (*hexutil.Big)(chainState.GetBalance(accountAddr)), nil
-}
-
-// IsAccountContractAtBlock returns the whether the account is a contract or not at a certain height
-func (rc *RollupChain) IsAccountContractAtBlock(accountAddr gethcommon.Address, blockNumber *gethrpc.BlockNumber) (bool, error) {
-	chainState, err := rc.GetChainStateAtRollup(blockNumber)
-	if err != nil {
-		return false, fmt.Errorf("unable to get blockchain state - %w", err)
-	}
-
-	return len(chainState.GetCode(accountAddr)) > 0, nil
-}
-
-func (rc *RollupChain) ExecuteOffChainTransactionAtBlock(apiArgs *gethapi.TransactionArgs, blockNumber *gethrpc.BlockNumber) (*core.ExecutionResult, error) {
-	// TODO review this during gas mechanics implementation
-	callMsg, err := apiArgs.ToMessage(rc.GlobalGasCap, rc.BaseFee)
-	if err != nil {
-		return nil, fmt.Errorf("unable to convert TransactionArgs to Message - %w", err)
-	}
-
-	// fetch the chain state at given rollup
-	blockState, err := rc.GetChainStateAtRollup(blockNumber)
-	if err != nil {
-		return nil, err
-	}
-
-	r, err := rc.getRollup(*blockNumber)
-	if err != nil {
-		return nil, fmt.Errorf("unable to fetch head state rollup. Cause: %w", err)
-	}
-
-	rc.logger.Trace(
-		fmt.Sprintf("!OffChain call: contractAddress=%s, from=%s, data=%s, rollup=r_%d, state=%s",
-			callMsg.To(),
-			callMsg.From(),
-			hexutils.BytesToHex(callMsg.Data()),
-			common.ShortHash(r.Hash()),
-			r.Header.Root.Hex()),
-	)
-
-	result, err := evm.ExecuteOffChainCall(&callMsg, blockState, r.Header, rc.storage, rc.chainConfig, rc.logger)
-	if err != nil {
-		// also return the result as the result can be evaluated on some errors like ErrIntrinsicGas
-		return result, err
-	}
-
-	// the execution outcome was unsuccessful, but it was able to execute the call
-	if result.Failed() {
-		// do not return an error
-		// the result object should be evaluated upstream
-		rc.logger.Error(fmt.Sprintf("!OffChain: Failed to execute contract %s.", callMsg.To()), log.ErrKey, result.Err)
-	}
-
-	return result, nil
-=======
 	if !rc.verifySig(rollup) {
 		return nil, fmt.Errorf("invalid signature")
 	}
 
 	return txReceipts, nil
->>>>>>> 437a53df
 }
 
 func (rc *RollupChain) signRollup(r *core.Rollup) error {
@@ -922,19 +723,19 @@
 }
 
 // Retrieves the rollup with the given height, with special handling for earliest/latest/pending .
-func (rc *RollupChain) getRollup(height rpc.BlockNumber) (*core.Rollup, error) {
+func (rc *RollupChain) getRollup(height gethrpc.BlockNumber) (*core.Rollup, error) {
 	var rollup *core.Rollup
 	switch height {
-	case rpc.EarliestBlockNumber:
+	case gethrpc.EarliestBlockNumber:
 		genesisRollup, err := rc.storage.FetchGenesisRollup()
 		if err != nil {
 			return nil, fmt.Errorf("could not retrieve genesis rollup. Cause: %w", err)
 		}
 		rollup = genesisRollup
-	case rpc.PendingBlockNumber:
+	case gethrpc.PendingBlockNumber:
 		// TODO - Depends on the current pending rollup; leaving it for a different iteration as it will need more thought.
 		return nil, fmt.Errorf("requested balance for pending block. This is not handled currently")
-	case rpc.LatestBlockNumber:
+	case gethrpc.LatestBlockNumber:
 		headsAfterL1Block, err := rc.storage.FetchCurrentHeadsAfterL1Block()
 		if err != nil {
 			return nil, fmt.Errorf("could not retrieve head state. Cause: %w", err)
@@ -954,7 +755,7 @@
 }
 
 // Retrieves and encrypts the logs for the block.
-func (rc *RollupChain) getEncryptedLogs(block types.Block, headsAfterL1Block *core.HeadsAfterL1Block) map[rpc.ID][]byte {
+func (rc *RollupChain) getEncryptedLogs(block types.Block, headsAfterL1Block *core.HeadsAfterL1Block) map[gethrpc.ID][]byte {
 	logs := []*types.Log{}
 	fetchedLogs, err := rc.storage.FetchLogs(block.Hash())
 	if err == nil {
@@ -1044,9 +845,9 @@
 
 // Returns the state of the chain at height
 // TODO make this cacheable
-func (rc *RollupChain) getChainStateAtBlock(blockNumber rpc.BlockNumber) (*state.StateDB, error) {
+func (rc *RollupChain) getChainStateAtBlock(blockNumber *gethrpc.BlockNumber) (*state.StateDB, error) {
 	// We retrieve the rollup of interest.
-	rollup, err := rc.getRollup(blockNumber)
+	rollup, err := rc.getRollup(*blockNumber)
 	if err != nil {
 		return nil, err
 	}
@@ -1065,7 +866,7 @@
 }
 
 // Returns the whether the account is a contract or not at a certain height
-func (rc *RollupChain) isAccountContractAtBlock(accountAddr gethcommon.Address, blockNumber rpc.BlockNumber) (bool, error) {
+func (rc *RollupChain) isAccountContractAtBlock(accountAddr gethcommon.Address, blockNumber *gethrpc.BlockNumber) (bool, error) {
 	chainState, err := rc.getChainStateAtBlock(blockNumber)
 	if err != nil {
 		return false, fmt.Errorf("unable to get blockchain state - %w", err)
