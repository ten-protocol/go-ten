package rollupchain

import (
	"bytes"
	"crypto/ecdsa"
	"crypto/rand"
	"errors"
	"fmt"
	"math/big"
	"sort"
	"strings"
	"sync"

	"github.com/ethereum/go-ethereum/common/hexutil"
	"github.com/ethereum/go-ethereum/core/state"
	"github.com/ethereum/go-ethereum/core/types"
	"github.com/ethereum/go-ethereum/params"
	"github.com/ethereum/go-ethereum/trie"
	"github.com/obscuronet/go-obscuro/go/common"
	"github.com/obscuronet/go-obscuro/go/common/errutil"
	"github.com/obscuronet/go-obscuro/go/common/gethapi"
	"github.com/obscuronet/go-obscuro/go/common/gethutil"
	"github.com/obscuronet/go-obscuro/go/common/log"
	"github.com/obscuronet/go-obscuro/go/enclave/bridge"
	"github.com/obscuronet/go-obscuro/go/enclave/core"
	"github.com/obscuronet/go-obscuro/go/enclave/crypto"
	"github.com/obscuronet/go-obscuro/go/enclave/db"
	"github.com/obscuronet/go-obscuro/go/enclave/events"
	"github.com/obscuronet/go-obscuro/go/enclave/evm"
	"github.com/obscuronet/go-obscuro/go/enclave/mempool"
	"github.com/status-im/keycard-go/hexutils"

	gethcommon "github.com/ethereum/go-ethereum/common"
	gethcore "github.com/ethereum/go-ethereum/core"
	gethlog "github.com/ethereum/go-ethereum/log"
	gethrpc "github.com/ethereum/go-ethereum/rpc"
)

var (
	errBlockAlreadyProcessed  = errors.New("block already processed")
	errBlockAncestorNotFound  = errors.New("block ancestor not found")
	errIsPreGenesis           = errors.New("genesis rollup has not yet been received")
	errIsGenesisRollupInBlock = errors.New("block contains genesis rollup")
)

// RollupChain represents the canonical chain, and manages the state.
type RollupChain struct {
	hostID      gethcommon.Address
	nodeType    common.NodeType
	chainConfig *params.ChainConfig

	storage               db.Storage
	l1Blockchain          *gethcore.BlockChain
	bridge                *bridge.Bridge
	transactionBlobCrypto crypto.TransactionBlobCrypto // todo - remove
	mempool               mempool.Manager
	faucet                Faucet
	subscriptionManager   *events.SubscriptionManager

	enclavePrivateKey    *ecdsa.PrivateKey // this is a key known only to the current enclave, and the public key was shared with everyone during attestation
	blockProcessingMutex sync.Mutex
	logger               gethlog.Logger

	// Gas usage values
	// TODO use the ethconfig.Config instead
	GlobalGasCap uint64
	BaseFee      *big.Int
}

func New(
	hostID gethcommon.Address,
	nodeType common.NodeType,
	storage db.Storage,
	l1Blockchain *gethcore.BlockChain,
	bridge *bridge.Bridge,
	subscriptionManager *events.SubscriptionManager,
	txCrypto crypto.TransactionBlobCrypto,
	mempool mempool.Manager,
	privateKey *ecdsa.PrivateKey,
	chainConfig *params.ChainConfig,
	logger gethlog.Logger,
) *RollupChain {
	return &RollupChain{
		hostID:                hostID,
		nodeType:              nodeType,
		storage:               storage,
		l1Blockchain:          l1Blockchain,
		bridge:                bridge,
		transactionBlobCrypto: txCrypto,
		mempool:               mempool,
		faucet:                NewFaucet(),
		subscriptionManager:   subscriptionManager,
		enclavePrivateKey:     privateKey,
		chainConfig:           chainConfig,
		blockProcessingMutex:  sync.Mutex{},
		logger:                logger,
		GlobalGasCap:          5_000_000_000,
		BaseFee:               gethcommon.Big0,
	}
}

// ProduceNewRollup creates a new rollup.
func (rc *RollupChain) ProduceNewRollup(blockHash *common.L1RootHash) (*common.ExtRollup, error) {
	// We retrieve the relevant block and chain heads.
	block, err := rc.storage.FetchBlock(*blockHash)
	if err != nil {
		return nil, fmt.Errorf("could not retrieve block to produce rollup. Cause: %w", err)
	}
	l2Head, err := rc.storage.FetchL2Head(*blockHash)
	if err != nil {
		return nil, fmt.Errorf("could not retrieve chain heads to produce rollup. Cause: %w", err)
	}

	// We create the new rollup, sign it, check it, and store it.
	rollup, err := rc.produceRollup(block, l2Head)
	if err != nil {
		return nil, fmt.Errorf("could not produce rollup. Cause: %w", err)
	}
	err = rc.signRollup(rollup)
	if err != nil {
		return nil, fmt.Errorf("could not sign rollup. Cause: %w", err)
	}
	_, err = rc.checkRollup(rollup)
	if err != nil {
		return nil, fmt.Errorf("could not check rollup. Cause: %w", err)
	}
	err = rc.storage.StoreRollup(rollup)
	if err != nil {
		return nil, fmt.Errorf("could not store rollup. Cause: %w", err)
	}

	// TODO - #718 - This rollup should be stored as the new head.

	extRollup := rollup.ToExtRollup(rc.transactionBlobCrypto)
	rc.logger.Trace(fmt.Sprintf("Processed block: b_%d (%d). Produced rollup r_%d",
		common.ShortHash(block.Hash()), block.NumberU64(), common.ShortHash(extRollup.Hash())))
	return &extRollup, nil
}

// ProduceGenesisRollup creates a genesis rollup linked to the provided L1 block and signs it.
func (rc *RollupChain) ProduceGenesisRollup(blkHash common.L1RootHash) (*core.Rollup, error) {
	preFundGenesisState, err := rc.faucet.GetGenesisRoot(rc.storage)
	if err != nil {
		return nil, err
	}

	rolGenesis := core.NewRollup(
		blkHash,
		nil,
		common.L2GenesisHeight,
		gethcommon.HexToAddress("0x0"),
		[]*common.L2Tx{},
		[]common.Withdrawal{},
		common.GenerateNonce(),
		*preFundGenesisState,
	)

	err = rc.signRollup(rolGenesis)
	if err != nil {
		return nil, fmt.Errorf("could not sign genesis rollup. Cause: %w", err)
	}

	return rolGenesis, nil
}

// ProcessL1Block is used to update the enclave with an additional L1 block.
func (rc *RollupChain) ProcessL1Block(block types.Block, isLatest bool) (*common.BlockSubmissionResponse, error) {
	rc.blockProcessingMutex.Lock()
	defer rc.blockProcessingMutex.Unlock()

	err := rc.insertAndStoreL1Block(block, isLatest)
	if err != nil {
		return nil, err
	}

	l2Head, err := rc.updateHeads(&block)
	if err != nil {
		return nil, rc.rejectBlockErr(err)
	}

	return rc.produceBlockSubmissionResponse(&block, l2Head)
}

func (rc *RollupChain) GetBalance(accountAddress gethcommon.Address, blockNumber *gethrpc.BlockNumber) (*gethcommon.Address, *hexutil.Big, error) {
	// get account balance at certain block/height
	balance, err := rc.GetBalanceAtBlock(accountAddress, blockNumber)
	if err != nil {
		return nil, nil, err
	}

	// check if account is a contract
	isAddrContract, err := rc.isAccountContractAtBlock(accountAddress, blockNumber)
	if err != nil {
		return nil, nil, err
	}

	// Decide which address to encrypt the result with
	address := accountAddress
	// If the accountAddress is a contract, encrypt with the address of the contract owner
	if isAddrContract {
		txHash, err := rc.storage.GetContractCreationTx(accountAddress)
		if err != nil {
			return nil, nil, err
		}
		transaction, _, _, _, err := rc.storage.GetTransaction(*txHash)
		if err != nil {
			return nil, nil, err
		}
		signer := types.NewLondonSigner(rc.chainConfig.ChainID)

		sender, err := signer.Sender(transaction)
		if err != nil {
			return nil, nil, err
		}
		address = sender
	}

	return &address, balance, nil
}

// GetBalanceAtBlock returns the balance of an account at a certain height
func (rc *RollupChain) GetBalanceAtBlock(accountAddr gethcommon.Address, blockNumber *gethrpc.BlockNumber) (*hexutil.Big, error) {
	chainState, err := rc.getChainStateAtBlock(blockNumber)
	if err != nil {
		return nil, fmt.Errorf("unable to get blockchain state - %w", err)
	}

	return (*hexutil.Big)(chainState.GetBalance(accountAddr)), nil
}

// ExecuteOffChainTransaction executes non-state changing transactions at a given block height (eth_call)
func (rc *RollupChain) ExecuteOffChainTransaction(apiArgs *gethapi.TransactionArgs, blockNumber *gethrpc.BlockNumber) (*gethcore.ExecutionResult, error) {
	result, err := rc.ExecuteOffChainTransactionAtBlock(apiArgs, blockNumber)
	if err != nil {
		rc.logger.Error(fmt.Sprintf("!OffChain: Failed to execute contract %s.", apiArgs.To), log.ErrKey, err.Error())
		return nil, err
	}

	// the execution might have succeeded (err == nil) but the evm contract logic might have failed (result.Failed() == true)
	if result.Failed() {
		rc.logger.Error(fmt.Sprintf("!OffChain: Failed to execute contract %s.", apiArgs.To), log.ErrKey, result.Err)
		return nil, result.Err
	}

	rc.logger.Trace(fmt.Sprintf("!OffChain result: %s", hexutils.BytesToHex(result.ReturnData)))

	return result, nil
}

func (rc *RollupChain) ExecuteOffChainTransactionAtBlock(apiArgs *gethapi.TransactionArgs, blockNumber *gethrpc.BlockNumber) (*gethcore.ExecutionResult, error) {
	// TODO review this during gas mechanics implementation
	callMsg, err := apiArgs.ToMessage(rc.GlobalGasCap, rc.BaseFee)
	if err != nil {
		return nil, fmt.Errorf("unable to convert TransactionArgs to Message - %w", err)
	}

<<<<<<< HEAD
	_, l2Head, err := rc.storage.FetchCurrentHeadsAfterL1Block()
=======
	// fetch the chain state at given rollup
	blockState, err := rc.getChainStateAtBlock(blockNumber)
>>>>>>> d3898965
	if err != nil {
		return nil, err
	}
<<<<<<< HEAD
	// todo - get the parent
	r, err := rc.storage.FetchRollup(*l2Head)
=======

	r, err := rc.getRollup(*blockNumber)
>>>>>>> d3898965
	if err != nil {
		return nil, fmt.Errorf("unable to fetch head state rollup. Cause: %w", err)
	}

<<<<<<< HEAD
	rc.logger.Trace(fmt.Sprintf("!OffChain call: contractAddress=%s, from=%s, data=%s, rollup=r_%d, state=%s", callMsg.To(), callMsg.From(), hexutils.BytesToHex(callMsg.Data()), common.ShortHash(r.Hash()), r.Header.Root.Hex()))
	s, err := rc.storage.CreateStateDB(*l2Head)
	if err != nil {
		return nil, fmt.Errorf("could not create stateDB. Cause: %w", err)
	}
=======
	rc.logger.Trace(
		fmt.Sprintf("!OffChain call: contractAddress=%s, from=%s, data=%s, rollup=r_%d, state=%s",
			callMsg.To(),
			callMsg.From(),
			hexutils.BytesToHex(callMsg.Data()),
			common.ShortHash(r.Hash()),
			r.Header.Root.Hex()),
	)
>>>>>>> d3898965

	result, err := evm.ExecuteOffChainCall(&callMsg, blockState, r.Header, rc.storage, rc.chainConfig, rc.logger)
	if err != nil {
		// also return the result as the result can be evaluated on some errors like ErrIntrinsicGas
		return result, err
	}

	// the execution outcome was unsuccessful, but it was able to execute the call
	if result.Failed() {
		// do not return an error
		// the result object should be evaluated upstream
		rc.logger.Error(fmt.Sprintf("!OffChain: Failed to execute contract %s.", callMsg.To()), log.ErrKey, result.Err)
	}

	return result, nil
}

func (rc *RollupChain) insertAndStoreL1Block(block types.Block, isLatest bool) error {
	// We check whether we've already processed the block.
	_, err := rc.storage.FetchBlock(block.Hash())
	if err == nil {
		return rc.rejectBlockErr(errBlockAlreadyProcessed)
	}
	if !errors.Is(err, errutil.ErrNotFound) {
		return fmt.Errorf("could not retrieve block. Cause: %w", err)
	}

	// We insert the block into the L1 chain and store it.
	ingestionType, err := rc.insertBlockIntoL1Chain(&block, isLatest)
	if err != nil {
		// Do not store the block if the L1 chain insertion failed
		return rc.rejectBlockErr(err)
	}
	rc.logger.Trace("block inserted successfully",
		"height", block.NumberU64(), "hash", block.Hash(), "ingestionType", ingestionType)

	rc.storage.StoreBlock(&block)
	return nil
}

// Inserts the block into the L1 chain if it exists and the block is not the genesis block
// note: this method shouldn't be called for blocks we've seen before
func (rc *RollupChain) insertBlockIntoL1Chain(block *types.Block, isLatest bool) (*blockIngestionType, error) {
	if rc.l1Blockchain != nil {
		_, err := rc.l1Blockchain.InsertChain(types.Blocks{block})
		if err != nil {
			return nil, fmt.Errorf("block was invalid: %w", err)
		}
	}
	// todo: this is minimal L1 tracking/validation, and should be removed when we are using geth's blockchain or lightchain structures for validation
	prevL1Head, err := rc.storage.FetchHeadBlock()

	if err != nil {
		if errors.Is(err, errutil.ErrNotFound) {
			// todo: we should enforce that this block is a configured hash (e.g. the L1 management contract deployment block)
			return &blockIngestionType{latest: isLatest, fork: false, preGenesis: true}, nil
		}
		return nil, fmt.Errorf("could not retrieve head block. Cause: %w", err)

		// we do a basic sanity check, comparing the received block to the head block on the chain
	} else if block.ParentHash() != prevL1Head.Hash() {
		lcaBlock, err := gethutil.LCA(block, prevL1Head, rc.storage)
		if err != nil {
			return nil, errBlockAncestorNotFound
		}
		rc.logger.Trace("parent not found",
			"blkHeight", block.NumberU64(), "blkHash", block.Hash(),
			"l1HeadHeight", prevL1Head.NumberU64(), "l1HeadHash", prevL1Head.Hash(),
			"lcaHeight", lcaBlock.NumberU64(), "lcaHash", lcaBlock.Hash(),
		)
		if lcaBlock.NumberU64() >= prevL1Head.NumberU64() {
			// This is an unexpected error scenario (a bug) because if:
			// lca == prevL1Head:
			//   if prev L1 head is (e.g) a grandfather of ingested block, and block's parent has been seen (else LCA would error),
			//   then why is ingested block's parent not the prev l1 head
			// lca > prevL1Head:
			//   this would imply ingested block is earlier on the same branch as l1 head, but ingested block should not have been seen before
			rc.logger.Error("unexpected blockchain state, incoming block is not child of L1 head and not an earlier fork of L1 head",
				"blkHeight", block.NumberU64(), "blkHash", block.Hash(),
				"l1HeadHeight", prevL1Head.NumberU64(), "l1HeadHash", prevL1Head.Hash(),
				"lcaHeight", lcaBlock.NumberU64(), "lcaHash", lcaBlock.Hash(),
			)
			return nil, errors.New("unexpected blockchain state")
		}

		// ingested block is on a different branch to the previously ingested block - we may have to rewind L2 state
		return &blockIngestionType{latest: isLatest, fork: true, preGenesis: false}, nil
	}

	// this is the typical, happy-path case. The ingested block's parent was the previously ingested block.
	return &blockIngestionType{latest: isLatest, fork: false, preGenesis: false}, nil
}

func (rc *RollupChain) produceBlockSubmissionResponse(block *types.Block, l2Head *common.L2RootHash) (*common.BlockSubmissionResponse, error) {
	if l2Head == nil {
		// not an error state, we ingested a block but no rollup head found
		return &common.BlockSubmissionResponse{}, nil
	}

	headRollup, err := rc.storage.FetchRollup(*l2Head)
	if err != nil {
		rc.logger.Crit("Could not fetch rollup", log.ErrKey, err)
	}
	var ingestedRollupHeader *common.Header
	if headRollup != nil {
		ingestedRollupHeader = headRollup.Header
	}

	return &common.BlockSubmissionResponse{
		IngestedRollupHeader: ingestedRollupHeader,
		SubscribedLogs:       rc.getEncryptedLogs(*block, l2Head),
	}, nil
}

// Recursively calculates and stores the block state, receipts and logs for the given block.
func (rc *RollupChain) updateHeads(block *types.Block) (*common.L2RootHash, error) {
	// This method is called recursively in case of re-orgs. Stop when state was calculated already.
	l2Head, err := rc.storage.FetchL2Head(block.Hash())
	if err != nil && !errors.Is(err, errutil.ErrNotFound) {
		return nil, fmt.Errorf("could not retrieve block state. Cause: %w", err)
	}
	if err == nil {
		// The state has already been calculated, so we return it.
		return l2Head, nil
	}

	rollupsInBlock := rc.bridge.ExtractRollups(block, rc.storage)

	// Detect if the incoming block contains the genesis rollup, and generate an updated state.
	// Handles the case of the block containing the genesis being processed multiple times.
	l2Head, err = rc.handleGenesisRollup(block, rollupsInBlock)
	if err != nil {
		if errors.Is(err, errIsPreGenesis) || errors.Is(err, errIsGenesisRollupInBlock) {
			// Either we're still waiting for the genesis rollup, or it's already stored and we can return it immediately.
			return l2Head, nil
		}
		return nil, fmt.Errorf("could not handle genesis rollup. Cause: %w", err)
	}

	l2Head, err = rc.calculateAndStoreNewHeads(block, rollupsInBlock)
	if err != nil {
		return nil, fmt.Errorf("could not calculate heads after L1 block. Cause: %w", err)
	}

	rc.logger.Trace(fmt.Sprintf("Calc block state b_%d: Found: r_%d, ",
		common.ShortHash(block.Hash()), common.ShortHash(*l2Head)))

	return l2Head, nil
}

func (rc *RollupChain) handleGenesisRollup(b *types.Block, rollupsInBlock []*core.Rollup) (*common.L2RootHash, error) {
	genesisRollup, err := rc.storage.FetchGenesisRollup()
	if err != nil {
		// If there is no genesis yet and no rollups have arrived, there is nothing to do
		if errors.Is(err, errutil.ErrNotFound) {
			if len(rollupsInBlock) == 0 {
				return nil, errIsPreGenesis
			}
		} else {
			return nil, fmt.Errorf("could not retrieve genesis rollup. Cause: %w", err)
		}
	}

	// We've already found the genesis rollup.
	if genesisRollup != nil {
		// Re-processing the block that contains the genesis rollup. This can happen as blocks can be fed to the enclave
		// multiple times. We don't update the state and move on.
		if len(rollupsInBlock) == 1 && bytes.Equal(rollupsInBlock[0].Header.Hash().Bytes(), genesisRollup.Hash().Bytes()) {
			return nil, errIsGenesisRollupInBlock
		}
		// We return - we do not need to handle the genesis rollup, since we already have.
		return nil, nil //nolint:nilnil
	}

	// The incoming block holds the genesis rollup. Calculate and return the new block state.
	// todo change this to an hardcoded hash on testnet/mainnet
	rc.logger.Info("Found genesis rollup", "l1Height", b.NumberU64(), "l1Hash", b.Hash())
	genesis := rollupsInBlock[0]
	err = rc.storage.StoreGenesisRollup(genesis)
	if err != nil {
		return nil, fmt.Errorf("could not store genesis rollup. Cause: %w", err)
	}

	l2Head := genesis.Hash()
	// The genesis rollup is part of the canonical chain and will be included in an L1 block by the first Aggregator.
	err = rc.storage.StoreNewHeads(b.Hash(), genesis.Hash(), genesis, nil, true)
	if err != nil {
		return nil, fmt.Errorf("could not store new chain heads. Cause: %w", err)
	}

	_, err = rc.faucet.CommitGenesisState(rc.storage)
	if err != nil {
		return nil, fmt.Errorf("could not apply faucet preallocation. Cause: %w", err)
	}

	return &l2Head, errIsGenesisRollupInBlock
}

func (rc *RollupChain) getHeadsAfterParentBlock(parentBlockHash common.L1RootHash) (*common.L2RootHash, error) {
	l2Head, err := rc.storage.FetchL2Head(parentBlockHash)
	if err != nil {
		if !errors.Is(err, errutil.ErrNotFound) {
			return nil, fmt.Errorf("could not retrieve parent block state. Cause: %w", err)
		}

		// We don't have the state after the parent block stored. We recursively calculate it.
		parentBlock, err := rc.storage.FetchBlock(parentBlockHash)
		if err != nil {
			return nil, fmt.Errorf("could not retrieve parent block when calculating block state. Cause: %w", err)
		}
		l2Head, err = rc.updateHeads(parentBlock)
		if err != nil {
			return nil, err
		}
	}

	if l2Head == nil {
		return nil, fmt.Errorf("could not calculate parent block state when calculating block state. Cause: %w", err)
	}
	return l2Head, nil
}

// This is where transactions are executed and the state is calculated.
// Obscuro includes a bridge embedded in the platform, and this method is responsible for processing deposits as well.
// The rollup can be a final rollup as received from peers or the rollup under construction.
func (rc *RollupChain) processState(rollup *core.Rollup, txs []*common.L2Tx, stateDB *state.StateDB) (common.L2RootHash, []*common.L2Tx, []*types.Receipt, []*types.Receipt) {
	var executedTransactions []*common.L2Tx
	var txReceipts []*types.Receipt

	txResults := evm.ExecuteTransactions(txs, stateDB, rollup.Header, rc.storage, rc.chainConfig, 0, rc.logger)
	for _, tx := range txs {
		result, f := txResults[tx.Hash()]
		if !f {
			rc.logger.Crit("There should be an entry for each transaction ")
		}
		rec, foundReceipt := result.(*types.Receipt)
		if foundReceipt {
			executedTransactions = append(executedTransactions, tx)
			txReceipts = append(txReceipts, rec)
		} else {
			// Exclude all errors
			rc.logger.Info(fmt.Sprintf("Excluding transaction %s from rollup r_%d. Cause: %s", tx.Hash().Hex(), common.ShortHash(rollup.Hash()), result))
		}
	}

	// always process deposits last, either on top of the rollup produced speculatively or the newly created rollup
	// process deposits from the fromBlock of the parent to the current block (which is the fromBlock of the new rollup)
	parent, err := rc.storage.ParentRollup(rollup)
	if err != nil {
		rc.logger.Crit("Sanity check. Rollup has no parent.", log.ErrKey, err)
	}

	parentProof, err := rc.storage.Proof(parent)
	if err != nil {
		rc.logger.Crit(fmt.Sprintf("Could not retrieve a proof for rollup %s", rollup.Hash()), log.ErrKey, err)
	}
	rollupProof, err := rc.storage.Proof(rollup)
	if err != nil {
		rc.logger.Crit(fmt.Sprintf("Could not retrieve a proof for rollup %s", rollup.Hash()), log.ErrKey, err)
	}

	depositTxs := rc.bridge.ExtractDeposits(
		parentProof,
		rollupProof,
		rc.storage,
		stateDB,
	)

	depositResponses := evm.ExecuteTransactions(depositTxs, stateDB, rollup.Header, rc.storage, rc.chainConfig, len(executedTransactions), rc.logger)
	depositReceipts := make([]*types.Receipt, len(depositResponses))
	if len(depositResponses) != len(depositTxs) {
		rc.logger.Crit("Sanity check. Some deposit transactions failed.")
	}
	i := 0
	for _, resp := range depositResponses {
		rec, ok := resp.(*types.Receipt)
		if !ok {
			// TODO - Handle the case of an error (e.g. insufficient funds).
			rc.logger.Crit("Sanity check. Expected a receipt", log.ErrKey, resp)
		}
		depositReceipts[i] = rec
		i++
	}

	rootHash, err := stateDB.Commit(true)
	if err != nil {
		rc.logger.Crit("could not commit to state DB. ", log.ErrKey, err)
	}

	sort.Sort(sortByTxIndex(txReceipts))
	sort.Sort(sortByTxIndex(depositReceipts))

	// todo - handle the tx execution logs
	return rootHash, executedTransactions, txReceipts, depositReceipts
}

func (rc *RollupChain) validateRollup(rollup *core.Rollup, rootHash common.L2RootHash, txReceipts []*types.Receipt, depositReceipts []*types.Receipt, stateDB *state.StateDB) bool {
	h := rollup.Header
	if !bytes.Equal(rootHash.Bytes(), h.Root.Bytes()) {
		dump := strings.Replace(string(stateDB.Dump(&state.DumpConfig{})), "\n", "", -1)
		rc.logger.Error(fmt.Sprintf("Verify rollup r_%d: Calculated a different state. This should not happen as there are no malicious actors yet. \nGot: %s\nExp: %s\nHeight:%d\nTxs:%v\nState: %s.\nDeposits: %+v",
			common.ShortHash(rollup.Hash()), rootHash, h.Root, h.Number, core.PrintTxs(rollup.Transactions), dump, depositReceipts))
		return false
	}

	//  check that the withdrawals in the header match the withdrawals as calculated
	withdrawals := rc.bridge.RollupPostProcessingWithdrawals(rollup, stateDB, toReceiptMap(txReceipts))
	for i, w := range withdrawals {
		hw := h.Withdrawals[i]
		if hw.Amount.Cmp(w.Amount) != 0 || hw.Recipient != w.Recipient || hw.Contract != w.Contract {
			rc.logger.Error(fmt.Sprintf("Verify rollup r_%d: Withdrawals don't match", common.ShortHash(rollup.Hash())))
			return false
		}
	}

	rec := allReceipts(txReceipts, depositReceipts)
	rbloom := types.CreateBloom(rec)
	if !bytes.Equal(rbloom.Bytes(), h.Bloom.Bytes()) {
		rc.logger.Error(fmt.Sprintf("Verify rollup r_%d: Invalid bloom (remote: %x  local: %x)", common.ShortHash(rollup.Hash()), h.Bloom, rbloom))
		return false
	}

	receiptSha := types.DeriveSha(rec, trie.NewStackTrie(nil))
	if !bytes.Equal(receiptSha.Bytes(), h.ReceiptHash.Bytes()) {
		rc.logger.Error(fmt.Sprintf("Verify rollup r_%d: invalid receipt root hash (remote: %x local: %x)", common.ShortHash(rollup.Hash()), h.ReceiptHash, receiptSha))
		return false
	}

	return true
}

// given an L1 block, and the State as it was in the Parent block, calculates the State after the current block.
func (rc *RollupChain) calculateAndStoreNewHeads(block *types.Block, rollupsInBlock []*core.Rollup) (*common.L2RootHash, error) {
	parentL2Head, err := rc.getHeadsAfterParentBlock(block.ParentHash())
	if err != nil {
		return nil, fmt.Errorf("could not retrieve heads after parent block. Cause: %w", err)
	}

	currentHeadRollup, err := rc.storage.FetchRollup(*parentL2Head)
	if err != nil {
		return nil, fmt.Errorf("could not fetch parent rollup. Cause: %w", err)
	}

	newHeadRollup, isUpdated := selectNextRollup(currentHeadRollup, rollupsInBlock, rc.storage)

	// TODO - #718 - Instead of updating the rollup head, we should validate the stored batches against the winning
	//  rollup. We should still update the block head.

	l1Head := block.Hash()
	l2Head := newHeadRollup.Hash()
	var rollupTxReceipts []*types.Receipt
	if isUpdated {
		rollupTxReceipts, err = rc.checkRollup(newHeadRollup)
		if err != nil {
			return nil, fmt.Errorf("failed to check rollup. Cause: %w", err)
		}
	}
	err = rc.storage.StoreNewHeads(l1Head, l2Head, newHeadRollup, rollupTxReceipts, isUpdated)
	if err != nil {
		return nil, fmt.Errorf("could not store new head. Cause: %w", err)
	}

	return &l2Head, nil
}

// verifies that the headers of the rollup match the results of executing the transactions
func (rc *RollupChain) checkRollup(rollup *core.Rollup) ([]*types.Receipt, error) {
	stateDB, err := rc.storage.CreateStateDB(rollup.Header.ParentHash)
	if err != nil {
		return nil, fmt.Errorf("could not create stateDB. Cause: %w", err)
	}

	// calculate the state to compare with what is in the Rollup
	rootHash, successfulTxs, txReceipts, depositReceipts := rc.processState(rollup, rollup.Transactions, stateDB)
	if len(successfulTxs) != len(rollup.Transactions) {
		return nil, fmt.Errorf("all transactions that are included in a rollup must be executed")
	}

	if !rc.validateRollup(rollup, rootHash, txReceipts, depositReceipts, stateDB) {
		return nil, fmt.Errorf("invalid rollup")
	}

	// todo - check that the transactions hash to the header.txHash

	// verify the signature
	if !rc.verifySig(rollup) {
		return nil, fmt.Errorf("invalid signature")
	}

	return txReceipts, nil
}

func (rc *RollupChain) signRollup(r *core.Rollup) error {
	var err error
	h := r.Hash()
	r.Header.R, r.Header.S, err = ecdsa.Sign(rand.Reader, rc.enclavePrivateKey, h[:])
	if err != nil {
		return fmt.Errorf("could not sign rollup. Cause: %w", err)
	}
	return nil
}

func (rc *RollupChain) verifySig(r *core.Rollup) bool {
	// If this rollup is generated by the current enclave skip the sig verification
	if bytes.Equal(r.Header.Agg.Bytes(), rc.hostID.Bytes()) {
		return true
	}

	h := r.Hash()
	if r.Header.R == nil || r.Header.S == nil {
		rc.logger.Error("Missing signature on rollup")
		return false
	}

	pubKey, err := rc.storage.FetchAttestedKey(r.Header.Agg)
	if err != nil {
		rc.logger.Error("Could not retrieve attested key for aggregator %s. Cause: %w", r.Header.Agg, err)
		return false
	}

	return ecdsa.Verify(pubKey, h[:], r.Header.R, r.Header.S)
}

// Retrieves the rollup with the given height, with special handling for earliest/latest/pending .
func (rc *RollupChain) getRollup(height gethrpc.BlockNumber) (*core.Rollup, error) {
	var rollup *core.Rollup
	switch height {
	case gethrpc.EarliestBlockNumber:
		genesisRollup, err := rc.storage.FetchGenesisRollup()
		if err != nil {
			return nil, fmt.Errorf("could not retrieve genesis rollup. Cause: %w", err)
		}
		rollup = genesisRollup
	case gethrpc.PendingBlockNumber:
		// TODO - Depends on the current pending rollup; leaving it for a different iteration as it will need more thought.
		return nil, fmt.Errorf("requested balance for pending block. This is not handled currently")
<<<<<<< HEAD
	case rpc.LatestBlockNumber:
		_, l2Head, err := rc.storage.FetchCurrentHeadsAfterL1Block()
=======
	case gethrpc.LatestBlockNumber:
		headsAfterL1Block, err := rc.storage.FetchCurrentHeadsAfterL1Block()
>>>>>>> d3898965
		if err != nil {
			return nil, fmt.Errorf("could not retrieve head state. Cause: %w", err)
		}
		rollup, err = rc.storage.FetchRollup(*l2Head)
		if err != nil {
			return nil, fmt.Errorf("rollup with requested height %d was not found. Cause: %w", height, err)
		}
	default:
		maybeRollup, err := rc.storage.FetchRollupByHeight(uint64(height))
		if err != nil {
			return nil, fmt.Errorf("rollup with requested height %d could not be retrieved. Cause: %w", height, err)
		}
		rollup = maybeRollup
	}
	return rollup, nil
}

// Retrieves and encrypts the logs for the block.
<<<<<<< HEAD
func (rc *RollupChain) getEncryptedLogs(block types.Block, l2Head *common.L2RootHash) map[rpc.ID][]byte {
=======
func (rc *RollupChain) getEncryptedLogs(block types.Block, headsAfterL1Block *core.HeadsAfterL1Block) map[gethrpc.ID][]byte {
>>>>>>> d3898965
	logs := []*types.Log{}
	fetchedLogs, err := rc.storage.FetchLogs(block.Hash())
	if err == nil {
		logs = fetchedLogs
	} else {
		rc.logger.Error("Could not retrieve logs for stored block state; returning no logs. Cause: %w", err)
	}
	encryptedLogs, err := rc.subscriptionManager.GetSubscribedLogsEncrypted(logs, *l2Head)
	if err != nil {
		rc.logger.Crit("Could not get subscribed logs in encrypted form. ", log.ErrKey, err)
	}
	return encryptedLogs
}

// Creates a rollup.
func (rc *RollupChain) produceRollup(b *types.Block, l2Head *common.L2RootHash) (*core.Rollup, error) {
	headRollup, err := rc.storage.FetchRollup(*l2Head)
	if err != nil {
		return nil, fmt.Errorf("could not retrieve head rollup. Cause: %w", err)
	}

	// These variables will be used to create the new rollup
	var newRollupTxs []*common.L2Tx
	var newRollupState *state.StateDB

	// Create a new rollup based on the fromBlock of inclusion of the previous, including all new transactions
	nonce := common.GenerateNonce()
	r, err := core.EmptyRollup(rc.hostID, headRollup.Header, b.Hash(), nonce)
	if err != nil {
		return nil, fmt.Errorf("could not create rollup. Cause: %w", err)
	}

	newRollupTxs, err = rc.mempool.CurrentTxs(headRollup, rc.storage)
	if err != nil {
		return nil, fmt.Errorf("could not retrieve current transactions. Cause: %w", err)
	}

	newRollupState, err = rc.storage.CreateStateDB(r.Header.ParentHash)
	if err != nil {
		return nil, fmt.Errorf("could not create stateDB. Cause: %w", err)
	}

	rootHash, successfulTxs, txReceipts, depositReceipts := rc.processState(r, newRollupTxs, newRollupState)

	r.Header.Root = rootHash
	r.Transactions = successfulTxs

	// Postprocessing - withdrawals
	txReceiptsMap := toReceiptMap(txReceipts)
	r.Header.Withdrawals = rc.bridge.RollupPostProcessingWithdrawals(r, newRollupState, txReceiptsMap)

	receipts := allReceipts(txReceipts, depositReceipts)
	if len(receipts) == 0 {
		r.Header.ReceiptHash = types.EmptyRootHash
	} else {
		r.Header.ReceiptHash = types.DeriveSha(receipts, trie.NewStackTrie(nil))
		r.Header.Bloom = types.CreateBloom(receipts)
	}

	if len(successfulTxs) == 0 {
		r.Header.TxHash = types.EmptyRootHash
	} else {
		r.Header.TxHash = types.DeriveSha(types.Transactions(successfulTxs), trie.NewStackTrie(nil))
	}

	rc.logger.Trace("Create rollup.",
		"State", gethlog.Lazy{Fn: func() string {
			return strings.Replace(string(newRollupState.Dump(&state.DumpConfig{})), "\n", "", -1)
		}},
	)

	return r, nil
}

func (rc *RollupChain) rejectBlockErr(cause error) *common.BlockRejectError {
	var hash common.L1RootHash
	l1Head, err := rc.storage.FetchHeadBlock()
	// TODO - Handle error.
	if err == nil {
		hash = l1Head.Hash()
	}
	return &common.BlockRejectError{
		L1Head:  hash,
		Wrapped: cause,
	}
}

// Returns the state of the chain at height
// TODO make this cacheable
func (rc *RollupChain) getChainStateAtBlock(blockNumber *gethrpc.BlockNumber) (*state.StateDB, error) {
	// We retrieve the rollup of interest.
	rollup, err := rc.getRollup(*blockNumber)
	if err != nil {
		return nil, err
	}

	// We get that of the chain at that height
	blockchainState, err := rc.storage.CreateStateDB(rollup.Hash())
	if err != nil {
		return nil, fmt.Errorf("could not create stateDB. Cause: %w", err)
	}

	if blockchainState == nil {
		return nil, fmt.Errorf("unable to fetch chain state for rollup %s", rollup.Hash().Hex())
	}

	return blockchainState, err
}

// Returns the whether the account is a contract or not at a certain height
func (rc *RollupChain) isAccountContractAtBlock(accountAddr gethcommon.Address, blockNumber *gethrpc.BlockNumber) (bool, error) {
	chainState, err := rc.getChainStateAtBlock(blockNumber)
	if err != nil {
		return false, fmt.Errorf("unable to get blockchain state - %w", err)
	}

	return len(chainState.GetCode(accountAddr)) > 0, nil
}

type sortByTxIndex []*types.Receipt

func (c sortByTxIndex) Len() int           { return len(c) }
func (c sortByTxIndex) Swap(i, j int)      { c[i], c[j] = c[j], c[i] }
func (c sortByTxIndex) Less(i, j int) bool { return c[i].TransactionIndex < c[j].TransactionIndex }

func toReceiptMap(txReceipts []*types.Receipt) map[gethcommon.Hash]*types.Receipt {
	receiptMap := make(map[gethcommon.Hash]*types.Receipt, 0)
	for _, receipt := range txReceipts {
		receiptMap[receipt.TxHash] = receipt
	}
	return receiptMap
}

func allReceipts(txReceipts []*types.Receipt, depositReceipts []*types.Receipt) types.Receipts {
	return append(txReceipts, depositReceipts...)
}<|MERGE_RESOLUTION|>--- conflicted
+++ resolved
@@ -254,33 +254,17 @@
 		return nil, fmt.Errorf("unable to convert TransactionArgs to Message - %w", err)
 	}
 
-<<<<<<< HEAD
-	_, l2Head, err := rc.storage.FetchCurrentHeadsAfterL1Block()
-=======
 	// fetch the chain state at given rollup
 	blockState, err := rc.getChainStateAtBlock(blockNumber)
->>>>>>> d3898965
 	if err != nil {
 		return nil, err
 	}
-<<<<<<< HEAD
-	// todo - get the parent
-	r, err := rc.storage.FetchRollup(*l2Head)
-=======
 
 	r, err := rc.getRollup(*blockNumber)
->>>>>>> d3898965
 	if err != nil {
 		return nil, fmt.Errorf("unable to fetch head state rollup. Cause: %w", err)
 	}
 
-<<<<<<< HEAD
-	rc.logger.Trace(fmt.Sprintf("!OffChain call: contractAddress=%s, from=%s, data=%s, rollup=r_%d, state=%s", callMsg.To(), callMsg.From(), hexutils.BytesToHex(callMsg.Data()), common.ShortHash(r.Hash()), r.Header.Root.Hex()))
-	s, err := rc.storage.CreateStateDB(*l2Head)
-	if err != nil {
-		return nil, fmt.Errorf("could not create stateDB. Cause: %w", err)
-	}
-=======
 	rc.logger.Trace(
 		fmt.Sprintf("!OffChain call: contractAddress=%s, from=%s, data=%s, rollup=r_%d, state=%s",
 			callMsg.To(),
@@ -289,7 +273,6 @@
 			common.ShortHash(r.Hash()),
 			r.Header.Root.Hex()),
 	)
->>>>>>> d3898965
 
 	result, err := evm.ExecuteOffChainCall(&callMsg, blockState, r.Header, rc.storage, rc.chainConfig, rc.logger)
 	if err != nil {
@@ -726,13 +709,8 @@
 	case gethrpc.PendingBlockNumber:
 		// TODO - Depends on the current pending rollup; leaving it for a different iteration as it will need more thought.
 		return nil, fmt.Errorf("requested balance for pending block. This is not handled currently")
-<<<<<<< HEAD
-	case rpc.LatestBlockNumber:
-		_, l2Head, err := rc.storage.FetchCurrentHeadsAfterL1Block()
-=======
 	case gethrpc.LatestBlockNumber:
-		headsAfterL1Block, err := rc.storage.FetchCurrentHeadsAfterL1Block()
->>>>>>> d3898965
+		l2Head, err := rc.storage.FetchCurrentL2Head()
 		if err != nil {
 			return nil, fmt.Errorf("could not retrieve head state. Cause: %w", err)
 		}
@@ -751,11 +729,7 @@
 }
 
 // Retrieves and encrypts the logs for the block.
-<<<<<<< HEAD
-func (rc *RollupChain) getEncryptedLogs(block types.Block, l2Head *common.L2RootHash) map[rpc.ID][]byte {
-=======
-func (rc *RollupChain) getEncryptedLogs(block types.Block, headsAfterL1Block *core.HeadsAfterL1Block) map[gethrpc.ID][]byte {
->>>>>>> d3898965
+func (rc *RollupChain) getEncryptedLogs(block types.Block, l2Head *common.L2RootHash) map[gethrpc.ID][]byte {
 	logs := []*types.Log{}
 	fetchedLogs, err := rc.storage.FetchLogs(block.Hash())
 	if err == nil {
