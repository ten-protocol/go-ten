package rollupchain

import (
	"bytes"
	"crypto/ecdsa"
	"crypto/rand"
	"errors"
	"fmt"
	"math/big"
	"sort"
	"strings"
	"sync"
	"time"

	"github.com/ethereum/go-ethereum/common/hexutil"
	"github.com/ethereum/go-ethereum/core/state"
	"github.com/ethereum/go-ethereum/core/types"
	"github.com/ethereum/go-ethereum/params"
	"github.com/ethereum/go-ethereum/trie"
	"github.com/obscuronet/go-obscuro/go/common"
	"github.com/obscuronet/go-obscuro/go/common/errutil"
	"github.com/obscuronet/go-obscuro/go/common/gethapi"
	"github.com/obscuronet/go-obscuro/go/common/gethutil"
	"github.com/obscuronet/go-obscuro/go/common/log"
	"github.com/obscuronet/go-obscuro/go/enclave/bridge"
	"github.com/obscuronet/go-obscuro/go/enclave/core"
	"github.com/obscuronet/go-obscuro/go/enclave/crypto"
	"github.com/obscuronet/go-obscuro/go/enclave/db"
	"github.com/obscuronet/go-obscuro/go/enclave/events"
	"github.com/obscuronet/go-obscuro/go/enclave/evm"
	"github.com/obscuronet/go-obscuro/go/enclave/mempool"
	"github.com/status-im/keycard-go/hexutils"

	gethcommon "github.com/ethereum/go-ethereum/common"
	gethcore "github.com/ethereum/go-ethereum/core"
	gethlog "github.com/ethereum/go-ethereum/log"
	gethrpc "github.com/ethereum/go-ethereum/rpc"
)

const (
	PreGenesis BlockStage = iota
	Genesis
	PostGenesis
)

// BlockStage represents where the block falls in the L2 chain's lifecycle - whether it's a pre-genesis, genesis or
// post-genesis L2 block.
type BlockStage int64

// RollupChain represents the canonical chain, and manages the state.
type RollupChain struct {
	hostID      gethcommon.Address
	nodeType    common.NodeType
	chainConfig *params.ChainConfig

	storage               db.Storage
	l1Blockchain          *gethcore.BlockChain
	bridge                *bridge.Bridge
	transactionBlobCrypto crypto.TransactionBlobCrypto // todo - remove
	mempool               mempool.Manager
	faucet                Faucet
	subscriptionManager   *events.SubscriptionManager

	enclavePrivateKey    *ecdsa.PrivateKey // this is a key known only to the current enclave, and the public key was shared with everyone during attestation
	blockProcessingMutex sync.Mutex
	logger               gethlog.Logger

	// Gas usage values
	// TODO use the ethconfig.Config instead
	GlobalGasCap uint64
	BaseFee      *big.Int
}

func New(
	hostID gethcommon.Address,
	nodeType common.NodeType,
	storage db.Storage,
	l1Blockchain *gethcore.BlockChain,
	bridge *bridge.Bridge,
	subscriptionManager *events.SubscriptionManager,
	txCrypto crypto.TransactionBlobCrypto,
	mempool mempool.Manager,
	privateKey *ecdsa.PrivateKey,
	chainConfig *params.ChainConfig,
	logger gethlog.Logger,
) *RollupChain {
	return &RollupChain{
		hostID:                hostID,
		nodeType:              nodeType,
		storage:               storage,
		l1Blockchain:          l1Blockchain,
		bridge:                bridge,
		transactionBlobCrypto: txCrypto,
		mempool:               mempool,
		faucet:                NewFaucet(),
		subscriptionManager:   subscriptionManager,
		enclavePrivateKey:     privateKey,
		chainConfig:           chainConfig,
		blockProcessingMutex:  sync.Mutex{},
		logger:                logger,
		GlobalGasCap:          5_000_000_000,
		BaseFee:               gethcommon.Big0,
	}
}

// ProduceGenesisRollup creates a genesis rollup linked to the provided L1 block and signs it.
func (rc *RollupChain) ProduceGenesisRollup(blkHash common.L1RootHash) (*core.Rollup, error) {
	preFundGenesisState, err := rc.faucet.GetGenesisRoot(rc.storage)
	if err != nil {
		return nil, err
	}

	h := common.Header{
		Agg:         gethcommon.HexToAddress("0x0"),
		ParentHash:  common.L2RootHash{},
		L1Proof:     blkHash,
		Root:        *preFundGenesisState,
		TxHash:      types.EmptyRootHash,
		Number:      big.NewInt(int64(0)),
		Withdrawals: []common.Withdrawal{},
		ReceiptHash: types.EmptyRootHash,
		Time:        uint64(time.Now().Unix()),
	}
	rolGenesis := &core.Rollup{
		Header:       &h,
		Transactions: []*common.L2Tx{},
	}

	err = rc.signRollup(rolGenesis)
	if err != nil {
		return nil, fmt.Errorf("could not sign genesis rollup. Cause: %w", err)
	}

	return rolGenesis, nil
}

// ProcessL1Block is used to update the enclave with an additional L1 block.
func (rc *RollupChain) ProcessL1Block(block types.Block, isLatest bool) (*common.BlockSubmissionResponse, error) {
	rc.blockProcessingMutex.Lock()
	defer rc.blockProcessingMutex.Unlock()

	// We update the L1 chain state.
	err := rc.updateL1State(block, isLatest)
	if err != nil {
		return nil, rc.rejectBlockErr(err)
	}

	// We extract the rollups from the block.
	rollupsInBlock := rc.bridge.ExtractRollups(&block, rc.storage)

	// We update the L1 and L2 chain heads.
	oldL2Head, err := rc.storage.FetchHeadRollupForL1Block(block.ParentHash())
	if err != nil && !errors.Is(err, errutil.ErrNotFound) {
		return nil, rc.rejectBlockErr(err)
	}
	newL2Head, err := rc.updateL1AndL2Heads(&block, rollupsInBlock)
	if err != nil {
		return nil, rc.rejectBlockErr(err)
	}
	// The pre-genesis L2 head is nil.
	isUpdatedRollupHead := newL2Head != nil && (oldL2Head == nil || oldL2Head.Hex() != newL2Head.Hex())

	wasPreGenesisBlock := newL2Head == nil
	wasGenesisBlock := (newL2Head != nil) && (oldL2Head == nil)

	// If we're the sequencer and we've ingested a rollup, we produce a new one.
	var rollup *common.ExtRollup
<<<<<<< HEAD
	if rc.isSequencerEnclave && !wasPreGenesisBlock && !wasGenesisBlock {
=======
	if rc.nodeType == common.Sequencer && isUpdatedRollupHead {
>>>>>>> 24871c16
		l1Head := block.Hash()
		rollup, err = rc.produceNewRollup(&l1Head)
		if err != nil {
			return nil, rc.rejectBlockErr(err)
		}

		enclaveRollup := core.ToEnclaveRollup(rollup, rc.transactionBlobCrypto)

		var rollupTxReceipts []*types.Receipt
		rollupTxReceipts, err = rc.checkRollup(enclaveRollup)
		if err != nil {
			panic(fmt.Errorf("failed to check rollup. Cause: %w", err))
		}

		err = rc.storage.StoreNewHeads(block.Hash(), enclaveRollup, rollupTxReceipts, true)
		if err != nil {
			panic(fmt.Errorf("could not store new head. Cause: %w", err))
		}

		rollupHash := enclaveRollup.Hash()
		newL2Head = &rollupHash
		isUpdatedRollupHead = true
	}

	return rc.produceBlockSubmissionResponse(&block, newL2Head, isUpdatedRollupHead, rollup)
}

func (rc *RollupChain) GetBalance(accountAddress gethcommon.Address, blockNumber *gethrpc.BlockNumber) (*gethcommon.Address, *hexutil.Big, error) {
	// get account balance at certain block/height
	balance, err := rc.GetBalanceAtBlock(accountAddress, blockNumber)
	if err != nil {
		return nil, nil, err
	}

	// check if account is a contract
	isAddrContract, err := rc.isAccountContractAtBlock(accountAddress, blockNumber)
	if err != nil {
		return nil, nil, err
	}

	// Decide which address to encrypt the result with
	address := accountAddress
	// If the accountAddress is a contract, encrypt with the address of the contract owner
	if isAddrContract {
		txHash, err := rc.storage.GetContractCreationTx(accountAddress)
		if err != nil {
			return nil, nil, err
		}
		transaction, _, _, _, err := rc.storage.GetTransaction(*txHash)
		if err != nil {
			return nil, nil, err
		}
		signer := types.NewLondonSigner(rc.chainConfig.ChainID)

		sender, err := signer.Sender(transaction)
		if err != nil {
			return nil, nil, err
		}
		address = sender
	}

	return &address, balance, nil
}

// GetBalanceAtBlock returns the balance of an account at a certain height
func (rc *RollupChain) GetBalanceAtBlock(accountAddr gethcommon.Address, blockNumber *gethrpc.BlockNumber) (*hexutil.Big, error) {
	chainState, err := rc.getChainStateAtBlock(blockNumber)
	if err != nil {
		return nil, fmt.Errorf("unable to get blockchain state - %w", err)
	}

	return (*hexutil.Big)(chainState.GetBalance(accountAddr)), nil
}

// ExecuteOffChainTransaction executes non-state changing transactions at a given block height (eth_call)
func (rc *RollupChain) ExecuteOffChainTransaction(apiArgs *gethapi.TransactionArgs, blockNumber *gethrpc.BlockNumber) (*gethcore.ExecutionResult, error) {
	result, err := rc.ExecuteOffChainTransactionAtBlock(apiArgs, blockNumber)
	if err != nil {
		rc.logger.Error(fmt.Sprintf("!OffChain: Failed to execute contract %s.", apiArgs.To), log.ErrKey, err.Error())
		return nil, err
	}

	// the execution might have succeeded (err == nil) but the evm contract logic might have failed (result.Failed() == true)
	if result.Failed() {
		rc.logger.Error(fmt.Sprintf("!OffChain: Failed to execute contract %s.", apiArgs.To), log.ErrKey, result.Err)
		return nil, result.Err
	}

	rc.logger.Trace(fmt.Sprintf("!OffChain result: %s", hexutils.BytesToHex(result.ReturnData)))

	return result, nil
}

func (rc *RollupChain) ExecuteOffChainTransactionAtBlock(apiArgs *gethapi.TransactionArgs, blockNumber *gethrpc.BlockNumber) (*gethcore.ExecutionResult, error) {
	// TODO review this during gas mechanics implementation
	callMsg, err := apiArgs.ToMessage(rc.GlobalGasCap, rc.BaseFee)
	if err != nil {
		return nil, fmt.Errorf("unable to convert TransactionArgs to Message - %w", err)
	}

	// fetch the chain state at given rollup
	blockState, err := rc.getChainStateAtBlock(blockNumber)
	if err != nil {
		return nil, err
	}

	r, err := rc.getRollup(*blockNumber)
	if err != nil {
		return nil, fmt.Errorf("unable to fetch head state rollup. Cause: %w", err)
	}

	rc.logger.Trace(
		fmt.Sprintf("!OffChain call: contractAddress=%s, from=%s, data=%s, rollup=r_%d, state=%s",
			callMsg.To(),
			callMsg.From(),
			hexutils.BytesToHex(callMsg.Data()),
			common.ShortHash(r.Hash()),
			r.Header.Root.Hex()),
	)

	result, err := evm.ExecuteOffChainCall(&callMsg, blockState, r.Header, rc.storage, rc.chainConfig, rc.logger)
	if err != nil {
		// also return the result as the result can be evaluated on some errors like ErrIntrinsicGas
		return result, err
	}

	// the execution outcome was unsuccessful, but it was able to execute the call
	if result.Failed() {
		// do not return an error
		// the result object should be evaluated upstream
		rc.logger.Error(fmt.Sprintf("!OffChain: Failed to execute contract %s.", callMsg.To()), log.ErrKey, result.Err)
	}

	return result, nil
}

func (rc *RollupChain) updateL1State(block types.Block, isLatest bool) error {
	// We check whether we've already processed the block.
	_, err := rc.storage.FetchBlock(block.Hash())
	if err == nil {
		return rc.rejectBlockErr(common.ErrBlockAlreadyProcessed)
	}
	if !errors.Is(err, errutil.ErrNotFound) {
		return fmt.Errorf("could not retrieve block. Cause: %w", err)
	}

	// We insert the block into the L1 chain and store it.
	ingestionType, err := rc.insertBlockIntoL1Chain(&block, isLatest)
	if err != nil {
		// Do not store the block if the L1 chain insertion failed
		return rc.rejectBlockErr(err)
	}
	rc.logger.Trace("block inserted successfully",
		"height", block.NumberU64(), "hash", block.Hash(), "ingestionType", ingestionType)

	rc.storage.StoreBlock(&block)
	return nil
}

// Inserts the block into the L1 chain if it exists and the block is not the genesis block
// note: this method shouldn't be called for blocks we've seen before
func (rc *RollupChain) insertBlockIntoL1Chain(block *types.Block, isLatest bool) (*blockIngestionType, error) {
	if rc.l1Blockchain != nil {
		_, err := rc.l1Blockchain.InsertChain(types.Blocks{block})
		if err != nil {
			return nil, fmt.Errorf("block was invalid: %w", err)
		}
	}
	// todo: this is minimal L1 tracking/validation, and should be removed when we are using geth's blockchain or lightchain structures for validation
	prevL1Head, err := rc.storage.FetchHeadBlock()

	if err != nil {
		if errors.Is(err, errutil.ErrNotFound) {
			// todo: we should enforce that this block is a configured hash (e.g. the L1 management contract deployment block)
			return &blockIngestionType{latest: isLatest, fork: false, preGenesis: true}, nil
		}
		return nil, fmt.Errorf("could not retrieve head block. Cause: %w", err)

		// we do a basic sanity check, comparing the received block to the head block on the chain
	} else if block.ParentHash() != prevL1Head.Hash() {
		lcaBlock, err := gethutil.LCA(block, prevL1Head, rc.storage)
		if err != nil {
			return nil, common.ErrBlockAncestorNotFound
		}
		rc.logger.Trace("parent not found",
			"blkHeight", block.NumberU64(), "blkHash", block.Hash(),
			"l1HeadHeight", prevL1Head.NumberU64(), "l1HeadHash", prevL1Head.Hash(),
			"lcaHeight", lcaBlock.NumberU64(), "lcaHash", lcaBlock.Hash(),
		)
		if lcaBlock.NumberU64() >= prevL1Head.NumberU64() {
			// This is an unexpected error scenario (a bug) because if:
			// lca == prevL1Head:
			//   if prev L1 head is (e.g) a grandfather of ingested block, and block's parent has been seen (else LCA would error),
			//   then why is ingested block's parent not the prev l1 head
			// lca > prevL1Head:
			//   this would imply ingested block is earlier on the same branch as l1 head, but ingested block should not have been seen before
			rc.logger.Error("unexpected blockchain state, incoming block is not child of L1 head and not an earlier fork of L1 head",
				"blkHeight", block.NumberU64(), "blkHash", block.Hash(),
				"l1HeadHeight", prevL1Head.NumberU64(), "l1HeadHash", prevL1Head.Hash(),
				"lcaHeight", lcaBlock.NumberU64(), "lcaHash", lcaBlock.Hash(),
			)
			return nil, errors.New("unexpected blockchain state")
		}

		// ingested block is on a different branch to the previously ingested block - we may have to rewind L2 state
		return &blockIngestionType{latest: isLatest, fork: true, preGenesis: false}, nil
	}

	// this is the typical, happy-path case. The ingested block's parent was the previously ingested block.
	return &blockIngestionType{latest: isLatest, fork: false, preGenesis: false}, nil
}

// Creates a new rollup, building on the latest chain heads.
func (rc *RollupChain) produceNewRollup(l1Head *common.L1RootHash) (*common.ExtRollup, error) {
	rollup, err := rc.produceRollup(l1Head)
	if err != nil {
		return nil, fmt.Errorf("could not produce rollup. Cause: %w", err)
	}
	err = rc.signRollup(rollup)
	if err != nil {
		return nil, fmt.Errorf("could not sign rollup. Cause: %w", err)
	}
	_, err = rc.checkRollup(rollup)
	if err != nil {
		return nil, fmt.Errorf("could not check rollup. Cause: %w", err)
	}

	err = rc.storage.StoreRollup(rollup)
	if err != nil {
		return nil, fmt.Errorf("could not store rollup. Cause: %w", err)
	}

	extRollup := rollup.ToExtRollup(rc.transactionBlobCrypto)
	rc.logger.Trace(fmt.Sprintf("Produced rollup r_%d", common.ShortHash(extRollup.Hash())))
	return &extRollup, nil
}

func (rc *RollupChain) produceBlockSubmissionResponse(block *types.Block, l2Head *common.L2RootHash, isUpdatedRollupHead bool, producedRollup *common.ExtRollup) (*common.BlockSubmissionResponse, error) {
	if l2Head == nil {
		// not an error state, we ingested a block but no rollup head found
		return &common.BlockSubmissionResponse{}, nil
	}

	var ingestedRollupHeader *common.Header
	if isUpdatedRollupHead {
		headRollup, err := rc.storage.FetchRollup(*l2Head)
		if err != nil {
			rc.logger.Crit("Could not fetch rollup", log.ErrKey, err)
		}
		ingestedRollupHeader = headRollup.Header
	}

	return &common.BlockSubmissionResponse{
		ProducedRollup:       producedRollup,
		IngestedRollupHeader: ingestedRollupHeader,
		SubscribedLogs:       rc.getEncryptedLogs(*block, l2Head),
	}, nil
}

// Updates the heads of the L1 and L2 chains.
func (rc *RollupChain) updateL1AndL2Heads(block *types.Block, rollupsInBlock []*core.Rollup) (*common.L2RootHash, error) {
	blockType, err := rc.getBlockType(rollupsInBlock)
	if err != nil {
		return nil, fmt.Errorf("could not determine block type. Cause: %w", err)
	}

	var l2Head *common.L2RootHash
	switch blockType {
	case PreGenesis:
		l2Head = nil
	case Genesis:
		l2Head, err = rc.handleGenesisBlock(block, rollupsInBlock)
	case PostGenesis:
		l2Head, err = rc.handlePostGenesisBlock(block, rollupsInBlock)
	}
	if err != nil {
		return nil, fmt.Errorf("could not handle block. Cause: %w", err)
	}

	return l2Head, nil
}

// Determines if this is a pre-genesis L2 block, the genesis L2 block, or a post-genesis L2 block.
func (rc *RollupChain) getBlockType(rollupsInBlock []*core.Rollup) (BlockStage, error) {
	_, err := rc.storage.FetchGenesisRollup()
	if err != nil {
		if !errors.Is(err, errutil.ErrNotFound) {
			return -1, fmt.Errorf("could not retrieve genesis rollup. Cause: %w", err)
		}

		// If we haven't stored the genesis rollup and there are no rollups in this block, it cannot be the L2
		// genesis block.
		if len(rollupsInBlock) == 0 {
			return PreGenesis, nil
		}

		// If we haven't stored the genesis rollup before and this block contains rollups, it must be the L2 genesis
		// block.
		return Genesis, nil
	}

	return PostGenesis, nil
}

// We process the genesis block.
func (rc *RollupChain) handleGenesisBlock(block *types.Block, rollupsInBlock []*core.Rollup) (*common.L2RootHash, error) {
	// todo change this to a hardcoded hash on testnet/mainnet
	genesisRollup := rollupsInBlock[0]
	rc.logger.Info("Found genesis rollup", "l1Height", block.NumberU64(), "l1Hash", block.Hash())
	if err := rc.storage.StoreGenesisRollup(genesisRollup); err != nil {
		return nil, fmt.Errorf("could not store genesis rollup. Cause: %w", err)
	}
	if err := rc.storage.StoreNewHeads(block.Hash(), genesisRollup, nil, true); err != nil {
		return nil, fmt.Errorf("could not store new chain heads. Cause: %w", err)
	}
	if err := rc.faucet.CommitGenesisState(rc.storage); err != nil {
		return nil, fmt.Errorf("could not apply faucet preallocation. Cause: %w", err)
	}

	l2Head := genesisRollup.Hash()
	return &l2Head, nil
}

// This is where transactions are executed and the state is calculated.
// Obscuro includes a bridge embedded in the platform, and this method is responsible for processing deposits as well.
// The rollup can be a final rollup as received from peers or the rollup under construction.
func (rc *RollupChain) processState(rollup *core.Rollup, txs []*common.L2Tx, stateDB *state.StateDB) (common.L2RootHash, []*common.L2Tx, []*types.Receipt, []*types.Receipt) {
	var executedTransactions []*common.L2Tx
	var txReceipts []*types.Receipt

	txResults := evm.ExecuteTransactions(txs, stateDB, rollup.Header, rc.storage, rc.chainConfig, 0, rc.logger)
	for _, tx := range txs {
		result, f := txResults[tx.Hash()]
		if !f {
			rc.logger.Crit("There should be an entry for each transaction ")
		}
		rec, foundReceipt := result.(*types.Receipt)
		if foundReceipt {
			executedTransactions = append(executedTransactions, tx)
			txReceipts = append(txReceipts, rec)
		} else {
			// Exclude all errors
			rc.logger.Info(fmt.Sprintf("Excluding transaction %s from rollup r_%d. Cause: %s", tx.Hash().Hex(), common.ShortHash(rollup.Hash()), result))
		}
	}

	// always process deposits last, either on top of the rollup produced speculatively or the newly created rollup
	// process deposits from the fromBlock of the parent to the current block (which is the fromBlock of the new rollup)
	parent, err := rc.storage.ParentRollup(rollup)
	if err != nil {
		rc.logger.Crit("Sanity check. Rollup has no parent.", log.ErrKey, err)
	}

	parentProof, err := rc.storage.Proof(parent)
	if err != nil {
		rc.logger.Crit(fmt.Sprintf("Could not retrieve a proof for rollup %s", rollup.Hash()), log.ErrKey, err)
	}
	rollupProof, err := rc.storage.Proof(rollup)
	if err != nil {
		rc.logger.Crit(fmt.Sprintf("Could not retrieve a proof for rollup %s", rollup.Hash()), log.ErrKey, err)
	}

	depositTxs := rc.bridge.ExtractDeposits(
		parentProof,
		rollupProof,
		rc.storage,
		stateDB,
	)

	depositResponses := evm.ExecuteTransactions(depositTxs, stateDB, rollup.Header, rc.storage, rc.chainConfig, len(executedTransactions), rc.logger)
	depositReceipts := make([]*types.Receipt, len(depositResponses))
	if len(depositResponses) != len(depositTxs) {
		rc.logger.Crit("Sanity check. Some deposit transactions failed.")
	}
	i := 0
	for _, resp := range depositResponses {
		rec, ok := resp.(*types.Receipt)
		if !ok {
			// TODO - Handle the case of an error (e.g. insufficient funds).
			rc.logger.Crit("Sanity check. Expected a receipt", log.ErrKey, resp)
		}
		depositReceipts[i] = rec
		i++
	}

	rootHash, err := stateDB.Commit(true)
	if err != nil {
		rc.logger.Crit("could not commit to state DB. ", log.ErrKey, err)
	}

	sort.Sort(sortByTxIndex(txReceipts))
	sort.Sort(sortByTxIndex(depositReceipts))

	// todo - handle the tx execution logs
	return rootHash, executedTransactions, txReceipts, depositReceipts
}

func (rc *RollupChain) validateRollup(rollup *core.Rollup, rootHash common.L2RootHash, txReceipts []*types.Receipt, depositReceipts []*types.Receipt, stateDB *state.StateDB) bool {
	h := rollup.Header
	if !bytes.Equal(rootHash.Bytes(), h.Root.Bytes()) {
		dump := strings.Replace(string(stateDB.Dump(&state.DumpConfig{})), "\n", "", -1)
		rc.logger.Error(fmt.Sprintf("Verify rollup r_%d: Calculated a different state. This should not happen as there are no malicious actors yet. \nGot: %s\nExp: %s\nHeight:%d\nTxs:%v\nState: %s.\nDeposits: %+v",
			common.ShortHash(rollup.Hash()), rootHash, h.Root, h.Number, core.PrintTxs(rollup.Transactions), dump, depositReceipts))
		return false
	}

	//  check that the withdrawals in the header match the withdrawals as calculated
	withdrawals := rc.bridge.RollupPostProcessingWithdrawals(rollup, stateDB, toReceiptMap(txReceipts))
	for i, w := range withdrawals {
		hw := h.Withdrawals[i]
		if hw.Amount.Cmp(w.Amount) != 0 || hw.Recipient != w.Recipient || hw.Contract != w.Contract {
			rc.logger.Error(fmt.Sprintf("Verify rollup r_%d: Withdrawals don't match", common.ShortHash(rollup.Hash())))
			return false
		}
	}

	rec := allReceipts(txReceipts, depositReceipts)
	rbloom := types.CreateBloom(rec)
	if !bytes.Equal(rbloom.Bytes(), h.Bloom.Bytes()) {
		rc.logger.Error(fmt.Sprintf("Verify rollup r_%d: Invalid bloom (remote: %x  local: %x)", common.ShortHash(rollup.Hash()), h.Bloom, rbloom))
		return false
	}

	receiptSha := types.DeriveSha(rec, trie.NewStackTrie(nil))
	if !bytes.Equal(receiptSha.Bytes(), h.ReceiptHash.Bytes()) {
		rc.logger.Error(fmt.Sprintf("Verify rollup r_%d: invalid receipt root hash (remote: %x local: %x)", common.ShortHash(rollup.Hash()), h.ReceiptHash, receiptSha))
		return false
	}

	return true
}

// Calculates the state after processing the provided block.
func (rc *RollupChain) handlePostGenesisBlock(block *types.Block, rollupsInBlock []*core.Rollup) (*common.L2RootHash, error) {
	// TODO - #718 - Cannot assume that the most recent rollup is on the previous block anymore. May be on the same block.
	currentHeadRollupHash, err := rc.storage.FetchHeadRollupForL1Block(block.ParentHash())
	if err != nil {
		return nil, fmt.Errorf("could not retrieve current head rollup hash. Cause: %w", err)
	}
	currentHeadRollup, err := rc.storage.FetchRollup(*currentHeadRollupHash)
	if err != nil {
		return nil, fmt.Errorf("could not fetch parent rollup. Cause: %w", err)
	}

	// TODO - #718 - Validate the stored batches against the incoming rollups.
	//latestRollup, isUpdatedRollupHead := selectNextRollup(currentHeadRollup, rollupsInBlock, rc.storage)

	err = rc.storage.StoreNewHeads(block.Hash(), currentHeadRollup, nil, false)
	if err != nil {
		panic(fmt.Errorf("could not store new head. Cause: %w", err))
	}

	l2Head := currentHeadRollup.Hash()
	return &l2Head, nil
}

// verifies that the headers of the rollup match the results of executing the transactions
func (rc *RollupChain) checkRollup(rollup *core.Rollup) ([]*types.Receipt, error) {
	stateDB, err := rc.storage.CreateStateDB(rollup.Header.ParentHash)
	if err != nil {
		return nil, fmt.Errorf("could not create stateDB. Cause: %w", err)
	}

	// calculate the state to compare with what is in the Rollup
	rootHash, successfulTxs, txReceipts, depositReceipts := rc.processState(rollup, rollup.Transactions, stateDB)
	if len(successfulTxs) != len(rollup.Transactions) {
		return nil, fmt.Errorf("all transactions that are included in a rollup must be executed")
	}

	if !rc.validateRollup(rollup, rootHash, txReceipts, depositReceipts, stateDB) {
		return nil, fmt.Errorf("invalid rollup")
	}

	// todo - check that the transactions hash to the header.txHash

	// verify the signature
	if !rc.verifySig(rollup) {
		return nil, fmt.Errorf("invalid signature")
	}

	return txReceipts, nil
}

func (rc *RollupChain) signRollup(r *core.Rollup) error {
	var err error
	h := r.Hash()
	r.Header.R, r.Header.S, err = ecdsa.Sign(rand.Reader, rc.enclavePrivateKey, h[:])
	if err != nil {
		return fmt.Errorf("could not sign rollup. Cause: %w", err)
	}
	return nil
}

func (rc *RollupChain) verifySig(r *core.Rollup) bool {
	// If this rollup is generated by the current enclave skip the sig verification
	if bytes.Equal(r.Header.Agg.Bytes(), rc.hostID.Bytes()) {
		return true
	}

	h := r.Hash()
	if r.Header.R == nil || r.Header.S == nil {
		rc.logger.Error("Missing signature on rollup")
		return false
	}

	pubKey, err := rc.storage.FetchAttestedKey(r.Header.Agg)
	if err != nil {
		rc.logger.Error("Could not retrieve attested key for aggregator %s. Cause: %w", r.Header.Agg, err)
		return false
	}

	return ecdsa.Verify(pubKey, h[:], r.Header.R, r.Header.S)
}

// Retrieves the rollup with the given height, with special handling for earliest/latest/pending .
func (rc *RollupChain) getRollup(height gethrpc.BlockNumber) (*core.Rollup, error) {
	var rollup *core.Rollup
	switch height {
	case gethrpc.EarliestBlockNumber:
		genesisRollup, err := rc.storage.FetchGenesisRollup()
		if err != nil {
			return nil, fmt.Errorf("could not retrieve genesis rollup. Cause: %w", err)
		}
		rollup = genesisRollup
	case gethrpc.PendingBlockNumber:
		// TODO - Depends on the current pending rollup; leaving it for a different iteration as it will need more thought.
		return nil, fmt.Errorf("requested balance for pending block. This is not handled currently")
	case gethrpc.LatestBlockNumber:
		l2Head, err := rc.storage.FetchL2Head()
		if err != nil {
			return nil, fmt.Errorf("could not retrieve head state. Cause: %w", err)
		}
		rollup, err = rc.storage.FetchRollup(*l2Head)
		if err != nil {
			return nil, fmt.Errorf("rollup with requested height %d was not found. Cause: %w", height, err)
		}
	default:
		maybeRollup, err := rc.storage.FetchRollupByHeight(uint64(height))
		if err != nil {
			return nil, fmt.Errorf("rollup with requested height %d could not be retrieved. Cause: %w", height, err)
		}
		rollup = maybeRollup
	}
	return rollup, nil
}

// Retrieves and encrypts the logs for the block.
func (rc *RollupChain) getEncryptedLogs(block types.Block, l2Head *common.L2RootHash) map[gethrpc.ID][]byte {
	var logs []*types.Log
	fetchedLogs, err := rc.storage.FetchLogs(block.Hash())
	if err == nil {
		logs = fetchedLogs
	} else {
		rc.logger.Error("Could not retrieve logs for stored block state; returning no logs. Cause: %w", err)
	}
	encryptedLogs, err := rc.subscriptionManager.GetSubscribedLogsEncrypted(logs, *l2Head)
	if err != nil {
		rc.logger.Crit("Could not get subscribed logs in encrypted form. ", log.ErrKey, err)
	}
	return encryptedLogs
}

// Creates a rollup.
func (rc *RollupChain) produceRollup(l1Head *common.L1RootHash) (*core.Rollup, error) {
	headRollup, err := rc.storage.FetchHeadRollup()
	if err != nil {
		return nil, fmt.Errorf("could not retrieve head rollup. Cause: %w", err)
	}

	// These variables will be used to create the new rollup
	var newRollupTxs []*common.L2Tx
	var newRollupState *state.StateDB

	// Create a new rollup based on the fromBlock of inclusion of the previous, including all new transactions
	nonce := common.GenerateNonce()
	r, err := core.EmptyRollup(rc.hostID, headRollup.Header, *l1Head, nonce)
	if err != nil {
		return nil, fmt.Errorf("could not create rollup. Cause: %w", err)
	}

	newRollupTxs, err = rc.mempool.CurrentTxs(headRollup, rc.storage)
	if err != nil {
		return nil, fmt.Errorf("could not retrieve current transactions. Cause: %w", err)
	}

	newRollupState, err = rc.storage.CreateStateDB(r.Header.ParentHash)
	if err != nil {
		return nil, fmt.Errorf("could not create stateDB. Cause: %w", err)
	}

	rootHash, successfulTxs, txReceipts, depositReceipts := rc.processState(r, newRollupTxs, newRollupState)

	r.Header.Root = rootHash
	r.Transactions = successfulTxs

	// Postprocessing - withdrawals
	txReceiptsMap := toReceiptMap(txReceipts)
	r.Header.Withdrawals = rc.bridge.RollupPostProcessingWithdrawals(r, newRollupState, txReceiptsMap)

	receipts := allReceipts(txReceipts, depositReceipts)
	if len(receipts) == 0 {
		r.Header.ReceiptHash = types.EmptyRootHash
	} else {
		r.Header.ReceiptHash = types.DeriveSha(receipts, trie.NewStackTrie(nil))
		r.Header.Bloom = types.CreateBloom(receipts)
	}

	if len(successfulTxs) == 0 {
		r.Header.TxHash = types.EmptyRootHash
	} else {
		r.Header.TxHash = types.DeriveSha(types.Transactions(successfulTxs), trie.NewStackTrie(nil))
	}

	rc.logger.Trace("Create rollup.",
		"State", gethlog.Lazy{Fn: func() string {
			return strings.Replace(string(newRollupState.Dump(&state.DumpConfig{})), "\n", "", -1)
		}},
	)

	return r, nil
}

func (rc *RollupChain) rejectBlockErr(cause error) *common.BlockRejectError {
	var hash common.L1RootHash
	l1Head, err := rc.storage.FetchHeadBlock()
	// TODO - Handle error.
	if err == nil {
		hash = l1Head.Hash()
	}
	return &common.BlockRejectError{
		L1Head:  hash,
		Wrapped: cause,
	}
}

// Returns the state of the chain at height
// TODO make this cacheable
func (rc *RollupChain) getChainStateAtBlock(blockNumber *gethrpc.BlockNumber) (*state.StateDB, error) {
	// We retrieve the rollup of interest.
	rollup, err := rc.getRollup(*blockNumber)
	if err != nil {
		return nil, err
	}

	// We get that of the chain at that height
	blockchainState, err := rc.storage.CreateStateDB(rollup.Hash())
	if err != nil {
		return nil, fmt.Errorf("could not create stateDB. Cause: %w", err)
	}

	if blockchainState == nil {
		return nil, fmt.Errorf("unable to fetch chain state for rollup %s", rollup.Hash().Hex())
	}

	return blockchainState, err
}

// Returns the whether the account is a contract or not at a certain height
func (rc *RollupChain) isAccountContractAtBlock(accountAddr gethcommon.Address, blockNumber *gethrpc.BlockNumber) (bool, error) {
	chainState, err := rc.getChainStateAtBlock(blockNumber)
	if err != nil {
		return false, fmt.Errorf("unable to get blockchain state - %w", err)
	}

	return len(chainState.GetCode(accountAddr)) > 0, nil
}

type sortByTxIndex []*types.Receipt

func (c sortByTxIndex) Len() int           { return len(c) }
func (c sortByTxIndex) Swap(i, j int)      { c[i], c[j] = c[j], c[i] }
func (c sortByTxIndex) Less(i, j int) bool { return c[i].TransactionIndex < c[j].TransactionIndex }

func toReceiptMap(txReceipts []*types.Receipt) map[gethcommon.Hash]*types.Receipt {
	receiptMap := make(map[gethcommon.Hash]*types.Receipt, 0)
	for _, receipt := range txReceipts {
		receiptMap[receipt.TxHash] = receipt
	}
	return receiptMap
}

func allReceipts(txReceipts []*types.Receipt, depositReceipts []*types.Receipt) types.Receipts {
	return append(txReceipts, depositReceipts...)
}<|MERGE_RESOLUTION|>--- conflicted
+++ resolved
@@ -165,11 +165,7 @@
 
 	// If we're the sequencer and we've ingested a rollup, we produce a new one.
 	var rollup *common.ExtRollup
-<<<<<<< HEAD
-	if rc.isSequencerEnclave && !wasPreGenesisBlock && !wasGenesisBlock {
-=======
-	if rc.nodeType == common.Sequencer && isUpdatedRollupHead {
->>>>>>> 24871c16
+	if rc.nodeType == common.Sequencer && !wasPreGenesisBlock && !wasGenesisBlock {
 		l1Head := block.Hash()
 		rollup, err = rc.produceNewRollup(&l1Head)
 		if err != nil {
@@ -431,13 +427,13 @@
 
 // Updates the heads of the L1 and L2 chains.
 func (rc *RollupChain) updateL1AndL2Heads(block *types.Block, rollupsInBlock []*core.Rollup) (*common.L2RootHash, error) {
-	blockType, err := rc.getBlockType(rollupsInBlock)
+	blockStage, err := rc.getBlockStage(rollupsInBlock)
 	if err != nil {
 		return nil, fmt.Errorf("could not determine block type. Cause: %w", err)
 	}
 
 	var l2Head *common.L2RootHash
-	switch blockType {
+	switch blockStage {
 	case PreGenesis:
 		l2Head = nil
 	case Genesis:
@@ -453,7 +449,7 @@
 }
 
 // Determines if this is a pre-genesis L2 block, the genesis L2 block, or a post-genesis L2 block.
-func (rc *RollupChain) getBlockType(rollupsInBlock []*core.Rollup) (BlockStage, error) {
+func (rc *RollupChain) getBlockStage(rollupsInBlock []*core.Rollup) (BlockStage, error) {
 	_, err := rc.storage.FetchGenesisRollup()
 	if err != nil {
 		if !errors.Is(err, errutil.ErrNotFound) {
