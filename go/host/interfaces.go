package host

import (
	gethcommon "github.com/ethereum/go-ethereum/common"
	"github.com/ethereum/go-ethereum/core/types"
	"github.com/google/uuid"
	"github.com/obscuronet/go-obscuro/go/common"
	"github.com/obscuronet/go-obscuro/go/config"
	"github.com/obscuronet/go-obscuro/go/host/db"
)

// Host is the half of the Obscuro node that lives outside the enclave.
type Host interface {
	Config() *config.HostConfig
	DB() *db.DB
	EnclaveClient() common.Enclave

	// Start initializes the main loop of the host.
	Start()
	// SubmitAndBroadcastTx submits an encrypted transaction to the enclave, and broadcasts it to the other hosts on the network.
	SubmitAndBroadcastTx(encryptedParams common.EncryptedParamsSendRawTx) (common.EncryptedResponseSendRawTx, error)
	// ReceiveRollup processes a rollup received from a peer host.
	ReceiveRollup(r common.EncodedRollup)
	// ReceiveTx processes a transaction received from a peer host.
	ReceiveTx(tx common.EncryptedTx)
<<<<<<< HEAD
	// Subscribe sets up a log subscription between the host and the enclave.
	Subscribe(id uuid.UUID, encryptedLogSubscription common.EncryptedLogSubscription) error
	// Unsubscribe terminates a log subscription between the host and the enclave.
	Unsubscribe(id uuid.UUID) error
=======
	// CreateSubscription sets up a subscription between the host and the enclave.
	CreateSubscription(encryptedLogSubscription common.EncryptedParamsLogSubscription) error
>>>>>>> 9ddbdab2
	// Stop gracefully stops the host execution.
	Stop()
}

// MockHost extends Host with additional methods that are only used for integration testing.
type MockHost interface {
	Host

	// MockedNewHead receives the notification of new blocks.
	// TODO - Remove this method.
	MockedNewHead(b common.EncodedBlock, p common.EncodedBlock)
	// MockedNewFork receives the notification of a new fork.
	MockedNewFork(b []common.EncodedBlock)
}

// P2P is the layer responsible for sending and receiving messages to Obscuro network peers.
type P2P interface {
	StartListening(callback Host)
	StopListening() error
	UpdatePeerList([]string)
	BroadcastRollup(r common.EncodedRollup) error
	BroadcastTx(tx common.EncryptedTx) error
}

type StatsCollector interface {
	// L2Recalc - called when a node has to discard the speculative work built on top of the winner of the gossip round.
	L2Recalc(id gethcommon.Address)
	NewBlock(block *types.Block)
	NewRollup(node gethcommon.Address)
	RollupWithMoreRecentProof()
}<|MERGE_RESOLUTION|>--- conflicted
+++ resolved
@@ -23,15 +23,10 @@
 	ReceiveRollup(r common.EncodedRollup)
 	// ReceiveTx processes a transaction received from a peer host.
 	ReceiveTx(tx common.EncryptedTx)
-<<<<<<< HEAD
 	// Subscribe sets up a log subscription between the host and the enclave.
-	Subscribe(id uuid.UUID, encryptedLogSubscription common.EncryptedLogSubscription) error
+	Subscribe(id uuid.UUID, encryptedLogSubscription common.EncryptedParamsLogSubscription) error
 	// Unsubscribe terminates a log subscription between the host and the enclave.
 	Unsubscribe(id uuid.UUID) error
-=======
-	// CreateSubscription sets up a subscription between the host and the enclave.
-	CreateSubscription(encryptedLogSubscription common.EncryptedParamsLogSubscription) error
->>>>>>> 9ddbdab2
 	// Stop gracefully stops the host execution.
 	Stop()
 }
