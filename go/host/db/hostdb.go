package db

import (
	"bytes"
	"math/big"
	"os"

	gethlog "github.com/ethereum/go-ethereum/log"

	"github.com/obscuronet/go-obscuro/go/common/log"

	"github.com/ethereum/go-ethereum/ethdb/leveldb"

	"github.com/ethereum/go-ethereum/core/types"
	"github.com/ethereum/go-ethereum/ethdb"
	"github.com/ethereum/go-ethereum/ethdb/memorydb"
	"github.com/ethereum/go-ethereum/rlp"
	"github.com/obscuronet/go-obscuro/go/common"

	gethcommon "github.com/ethereum/go-ethereum/common"
)

// DB allows to access the nodes public nodeDB
type DB struct {
	kvStore ethdb.KeyValueStore
	logger  gethlog.Logger
}

// NewInMemoryDB returns a new instance of the Node DB
func NewInMemoryDB() *DB {
	return &DB{
		kvStore: memorydb.New(),
	}
}

func NewLevelDBBackedDB(logger gethlog.Logger) *DB {
	// todo, all these should be configs
	f, err := os.MkdirTemp("", "leveldb_*")
	if err != nil {
		logger.Crit("Could not creat temp leveldb directory.", log.ErrKey, err)
	}
	cache := 128
	handles := 128
	db, err := leveldb.New(f, cache, handles, "obscuro_host", false)
	if err != nil {
		logger.Crit("Could not create leveldb.", log.ErrKey, err)
	}

	return &DB{
		kvStore: db,
		logger:  logger,
	}
}

// GetHeadBlockHeader returns the block header of the current head block, or (nil, false) if no such header is found.
func (db *DB) GetHeadBlockHeader() (*types.Header, bool) {
	head := db.readHeadBlock(db.kvStore)
	if head == nil {
		return nil, false
	}
	return db.readBlockHeader(db.kvStore, *head)
}

// GetBlockHeader returns the block header given the hash, or (nil, false) if no such header is found.
func (db *DB) GetBlockHeader(hash gethcommon.Hash) (*types.Header, bool) {
	return db.readBlockHeader(db.kvStore, hash)
}

// AddBlockHeader adds a types.Header to the known headers
func (db *DB) AddBlockHeader(header *types.Header) {
	b := db.kvStore.NewBatch()
	db.writeBlockHeader(b, header)

	// update the head if the new height is greater than the existing one
	headBlockHeader, found := db.GetHeadBlockHeader()
	if !found || headBlockHeader.Number.Int64() <= header.Number.Int64() {
		db.writeHeadBlock(b, header.Hash())
	}

	if err := b.Write(); err != nil {
		db.logger.Crit("Could not write rollup.", log.ErrKey, err)
	}
}

// GetHeadRollupHeader returns the header of the current rollup (head) of the Node, or (nil, false) if no such header is found.
func (db *DB) GetHeadRollupHeader() (*common.HeaderWithTxHashes, bool) {
	headRollupHash := db.readHeadRollup(db.kvStore)
	if headRollupHash == nil {
		return nil, false
	}
	return db.readRollupHeader(db.kvStore, *headRollupHash)
}

// GetRollupHeader returns the rollup header given the Hash, or (nil, false) if no such header is found.
func (db *DB) GetRollupHeader(hash gethcommon.Hash) (*common.HeaderWithTxHashes, bool) {
	return db.readRollupHeader(db.kvStore, hash)
}

// AddRollupHeader adds a rollup's header to the known headers
func (db *DB) AddRollupHeader(headerWithHashes *common.HeaderWithTxHashes) {
	b := db.kvStore.NewBatch()
	db.writeRollupHeader(b, headerWithHashes)
	db.writeRollupHash(b, headerWithHashes.Header)
	for _, txHash := range headerWithHashes.TxHashes {
		db.writeRollupNumber(b, headerWithHashes.Header, txHash)
	}

	// There's a potential race here, but absolute accuracy of the number of transactions is not required.
	currentTotal := db.readTotalTransactions(db.kvStore)
	newTotal := big.NewInt(0).Add(currentTotal, big.NewInt(int64(len(headerWithHashes.TxHashes))))
	db.writeTotalTransactions(b, newTotal)

	// update the head if the new height is greater than the existing one
<<<<<<< HEAD
	currentRollupHeaderWithHashes := db.GetHeadRollupHeader()
	if currentRollupHeaderWithHashes == nil ||
		currentRollupHeaderWithHashes.Header.Number.Int64() <= headerWithHashes.Header.Number.Int64() {
		db.writeHeadRollup(b, headerWithHashes.Header.CalcHash())
=======
	currentRollupHeaderWithHashes, found := db.GetHeadRollupHeader()
	if !found || currentRollupHeaderWithHashes.Header.Number.Int64() <= headerWithHashes.Header.Number.Int64() {
		db.writeHeadRollup(b, headerWithHashes.Header.Hash())
>>>>>>> c9e978f0
	}

	if err := b.Write(); err != nil {
		db.logger.Crit("Could not write rollup.", log.ErrKey, err)
	}
}

// GetRollupHash returns the hash of a rollup given its number, or (nil, false) if no such rollup is found.
func (db *DB) GetRollupHash(number *big.Int) (*gethcommon.Hash, bool) {
	return db.readRollupHash(db.kvStore, number)
}

// GetRollupNumber returns the number of the rollup containing the given transaction hash, or (nil, false) if no such rollup is found.
func (db *DB) GetRollupNumber(txHash gethcommon.Hash) (*big.Int, bool) {
	return db.readRollupNumber(db.kvStore, txHash)
}

// GetTotalTransactions returns the total number of rolled-up transactions.
func (db *DB) GetTotalTransactions() *big.Int {
	return db.readTotalTransactions(db.kvStore)
}

// schema
var (
	blockHeaderPrefix    = []byte("b")
	rollupHeaderPrefix   = []byte("r")
	headBlock            = []byte("hb")
	headRollup           = []byte("hr")
	rollupHashPrefix     = []byte("rh")
	rollupNumberPrefix   = []byte("rn")
	totalTransactionsKey = []byte("t")
)

// headerKey = rollupHeaderPrefix  + hash
func rollupHeaderKey(hash gethcommon.Hash) []byte {
	return append(rollupHeaderPrefix, hash.Bytes()...)
}

// headerKey = blockHeaderPrefix  + hash
func blockHeaderKey(hash gethcommon.Hash) []byte {
	return append(blockHeaderPrefix, hash.Bytes()...)
}

// headerKey = rollupHashPrefix + number
func rollupHashKey(num *big.Int) []byte {
	return append(rollupHashPrefix, []byte(num.String())...)
}

// headerKey = rollupNumberPrefix + hash
func rollupNumberKey(txHash gethcommon.Hash) []byte {
	return append(rollupNumberPrefix, txHash.Bytes()...)
}

// WriteBlockHeader stores a block header into the database
func (db *DB) writeBlockHeader(w ethdb.KeyValueWriter, header *types.Header) {
	// Write the encoded header
	data, err := rlp.EncodeToBytes(header)
	if err != nil {
		db.logger.Crit("could not encode block header.", log.ErrKey, err)
	}
	key := blockHeaderKey(header.Hash())
	if err := w.Put(key, data); err != nil {
		db.logger.Crit("could not put header in DB.", log.ErrKey, err)
	}
}

// ReadBlockHeader retrieves the block header corresponding to the hash, or (nil, false) if no such header is found.
func (db *DB) readBlockHeader(r ethdb.KeyValueReader, hash gethcommon.Hash) (*types.Header, bool) {
	f, err := r.Has(blockHeaderKey(hash))
	if err != nil {
		db.logger.Crit("could not retrieve block header.", log.ErrKey, err)
	}
	if !f {
		return nil, false
	}
	data, err := r.Get(blockHeaderKey(hash))
	if err != nil {
		db.logger.Crit("could not retrieve block header.", log.ErrKey, err)
	}
	if len(data) == 0 {
		return nil, false
	}
	header := new(types.Header)
	if err := rlp.Decode(bytes.NewReader(data), header); err != nil {
		db.logger.Crit("could not decode block header.", log.ErrKey, err)
	}
	return header, true
}

// WriteRollupHeader stores a rollup header into the database
func (db *DB) writeRollupHeader(w ethdb.KeyValueWriter, headerWithHashes *common.HeaderWithTxHashes) {
	// Write the encoded header
	data, err := rlp.EncodeToBytes(headerWithHashes)
	if err != nil {
		db.logger.Crit("could not encode rollup header.", log.ErrKey, err)
	}
	key := rollupHeaderKey(headerWithHashes.Header.CalcHash())
	if err := w.Put(key, data); err != nil {
		db.logger.Crit("could not put header in DB.", log.ErrKey, err)
	}
}

// ReadRollupHeader retrieves the rollup header corresponding to the hash, or (nil, false) if no such header is found.
func (db *DB) readRollupHeader(r ethdb.KeyValueReader, hash gethcommon.Hash) (*common.HeaderWithTxHashes, bool) {
	f, err := r.Has(rollupHeaderKey(hash))
	if err != nil {
		db.logger.Crit("could not retrieve rollup header.", log.ErrKey, err)
	}
	if !f {
		return nil, false
	}
	data, err := r.Get(rollupHeaderKey(hash))
	if err != nil {
		db.logger.Crit("could not retrieve rollup header.", log.ErrKey, err)
	}
	if len(data) == 0 {
		return nil, false
	}
	header := new(common.HeaderWithTxHashes)
	if err := rlp.Decode(bytes.NewReader(data), header); err != nil {
		db.logger.Crit("could not decode rollup header.", log.ErrKey, err)
	}
	return header, true
}

func (db *DB) readHeadBlock(r ethdb.KeyValueReader) *gethcommon.Hash {
	f, err := r.Has(headBlock)
	if err != nil {
		db.logger.Crit("could not retrieve head block.", log.ErrKey, err)
	}
	if !f {
		return nil
	}
	value, err := r.Get(headBlock)
	if err != nil {
		db.logger.Crit("could not retrieve head block.", log.ErrKey, err)
	}
	h := gethcommon.BytesToHash(value)
	return &h
}

func (db *DB) writeHeadBlock(w ethdb.KeyValueWriter, val gethcommon.Hash) {
	err := w.Put(headBlock, val.Bytes())
	if err != nil {
		db.logger.Crit("could not write head block.", log.ErrKey, err)
	}
}

func (db *DB) readHeadRollup(r ethdb.KeyValueReader) *gethcommon.Hash {
	f, err := r.Has(headRollup)
	if err != nil {
		db.logger.Crit("could not retrieve head rollup.", log.ErrKey, err)
	}
	if !f {
		return nil
	}
	value, err := r.Get(headRollup)
	if err != nil {
		db.logger.Crit("could not retrieve head rollup.", log.ErrKey, err)
	}
	h := gethcommon.BytesToHash(value)
	return &h
}

func (db *DB) writeHeadRollup(w ethdb.KeyValueWriter, val gethcommon.Hash) {
	err := w.Put(headRollup, val.Bytes())
	if err != nil {
		db.logger.Crit("could not write head rollup.", log.ErrKey, err)
	}
}

// Stores a rollup's hash in the database, keyed by the rollup's number.
func (db *DB) writeRollupHash(w ethdb.KeyValueWriter, header *common.Header) {
	key := rollupHashKey(header.Number)
	if err := w.Put(key, header.CalcHash().Bytes()); err != nil {
		db.logger.Crit("could not put header in DB.", log.ErrKey, err)
	}
}

// Stores a rollup's number in the database, keyed by the hash of a transaction in that rollup.
func (db *DB) writeRollupNumber(w ethdb.KeyValueWriter, header *common.Header, txHash gethcommon.Hash) {
	key := rollupNumberKey(txHash)
	// TODO - Investigate this off-by-one issue. The tx hashes that are in the `BlockSubmissionResponse` for rollup #1
	//  are actually the transactions for rollup #2.
	number := big.NewInt(0).Add(header.Number, big.NewInt(1))
	if err := w.Put(key, number.Bytes()); err != nil {
		db.logger.Crit("could not put rollup number in DB.", log.ErrKey, err)
	}
}

func (db *DB) writeTotalTransactions(w ethdb.KeyValueWriter, newTotal *big.Int) {
	err := w.Put(totalTransactionsKey, newTotal.Bytes())
	if err != nil {
		db.logger.Crit("Could not save total transactions.", log.ErrKey, err)
	}
}

// Retrieves the hash for the rollup with the given number, or (nil, false) if no such rollup is found.
func (db *DB) readRollupHash(r ethdb.KeyValueReader, number *big.Int) (*gethcommon.Hash, bool) {
	f, err := r.Has(rollupHashKey(number))
	if err != nil {
		db.logger.Crit("could not retrieve rollup hash.", log.ErrKey, err)
	}
	if !f {
		return nil, false
	}
	data, err := r.Get(rollupHashKey(number))
	if err != nil {
		db.logger.Crit("could not retrieve rollup hash.", log.ErrKey, err)
	}
	if len(data) == 0 {
		return nil, false
	}
	hash := gethcommon.BytesToHash(data)
	return &hash, true
}

// Retrieves the number of the rollup containing the transaction with the given hash, or (nil, false) if no such rollup is found.
func (db *DB) readRollupNumber(r ethdb.KeyValueReader, txHash gethcommon.Hash) (*big.Int, bool) {
	f, err := r.Has(rollupNumberKey(txHash))
	if err != nil {
		db.logger.Crit("could not retrieve rollup number.", log.ErrKey, err)
	}
	if !f {
		return nil, false
	}
	data, err := r.Get(rollupNumberKey(txHash))
	if err != nil {
		db.logger.Crit("could not retrieve rollup number.", log.ErrKey, err)
	}
	if len(data) == 0 {
		return nil, false
	}
	return big.NewInt(0).SetBytes(data), true
}

// Retrieves the total number of rolled-up transactions.
func (db *DB) readTotalTransactions(r ethdb.KeyValueReader) *big.Int {
	f, err := r.Has(totalTransactionsKey)
	if err != nil {
		db.logger.Crit("could not retrieve total transactions.", log.ErrKey, err)
	}
	if !f {
		return big.NewInt(0)
	}
	data, err := r.Get(totalTransactionsKey)
	if err != nil {
		db.logger.Crit("could not retrieve total transactions.", log.ErrKey, err)
	}
	if len(data) == 0 {
		return big.NewInt(0)
	}
	return big.NewInt(0).SetBytes(data)
}<|MERGE_RESOLUTION|>--- conflicted
+++ resolved
@@ -111,16 +111,9 @@
 	db.writeTotalTransactions(b, newTotal)
 
 	// update the head if the new height is greater than the existing one
-<<<<<<< HEAD
-	currentRollupHeaderWithHashes := db.GetHeadRollupHeader()
-	if currentRollupHeaderWithHashes == nil ||
-		currentRollupHeaderWithHashes.Header.Number.Int64() <= headerWithHashes.Header.Number.Int64() {
-		db.writeHeadRollup(b, headerWithHashes.Header.CalcHash())
-=======
 	currentRollupHeaderWithHashes, found := db.GetHeadRollupHeader()
 	if !found || currentRollupHeaderWithHashes.Header.Number.Int64() <= headerWithHashes.Header.Number.Int64() {
-		db.writeHeadRollup(b, headerWithHashes.Header.Hash())
->>>>>>> c9e978f0
+		db.writeHeadRollup(b, headerWithHashes.Header.CalcHash())
 	}
 
 	if err := b.Write(); err != nil {
