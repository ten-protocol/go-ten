package db

import (
	"bytes"
	"errors"
	"fmt"
	"math/big"

	"github.com/ethereum/go-ethereum/ethdb"

	"github.com/obscuronet/go-obscuro/go/common/errutil"

	gethcommon "github.com/ethereum/go-ethereum/common"
	"github.com/ethereum/go-ethereum/rlp"
	"github.com/obscuronet/go-obscuro/go/common"
)

// DB methods relating to batches.

// GetHeadBatchHeader returns the header of the node's current head batch.
func (db *DB) GetHeadBatchHeader() (*common.BatchHeader, error) {
	headBatchHash, err := db.readHeadBatchHash()
	if err != nil {
		return nil, err
	}
	return db.readBatchHeader(*headBatchHash)
}

// GetBatchHeader returns the batch header given the hash.
func (db *DB) GetBatchHeader(hash gethcommon.Hash) (*common.BatchHeader, error) {
	return db.readBatchHeader(hash)
}

// AddBatchHeader adds a batch's header to the known headers
func (db *DB) AddBatchHeader(batch *common.ExtBatch) error {
	// We check if the batch is already stored, to avoid incrementing the total transaction count twice for one batch.
	_, err := db.GetBatchHeader(batch.Hash())
	if err != nil && !errors.Is(err, errutil.ErrNotFound) {
		return fmt.Errorf("could not retrieve batch header. Cause: %w", err)
	}
	if err == nil {
		// The batch is already stored, so we return early.
		return nil
	}

	b := db.kvStore.NewBatch()

	if err := db.writeBatchHeader(b, batch.Header); err != nil {
		return fmt.Errorf("could not write batch header. Cause: %w", err)
	}
	if err := db.writeBatch(b, batch); err != nil {
		return fmt.Errorf("could not write batch. Cause: %w", err)
	}
	if err := db.writeBatchTxHashes(b, batch.Hash(), batch.TxHashes); err != nil {
		return fmt.Errorf("could not write batch transaction hashes. Cause: %w", err)
	}
	if err := db.writeBatchHash(b, batch.Header); err != nil {
		return fmt.Errorf("could not write batch hash. Cause: %w", err)
	}
	for _, txHash := range batch.TxHashes {
		if err := db.writeBatchNumber(b, batch.Header, txHash); err != nil {
			return fmt.Errorf("could not write batch number. Cause: %w", err)
		}
	}

	// Update the total number of transactions. There's a potential race here, but absolute accuracy of the number of
	// transactions is not required.
	currentTotal, err := db.readTotalTransactions()
	if err != nil {
		return fmt.Errorf("could not retrieve total transactions. Cause: %w", err)
	}
	newTotal := big.NewInt(0).Add(currentTotal, big.NewInt(int64(len(batch.TxHashes))))
	err = db.writeTotalTransactions(b, newTotal)
	if err != nil {
		return fmt.Errorf("could not write total transactions. Cause: %w", err)
	}

	// Update the head if the new height is greater than the existing one.
	headBatchHeader, err := db.GetHeadBatchHeader()
	if err != nil && !errors.Is(err, errutil.ErrNotFound) {
		return fmt.Errorf("could not retrieve head batch header. Cause: %w", err)
	}
	if headBatchHeader == nil || headBatchHeader.Number.Cmp(batch.Header.Number) == -1 {
		err = db.writeHeadBatchHash(b, batch.Hash())
		if err != nil {
			return fmt.Errorf("could not write new head batch hash. Cause: %w", err)
		}
	}

	if err = b.Write(); err != nil {
		return fmt.Errorf("could not write batch to DB. Cause: %w", err)
	}
	return nil
}

// GetBatchHash returns the hash of a batch given its number.
func (db *DB) GetBatchHash(number *big.Int) (*gethcommon.Hash, error) {
	return db.readBatchHash(number)
}

// GetBatchTxs returns the transaction hashes of the batch with the given hash.
func (db *DB) GetBatchTxs(batchHash gethcommon.Hash) ([]gethcommon.Hash, error) {
	return db.readBatchTxHashes(batchHash)
}

// GetBatchNumber returns the number of the batch containing the given transaction hash.
func (db *DB) GetBatchNumber(txHash gethcommon.Hash) (*big.Int, error) {
	return db.readBatchNumber(txHash)
}

// GetTotalTransactions returns the total number of batched transactions.
func (db *DB) GetTotalTransactions() (*big.Int, error) {
	return db.readTotalTransactions()
}

// GetBatch returns the batch with the given hash.
func (db *DB) GetBatch(batchHash gethcommon.Hash) (*common.ExtBatch, error) {
	db.batchReads.Inc(1)
	return db.readBatch(batchHash)
}

// headerKey = batchHeaderPrefix  + hash
func batchHeaderKey(hash gethcommon.Hash) []byte {
	return append(batchHeaderPrefix, hash.Bytes()...)
}

// headerKey = batchPrefix  + hash
func batchKey(hash gethcommon.Hash) []byte {
	return append(batchPrefix, hash.Bytes()...)
}

// headerKey = batchHashPrefix + number
func batchHashKey(num *big.Int) []byte {
	return append(batchHashPrefix, []byte(num.String())...)
}

// headerKey = batchTxHashesPrefix + batch hash
func batchTxHashesKey(hash gethcommon.Hash) []byte {
	return append(batchTxHashesPrefix, hash.Bytes()...)
}

// headerKey = batchNumberPrefix + hash
func batchNumberKey(txHash gethcommon.Hash) []byte {
	return append(batchNumberPrefix, txHash.Bytes()...)
}

// Retrieves the batch header corresponding to the hash.
func (db *DB) readBatchHeader(hash gethcommon.Hash) (*common.BatchHeader, error) {
	data, err := db.kvStore.Get(batchHeaderKey(hash))
	if err != nil {
		return nil, err
	}
	if len(data) == 0 {
		return nil, errutil.ErrNotFound
	}
	header := new(common.BatchHeader)
	if err := rlp.Decode(bytes.NewReader(data), header); err != nil {
		return nil, err
	}
	return header, nil
}

// Retrieves the hash of the head batch.
func (db *DB) readHeadBatchHash() (*gethcommon.Hash, error) {
	value, err := db.kvStore.Get(headBatch)
	if err != nil {
		return nil, err
	}
	h := gethcommon.BytesToHash(value)
	return &h, nil
}

// Stores a batch header into the database.
func (db *DB) writeBatchHeader(w ethdb.KeyValueWriter, header *common.BatchHeader) error {
	// Write the encoded header
	data, err := rlp.EncodeToBytes(header)
	if err != nil {
		return err
	}
	key := batchHeaderKey(header.Hash())
<<<<<<< HEAD
	if err := w.Put(key, data); err != nil {
		return err
	}
	return nil
=======

	return db.kvStore.Put(key, data)
>>>>>>> 44b93999
}

// Stores the head batch header hash into the database.
func (db *DB) writeHeadBatchHash(w ethdb.KeyValueWriter, val gethcommon.Hash) error {
	err := w.Put(headBatch, val.Bytes())
	if err != nil {
		return err
	}
	return nil
}

// Stores a batch's hash in the database, keyed by the batch's number.
func (db *DB) writeBatchHash(w ethdb.KeyValueWriter, header *common.BatchHeader) error {
	key := batchHashKey(header.Number)

	return w.Put(key, header.Hash().Bytes())
}

// Retrieves the hash for the batch with the given number..
func (db *DB) readBatchHash(number *big.Int) (*gethcommon.Hash, error) {
	data, err := db.kvStore.Get(batchHashKey(number))
	if err != nil {
		return nil, err
	}
	if len(data) == 0 {
		return nil, errutil.ErrNotFound
	}
	hash := gethcommon.BytesToHash(data)
	return &hash, nil
}

// Returns the transaction hashes in the batch with the given hash.
func (db *DB) readBatchTxHashes(batchHash common.L2BatchHash) ([]gethcommon.Hash, error) {
	data, err := db.kvStore.Get(batchTxHashesKey(batchHash))
	if err != nil {
		return nil, err
	}
	if len(data) == 0 {
		return nil, errutil.ErrNotFound
	}

	var txHashes []gethcommon.Hash
	if err = rlp.Decode(bytes.NewReader(data), &txHashes); err != nil {
		return nil, err
	}

	return txHashes, nil
}

// Stores a batch's number in the database, keyed by the hash of a transaction in that rollup.
func (db *DB) writeBatchNumber(w ethdb.KeyValueWriter, header *common.BatchHeader, txHash gethcommon.Hash) error {
	key := batchNumberKey(txHash)

	return w.Put(key, header.Number.Bytes())
}

// Writes the transaction hashes against the batch containing them.
func (db *DB) writeBatchTxHashes(w ethdb.KeyValueWriter, batchHash common.L2BatchHash, txHashes []gethcommon.Hash) error {
	data, err := rlp.EncodeToBytes(txHashes)
	if err != nil {
		return err
	}
	key := batchTxHashesKey(batchHash)

	return w.Put(key, data)
}

// Retrieves the number of the batch containing the transaction with the given hash.
func (db *DB) readBatchNumber(txHash gethcommon.Hash) (*big.Int, error) {
	data, err := db.kvStore.Get(batchNumberKey(txHash))
	if err != nil {
		return nil, err
	}
	if len(data) == 0 {
		return nil, errutil.ErrNotFound
	}
	return big.NewInt(0).SetBytes(data), nil
}

// Retrieves the total number of rolled-up transactions - returns 0 if no tx count is found
func (db *DB) readTotalTransactions() (*big.Int, error) {
	data, err := db.kvStore.Get(totalTransactionsKey)
	if err != nil {
		if errors.Is(err, errutil.ErrNotFound) {
			return big.NewInt(0), nil
		}
		return nil, err
	}
	if len(data) == 0 {
		return big.NewInt(0), nil
	}
	return big.NewInt(0).SetBytes(data), nil
}

// Stores the total number of transactions in the database.
func (db *DB) writeTotalTransactions(w ethdb.KeyValueWriter, newTotal *big.Int) error {
	err := w.Put(totalTransactionsKey, newTotal.Bytes())
	if err != nil {
		return err
	}
	return nil
}

// Stores a batch into the database.
func (db *DB) writeBatch(w ethdb.KeyValueWriter, batch *common.ExtBatch) error {
	// Write the encoded header
	data, err := rlp.EncodeToBytes(batch)
	if err != nil {
		return err
	}
	key := batchKey(batch.Hash())
	if err := w.Put(key, data); err != nil {
		return err
	}
	db.batchWrites.Inc(1)
	return nil
}

// Retrieves the batch corresponding to the hash.
func (db *DB) readBatch(hash gethcommon.Hash) (*common.ExtBatch, error) {
	data, err := db.kvStore.Get(batchKey(hash))
	if err != nil {
		return nil, err
	}
	if len(data) == 0 {
		return nil, errutil.ErrNotFound
	}
	batch := new(common.ExtBatch)
	if err := rlp.Decode(bytes.NewReader(data), batch); err != nil {
		return nil, err
	}
	return batch, nil
}<|MERGE_RESOLUTION|>--- conflicted
+++ resolved
@@ -178,15 +178,8 @@
 		return err
 	}
 	key := batchHeaderKey(header.Hash())
-<<<<<<< HEAD
-	if err := w.Put(key, data); err != nil {
-		return err
-	}
-	return nil
-=======
-
-	return db.kvStore.Put(key, data)
->>>>>>> 44b93999
+
+	return w.Put(key, data)
 }
 
 // Stores the head batch header hash into the database.
