package clientapi

import (
	"context"
	"errors"
	"fmt"
	"math/big"

	"github.com/obscuronet/go-obscuro/go/common/host"

	gethcommon "github.com/ethereum/go-ethereum/common"
	"github.com/ethereum/go-ethereum/common/hexutil"
	"github.com/ethereum/go-ethereum/rpc"
	"github.com/obscuronet/go-obscuro/go/common"
)

// EthereumAPI implements a subset of the Ethereum JSON RPC operations. All the method signatures are copied from the
// corresponding Geth implementations.
type EthereumAPI struct {
	host host.Host
}

func NewEthereumAPI(host host.Host) *EthereumAPI {
	return &EthereumAPI{
		host: host,
	}
}

// ChainId returns the Obscuro chain ID.
func (api *EthereumAPI) ChainId() (*hexutil.Big, error) { //nolint:stylecheck,revive
	return (*hexutil.Big)(big.NewInt(api.host.Config().ObscuroChainID)), nil
}

// BlockNumber returns the height of the current head rollup.
// # TODO - #718 - Switch to returning height based on current batch.
func (api *EthereumAPI) BlockNumber() hexutil.Uint64 {
	head, found := api.host.DB().GetHeadRollupHeader()
	if !found {
		return 0
	}

	number := head.Header.Number.Uint64()
	return hexutil.Uint64(number)
}

// GetBalance returns the address's balance on the Obscuro network, encrypted with the viewing key corresponding to the
// `address` field and encoded as hex.
func (api *EthereumAPI) GetBalance(_ context.Context, encryptedParams common.EncryptedParamsGetBalance) (string, error) {
	encryptedBalance, err := api.host.EnclaveClient().GetBalance(encryptedParams)
	if err != nil {
		return "", err
	}
	return gethcommon.Bytes2Hex(encryptedBalance), nil
}

// GetBlockByNumber returns the header of the rollup with the given height.
func (api *EthereumAPI) GetBlockByNumber(ctx context.Context, number rpc.BlockNumber, _ bool) (map[string]interface{}, error) {
<<<<<<< HEAD
	rollupHash, err := api.rollupNumberToRollupHash(number)
	if err != nil {
		return nil, fmt.Errorf("unable to fetch hash of rollup %d. Cause: %w", number, err)
=======
	rollupHash, found := api.rollupNumberToRollupHash(number)
	if !found {
		return nil, fmt.Errorf("unable to fetch block with height %d", number)
>>>>>>> c9e978f0
	}
	return api.GetBlockByHash(ctx, *rollupHash, true)
}

// GetBlockByHash returns the header of the rollup with the given hash.
// TODO - #718 - Switch to retrieving batch header.
func (api *EthereumAPI) GetBlockByHash(_ context.Context, hash gethcommon.Hash, _ bool) (map[string]interface{}, error) {
	rollupHeaderWithHashes, found := api.host.DB().GetRollupHeader(hash)
	if !found {
		return nil, nil //nolint:nilnil
	}
	return headerToMap(rollupHeaderWithHashes.Header), nil
}

// GasPrice is a placeholder for an RPC method required by MetaMask/Remix.
func (api *EthereumAPI) GasPrice(context.Context) (*hexutil.Big, error) {
	return (*hexutil.Big)(big.NewInt(1)), nil
}

// Call returns the result of executing the smart contract as a user, encrypted with the viewing key corresponding to
// the `from` field and encoded as hex.
func (api *EthereumAPI) Call(_ context.Context, encryptedParams common.EncryptedParamsCall) (string, error) {
	encryptedResponse, err := api.host.EnclaveClient().ExecuteOffChainTransaction(encryptedParams)
	if err != nil {
		return "", err
	}
	return gethcommon.Bytes2Hex(encryptedResponse), nil
}

// GetTransactionReceipt returns the transaction receipt for the given transaction hash, encrypted with the viewing key
// corresponding to the original transaction submitter and encoded as hex, or nil if no matching transaction exists.
func (api *EthereumAPI) GetTransactionReceipt(_ context.Context, encryptedParams common.EncryptedParamsGetTxReceipt) (*string, error) {
	encryptedResponse, err := api.host.EnclaveClient().GetTransactionReceipt(encryptedParams)
	if err != nil {
		return nil, err
	}
	if encryptedResponse == nil {
		return nil, nil //nolint:nilnil
	}
	encryptedResponseHex := gethcommon.Bytes2Hex(encryptedResponse)
	return &encryptedResponseHex, nil
}

// EstimateGas requests the enclave the gas estimation based on the callMsg supplied params (encrypted)
func (api *EthereumAPI) EstimateGas(_ context.Context, encryptedParams common.EncryptedParamsEstimateGas) (*string, error) {
	encryptedResponse, err := api.host.EnclaveClient().EstimateGas(encryptedParams)
	if err != nil {
		return nil, err
	}

	encryptedResponseHex := gethcommon.Bytes2Hex(encryptedResponse)
	return &encryptedResponseHex, nil
}

// SendRawTransaction sends the encrypted transaction.
func (api *EthereumAPI) SendRawTransaction(_ context.Context, encryptedParams common.EncryptedParamsSendRawTx) (string, error) {
	encryptedResponse, err := api.host.SubmitAndBroadcastTx(encryptedParams)
	if err != nil {
		return "", err
	}
	return gethcommon.Bytes2Hex(encryptedResponse), nil
}

// GetCode returns the code stored at the given address in the state for the given rollup height or rollup hash.
func (api *EthereumAPI) GetCode(_ context.Context, address gethcommon.Address, blockNrOrHash rpc.BlockNumberOrHash) (hexutil.Bytes, error) {
	// requested a number
	if rollupNumber, ok := blockNrOrHash.Number(); ok {
		rollupHash, found := api.rollupNumberToRollupHash(rollupNumber)
		if !found {
			return nil, fmt.Errorf("could not retrieve rollup with height %d", rollupNumber)
		}

		return api.host.EnclaveClient().GetCode(address, rollupHash)
	}

	// requested a hash
	if rollupHash, ok := blockNrOrHash.Hash(); ok {
		return api.host.EnclaveClient().GetCode(address, &rollupHash)
	}

	return nil, errors.New("invalid arguments; neither rollup height nor rollup hash specified")
}

func (api *EthereumAPI) GetTransactionCount(_ context.Context, encryptedParams common.EncryptedParamsGetTxCount) (string, error) {
	encryptedResponse, err := api.host.EnclaveClient().GetTransactionCount(encryptedParams)
	if err != nil {
		return "", err
	}
	if encryptedResponse == nil {
		return "", err
	}
	return gethcommon.Bytes2Hex(encryptedResponse), nil
}

// GetTransactionByHash returns the transaction with the given hash, encrypted with the viewing key corresponding to the
// `from` field and encoded as hex, or nil if no matching transaction exists.
func (api *EthereumAPI) GetTransactionByHash(_ context.Context, encryptedParams common.EncryptedParamsGetTxByHash) (*string, error) {
	encryptedResponse, err := api.host.EnclaveClient().GetTransaction(encryptedParams)
	if err != nil {
		return nil, err
	}
	if encryptedResponse == nil {
		return nil, err
	}
	encryptedResponseHex := gethcommon.Bytes2Hex(encryptedResponse)
	return &encryptedResponseHex, nil
}

// FeeHistory is a placeholder for an RPC method required by MetaMask/Remix.
func (api *EthereumAPI) FeeHistory(context.Context, rpc.DecimalOrHex, rpc.BlockNumber, []float64) (*FeeHistoryResult, error) {
	// TODO - Return a non-dummy fee history.
	return &FeeHistoryResult{
		OldestBlock:  (*hexutil.Big)(big.NewInt(0)),
		Reward:       [][]*hexutil.Big{},
		BaseFee:      []*hexutil.Big{},
		GasUsedRatio: []float64{},
	}, nil
}

// Maps an external rollup to a key/value map.
// TODO - Include all the fields of the rollup header that do not exist in the Geth block headers as well (not just withdrawals).
func headerToMap(header *common.Header) map[string]interface{} {
	return map[string]interface{}{
		// The fields present in Geth's `types/Header` struct.
		"parentHash":       header.ParentHash,
		"sha3Uncles":       header.UncleHash,
		"miner":            header.Coinbase,
		"stateRoot":        header.Root,
		"transactionsRoot": header.TxHash,
		"receiptsRoot":     header.ReceiptHash,
		"logsBloom":        header.Bloom,
		"difficulty":       header.Difficulty,
		"number":           header.Number.Uint64(),
		"gasLimit":         header.GasLimit,
		"gasUsed":          header.GasUsed,
		"timestamp":        header.Time,
		"extraData":        hexutil.Bytes(header.Extra),
		"mixHash":          header.MixDigest,
		"nonce":            header.Nonce,
		"baseFeePerGas":    header.BaseFee,

		// The custom Obscuro fields.
		"agg":         header.Agg,
		"l1Proof":     header.L1Proof,
		"withdrawals": header.Withdrawals,

		"hash": header.CalcHash(),
	}
}

// FeeHistoryResult is the structure returned by Geth `eth_feeHistory` API.
type FeeHistoryResult struct {
	OldestBlock  *hexutil.Big     `json:"oldestBlock"`
	Reward       [][]*hexutil.Big `json:"reward,omitempty"`
	BaseFee      []*hexutil.Big   `json:"baseFeePerGas,omitempty"`
	GasUsedRatio []float64        `json:"gasUsedRatio"`
}

// TODO - #718 - Switch to converting block number to batch hash.
func (api *EthereumAPI) rollupNumberToRollupHash(blockNumber rpc.BlockNumber) (*gethcommon.Hash, bool) {
	// Handling the special cases first. No special handling is required for rpc.EarliestBlockNumber.
	if blockNumber == rpc.LatestBlockNumber {
<<<<<<< HEAD
		hash := api.host.DB().GetHeadRollupHeader().Header.CalcHash()
		return &hash, nil
=======
		header, found := api.host.DB().GetHeadRollupHeader()
		if !found {
			return nil, false
		}
		hash := header.Header.Hash()
		return &hash, true
>>>>>>> c9e978f0
	}

	if blockNumber == rpc.PendingBlockNumber {
		// todo Dependent on the current pending rollup - leaving it for a different iteration as it will need more thought
		return nil, false
	}

	blockNumberBig := big.NewInt(blockNumber.Int64())
	rollupHash, found := api.host.DB().GetRollupHash(blockNumberBig)
	if !found {
		return nil, false
	}
	return rollupHash, true
}<|MERGE_RESOLUTION|>--- conflicted
+++ resolved
@@ -55,15 +55,9 @@
 
 // GetBlockByNumber returns the header of the rollup with the given height.
 func (api *EthereumAPI) GetBlockByNumber(ctx context.Context, number rpc.BlockNumber, _ bool) (map[string]interface{}, error) {
-<<<<<<< HEAD
-	rollupHash, err := api.rollupNumberToRollupHash(number)
-	if err != nil {
-		return nil, fmt.Errorf("unable to fetch hash of rollup %d. Cause: %w", number, err)
-=======
 	rollupHash, found := api.rollupNumberToRollupHash(number)
 	if !found {
-		return nil, fmt.Errorf("unable to fetch block with height %d", number)
->>>>>>> c9e978f0
+		return nil, fmt.Errorf("could not find rollup with height %d", number)
 	}
 	return api.GetBlockByHash(ctx, *rollupHash, true)
 }
@@ -226,17 +220,12 @@
 func (api *EthereumAPI) rollupNumberToRollupHash(blockNumber rpc.BlockNumber) (*gethcommon.Hash, bool) {
 	// Handling the special cases first. No special handling is required for rpc.EarliestBlockNumber.
 	if blockNumber == rpc.LatestBlockNumber {
-<<<<<<< HEAD
-		hash := api.host.DB().GetHeadRollupHeader().Header.CalcHash()
-		return &hash, nil
-=======
 		header, found := api.host.DB().GetHeadRollupHeader()
 		if !found {
 			return nil, false
 		}
-		hash := header.Header.Hash()
+		hash := header.Header.CalcHash()
 		return &hash, true
->>>>>>> c9e978f0
 	}
 
 	if blockNumber == rpc.PendingBlockNumber {
