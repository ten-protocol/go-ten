--- conflicted
+++ resolved
@@ -82,18 +82,9 @@
 
 // Call returns the result of executing the smart contract as a user, encrypted with the viewing key corresponding to
 // the `from` field and encoded as hex.
-<<<<<<< HEAD
 func (api *EthereumAPI) Call(_ context.Context, encryptedParams common.EncryptedParamsCall) (responses.EnclaveResponse, error) {
-	enclaveResponse := api.host.EnclaveClient().ExecuteOffChainTransaction(encryptedParams)
-	return enclaveResponse, nil
-=======
-func (api *EthereumAPI) Call(_ context.Context, encryptedParams common.EncryptedParamsCall) (string, error) {
-	encryptedResponse, err := api.host.EnclaveClient().ObsCall(encryptedParams)
-	if err != nil {
-		return "", err
-	}
-	return gethcommon.Bytes2Hex(encryptedResponse), nil
->>>>>>> 48acdc3f
+	enclaveResponse := api.host.EnclaveClient().ObsCall(encryptedParams)
+	return enclaveResponse, nil
 }
 
 // GetTransactionReceipt returns the transaction receipt for the given transaction hash, encrypted with the viewing key
