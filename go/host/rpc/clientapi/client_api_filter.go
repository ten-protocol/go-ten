--- conflicted
+++ resolved
@@ -77,19 +77,7 @@
 }
 
 // GetLogs returns the logs matching the filter.
-<<<<<<< HEAD
-func (api *FilterAPI) GetLogs(_ context.Context, encryptedParams common.EncryptedParamsGetLogs) (string, error) {
-	enclaveResp := api.host.EnclaveClient().GetLogs(encryptedParams)
-	if enclaveResp.Error() != nil {
-		return "", enclaveResp.Error()
-	}
-	if enclaveResp.EncUserResponse == nil {
-		return "", enclaveResp.Error()
-	}
-	return gethcommon.Bytes2Hex(enclaveResp.EncUserResponse), nil
-=======
 func (api *FilterAPI) GetLogs(_ context.Context, encryptedParams common.EncryptedParamsGetLogs) (responses.EnclaveResponse, error) {
 	enclaveResponse := api.host.EnclaveClient().GetLogs(encryptedParams)
 	return enclaveResponse, nil
->>>>>>> 66a3035d
 }