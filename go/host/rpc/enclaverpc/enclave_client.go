package enclaverpc

import (
	"bytes"
	"context"
	"encoding/json"
	"fmt"
	"time"

	"github.com/ethereum/go-ethereum/core/types"
	"github.com/ethereum/go-ethereum/rlp"
	"github.com/obscuronet/go-obscuro/go/common"
	"github.com/obscuronet/go-obscuro/go/common/log"
	"github.com/obscuronet/go-obscuro/go/common/retry"
	"github.com/obscuronet/go-obscuro/go/common/rpc"
	"github.com/obscuronet/go-obscuro/go/common/rpc/generated"
	"github.com/obscuronet/go-obscuro/go/common/syserr"
	"github.com/obscuronet/go-obscuro/go/common/tracers"
	"github.com/obscuronet/go-obscuro/go/config"
	"github.com/obscuronet/go-obscuro/go/responses"

	"google.golang.org/grpc"
	"google.golang.org/grpc/connectivity"
	"google.golang.org/grpc/credentials/insecure"

	gethcommon "github.com/ethereum/go-ethereum/common"
	gethlog "github.com/ethereum/go-ethereum/log"
	gethrpc "github.com/ethereum/go-ethereum/rpc"
)

// Client implements enclave.Enclave and should be used by the host when communicating with the enclave via RPC.
type Client struct {
	protoClient generated.EnclaveProtoClient
	connection  *grpc.ClientConn
	config      *config.HostConfig
	logger      gethlog.Logger
}

func NewClient(config *config.HostConfig, logger gethlog.Logger) *Client {
	opts := []grpc.DialOption{grpc.WithTransportCredentials(insecure.NewCredentials())}
	connection, err := grpc.Dial(config.EnclaveRPCAddress, opts...)
	if err != nil {
		logger.Crit("Failed to connect to enclave RPC service.", log.ErrKey, err)
	}
	connection.Connect()
	// perform an initial sleep because that Connect() method is not blocking and the retry immediately checks the status
	time.Sleep(500 * time.Millisecond)

	// We wait for the RPC connection to be ready.
	err = retry.Do(func() error {
		currState := connection.GetState()
		if currState != connectivity.Ready {
			logger.Info("retrying connection until enclave is available", "status", currState.String())
			connection.Connect()
			return fmt.Errorf("connection is not ready, status=%s", currState)
		}
		// connection is ready, break out of the loop
		return nil
	}, retry.NewBackoffAndRetryForeverStrategy([]time.Duration{500 * time.Millisecond, 1 * time.Second, 5 * time.Second}, 10*time.Second))

	if err != nil {
		// this should not happen as we retry forever...
		logger.Crit("failed to connect to enclave", log.ErrKey, err)
	}

	return &Client{
		protoClient: generated.NewEnclaveProtoClient(connection),
		connection:  connection,
		config:      config,
		logger:      logger,
	}
}

<<<<<<< HEAD
func (c *Client) StopClient() error {
	c.logger.Info("Closing rpc server connection.")
=======
func (c *Client) StopClient() common.SystemError {
>>>>>>> 69458bfd
	return c.connection.Close()
}

func (c *Client) Status() (common.Status, common.SystemError) {
	if c.connection.GetState() != connectivity.Ready {
		return common.Unavailable, syserr.NewInternalError(fmt.Errorf("RPC connection is not ready"))
	}

	timeoutCtx, cancel := context.WithTimeout(context.Background(), c.config.EnclaveRPCTimeout)
	defer cancel()

	response, err := c.protoClient.Status(timeoutCtx, &generated.StatusRequest{})
	if err != nil {
		return common.Unavailable, syserr.NewRPCError(err)
	}
	if response != nil && response.SystemError != nil {
		return common.Unavailable, syserr.NewInternalError(fmt.Errorf("%s", response.SystemError.ErrorString))
	}

	return common.Status(response.GetStatus()), nil
}

func (c *Client) Attestation() (*common.AttestationReport, common.SystemError) {
	timeoutCtx, cancel := context.WithTimeout(context.Background(), c.config.EnclaveRPCTimeout)
	defer cancel()

	response, err := c.protoClient.Attestation(timeoutCtx, &generated.AttestationRequest{})
	if err != nil {
		return nil, syserr.NewRPCError(err)
	}
	if response != nil && response.SystemError != nil {
		return nil, syserr.NewInternalError(fmt.Errorf("%s", response.SystemError.ErrorString))
	}
	return rpc.FromAttestationReportMsg(response.AttestationReportMsg), nil
}

func (c *Client) GenerateSecret() (common.EncryptedSharedEnclaveSecret, common.SystemError) {
	timeoutCtx, cancel := context.WithTimeout(context.Background(), c.config.EnclaveRPCTimeout)
	defer cancel()

	response, err := c.protoClient.GenerateSecret(timeoutCtx, &generated.GenerateSecretRequest{})
	if err != nil {
		return nil, syserr.NewRPCError(err)
	}
	if response != nil && response.SystemError != nil {
		return nil, syserr.NewInternalError(fmt.Errorf("%s", response.SystemError.ErrorString))
	}

	return response.EncryptedSharedEnclaveSecret, nil
}

func (c *Client) InitEnclave(secret common.EncryptedSharedEnclaveSecret) common.SystemError {
	timeoutCtx, cancel := context.WithTimeout(context.Background(), c.config.EnclaveRPCTimeout)
	defer cancel()

	_, err := c.protoClient.InitEnclave(timeoutCtx, &generated.InitEnclaveRequest{EncryptedSharedEnclaveSecret: secret})
	if err != nil {
		return syserr.NewRPCError(err)
	}

	return nil
}

func (c *Client) SubmitL1Block(block types.Block, receipts types.Receipts, isLatest bool) (*common.BlockSubmissionResponse, common.SystemError) {
	timeoutCtx, cancel := context.WithTimeout(context.Background(), c.config.EnclaveRPCTimeout)
	defer cancel()

	var buffer bytes.Buffer
	if err := block.EncodeRLP(&buffer); err != nil {
		return nil, fmt.Errorf("could not encode block. Cause: %w", err)
	}

	serialized, err := rlp.EncodeToBytes(receipts)
	if err != nil {
		return nil, fmt.Errorf("could not encode receipts. Cause: %w", err)
	}

	response, err := c.protoClient.SubmitL1Block(timeoutCtx, &generated.SubmitBlockRequest{EncodedBlock: buffer.Bytes(), EncodedReceipts: serialized, IsLatest: isLatest})
	if err != nil {
		return nil, fmt.Errorf("could not submit block. Cause: %w", err)
	}

	blockSubmissionResponse, err := rpc.FromBlockSubmissionResponseMsg(response.BlockSubmissionResponse)
	if err != nil {
		return nil, err
	}
	return blockSubmissionResponse, nil
}

func (c *Client) SubmitTx(tx common.EncryptedTx) (*responses.RawTx, common.SystemError) {
	timeoutCtx, cancel := context.WithTimeout(context.Background(), c.config.EnclaveRPCTimeout)
	defer cancel()

	response, err := c.protoClient.SubmitTx(timeoutCtx, &generated.SubmitTxRequest{EncryptedTx: tx})
	if err != nil {
		return nil, syserr.NewRPCError(err)
	}
	if response != nil && response.SystemError != nil {
		return nil, syserr.NewInternalError(fmt.Errorf("%s", response.SystemError.ErrorString))
	}

	return responses.ToEnclaveResponse(response.EncodedEnclaveResponse), nil
}

func (c *Client) SubmitBatch(batch *common.ExtBatch) common.SystemError {
	timeoutCtx, cancel := context.WithTimeout(context.Background(), c.config.EnclaveRPCTimeout)
	defer cancel()

	batchMsg := rpc.ToExtBatchMsg(batch)
	_, err := c.protoClient.SubmitBatch(timeoutCtx, &generated.SubmitBatchRequest{Batch: &batchMsg})
	if err != nil {
		return syserr.NewRPCError(err)
	}
	return nil
}

func (c *Client) ObsCall(encryptedParams common.EncryptedParamsCall) (*responses.Call, common.SystemError) {
	timeoutCtx, cancel := context.WithTimeout(context.Background(), c.config.EnclaveRPCTimeout)
	defer cancel()

	response, err := c.protoClient.ObsCall(timeoutCtx, &generated.ObsCallRequest{
		EncryptedParams: encryptedParams,
	})
	if err != nil {
		return nil, syserr.NewRPCError(err)
	}
	if response != nil && response.SystemError != nil {
		return nil, syserr.NewInternalError(fmt.Errorf("%s", response.SystemError.ErrorString))
	}

	return responses.ToEnclaveResponse(response.EncodedEnclaveResponse), nil
}

func (c *Client) GetTransactionCount(encryptedParams common.EncryptedParamsGetTxCount) (*responses.TxCount, common.SystemError) {
	timeoutCtx, cancel := context.WithTimeout(context.Background(), c.config.EnclaveRPCTimeout)
	defer cancel()

	response, err := c.protoClient.GetTransactionCount(timeoutCtx, &generated.GetTransactionCountRequest{EncryptedParams: encryptedParams})
	if err != nil {
		return nil, syserr.NewRPCError(err)
	}
	if response != nil && response.SystemError != nil {
		return nil, syserr.NewInternalError(fmt.Errorf("%s", response.SystemError.ErrorString))
	}

	return responses.ToEnclaveResponse(response.EncodedEnclaveResponse), nil
}

<<<<<<< HEAD
func (c *Client) Stop() error {
	c.logger.Info("Shutting down enclave client.")

=======
func (c *Client) Stop() common.SystemError {
>>>>>>> 69458bfd
	timeoutCtx, cancel := context.WithTimeout(context.Background(), c.config.EnclaveRPCTimeout)
	defer cancel()

	_, err := c.protoClient.Stop(timeoutCtx, &generated.StopRequest{})
	if err != nil {
		return syserr.NewRPCError(fmt.Errorf("could not stop enclave: %w", err))
	}
	return nil
}

func (c *Client) GetTransaction(encryptedParams common.EncryptedParamsGetTxByHash) (*responses.TxByHash, common.SystemError) {
	timeoutCtx, cancel := context.WithTimeout(context.Background(), c.config.EnclaveRPCTimeout)
	defer cancel()

	response, err := c.protoClient.GetTransaction(timeoutCtx, &generated.GetTransactionRequest{EncryptedParams: encryptedParams})
	if err != nil {
		return nil, syserr.NewRPCError(err)
	}
	if response != nil && response.SystemError != nil {
		return nil, syserr.NewInternalError(fmt.Errorf("%s", response.SystemError.ErrorString))
	}

	return responses.ToEnclaveResponse(response.EncodedEnclaveResponse), nil
}

func (c *Client) GetTransactionReceipt(encryptedParams common.EncryptedParamsGetTxReceipt) (*responses.TxReceipt, common.SystemError) {
	timeoutCtx, cancel := context.WithTimeout(context.Background(), c.config.EnclaveRPCTimeout)
	defer cancel()

	response, err := c.protoClient.GetTransactionReceipt(timeoutCtx, &generated.GetTransactionReceiptRequest{EncryptedParams: encryptedParams})
	if err != nil {
		return nil, syserr.NewRPCError(err)
	}
	if response != nil && response.SystemError != nil {
		return nil, syserr.NewInternalError(fmt.Errorf("%s", response.SystemError.ErrorString))
	}

	return responses.ToEnclaveResponse(response.EncodedEnclaveResponse), nil
}

func (c *Client) AddViewingKey(viewingKeyBytes []byte, signature []byte) common.SystemError {
	timeoutCtx, cancel := context.WithTimeout(context.Background(), c.config.EnclaveRPCTimeout)
	defer cancel()

	_, err := c.protoClient.AddViewingKey(timeoutCtx, &generated.AddViewingKeyRequest{
		ViewingKey: viewingKeyBytes,
		Signature:  signature,
	})
	if err != nil {
		return syserr.NewRPCError(err)
	}
	return nil
}

func (c *Client) GetBalance(encryptedParams common.EncryptedParamsGetBalance) (*responses.Balance, common.SystemError) {
	timeoutCtx, cancel := context.WithTimeout(context.Background(), c.config.EnclaveRPCTimeout)
	defer cancel()

	response, err := c.protoClient.GetBalance(timeoutCtx, &generated.GetBalanceRequest{
		EncryptedParams: encryptedParams,
	})
	if err != nil {
		return nil, syserr.NewRPCError(err)
	}
	if response != nil && response.SystemError != nil {
		return nil, syserr.NewInternalError(fmt.Errorf("%s", response.SystemError.ErrorString))
	}

	return responses.ToEnclaveResponse(response.EncodedEnclaveResponse), nil
}

func (c *Client) GetCode(address gethcommon.Address, batchHash *gethcommon.Hash) ([]byte, common.SystemError) {
	timeoutCtx, cancel := context.WithTimeout(context.Background(), c.config.EnclaveRPCTimeout)
	defer cancel()

	response, err := c.protoClient.GetCode(timeoutCtx, &generated.GetCodeRequest{
		Address:    address.Bytes(),
		RollupHash: batchHash.Bytes(),
	})
	if err != nil {
		return nil, syserr.NewRPCError(err)
	}
	if response != nil && response.SystemError != nil {
		return nil, syserr.NewInternalError(fmt.Errorf("%s", response.SystemError.ErrorString))
	}

	return response.Code, nil
}

func (c *Client) Subscribe(id gethrpc.ID, encryptedParams common.EncryptedParamsLogSubscription) common.SystemError {
	timeoutCtx, cancel := context.WithTimeout(context.Background(), c.config.EnclaveRPCTimeout)
	defer cancel()

	_, err := c.protoClient.Subscribe(timeoutCtx, &generated.SubscribeRequest{
		Id:                    []byte(id),
		EncryptedSubscription: encryptedParams,
	})
	if err != nil {
		return syserr.NewRPCError(err)
	}
	return nil
}

func (c *Client) Unsubscribe(id gethrpc.ID) common.SystemError {
	timeoutCtx, cancel := context.WithTimeout(context.Background(), c.config.EnclaveRPCTimeout)
	defer cancel()

	_, err := c.protoClient.Unsubscribe(timeoutCtx, &generated.UnsubscribeRequest{
		Id: []byte(id),
	})
	if err != nil {
		return syserr.NewRPCError(err)
	}
	return nil
}

func (c *Client) EstimateGas(encryptedParams common.EncryptedParamsEstimateGas) (*responses.Gas, common.SystemError) {
	timeoutCtx, cancel := context.WithTimeout(context.Background(), c.config.EnclaveRPCTimeout)
	defer cancel()

	response, err := c.protoClient.EstimateGas(timeoutCtx, &generated.EstimateGasRequest{
		EncryptedParams: encryptedParams,
	})
	if err != nil {
		return nil, syserr.NewRPCError(err)
	}
	if response != nil && response.SystemError != nil {
		return nil, syserr.NewInternalError(fmt.Errorf("%s", response.SystemError.ErrorString))
	}

	return responses.ToEnclaveResponse(response.EncodedEnclaveResponse), nil
}

func (c *Client) GetLogs(encryptedParams common.EncryptedParamsGetLogs) (*responses.Logs, common.SystemError) {
	timeoutCtx, cancel := context.WithTimeout(context.Background(), c.config.EnclaveRPCTimeout)
	defer cancel()

	response, err := c.protoClient.GetLogs(timeoutCtx, &generated.GetLogsRequest{
		EncryptedParams: encryptedParams,
	})
	if err != nil {
		return nil, syserr.NewRPCError(err)
	}
	if response != nil && response.SystemError != nil {
		return nil, syserr.NewInternalError(fmt.Errorf("%s", response.SystemError.ErrorString))
	}

	return responses.ToEnclaveResponse(response.EncodedEnclaveResponse), nil
}

func (c *Client) HealthCheck() (bool, common.SystemError) {
	timeoutCtx, cancel := context.WithTimeout(context.Background(), c.config.EnclaveRPCTimeout)
	defer cancel()

	response, err := c.protoClient.HealthCheck(timeoutCtx, &generated.EmptyArgs{})
	if err != nil {
		return false, syserr.NewRPCError(err)
	}
	if response != nil && response.SystemError != nil {
		return false, syserr.NewInternalError(fmt.Errorf("%s", response.SystemError.ErrorString))
	}
	return response.Status, nil
}

<<<<<<< HEAD
func (c *Client) CreateBatch() error {
	timeoutCtx, cancel := context.WithTimeout(context.Background(), c.config.EnclaveRPCTimeout+10*time.Second)
	defer cancel()

	_, err := c.protoClient.CreateBatch(timeoutCtx, &generated.CreateBatchRequest{})
	return err
}

func (c *Client) CreateRollup() (*common.ExtRollup, error) {
	timeoutCtx, cancel := context.WithTimeout(context.Background(), c.config.EnclaveRPCTimeout+10*time.Second)
=======
func (c *Client) GenerateRollup() (*common.ExtRollup, common.SystemError) {
	timeoutCtx, cancel := context.WithTimeout(context.Background(), c.config.EnclaveRPCTimeout)
>>>>>>> 69458bfd
	defer cancel()

	response, err := c.protoClient.CreateRollup(timeoutCtx, &generated.CreateRollupRequest{})
	if err != nil {
		return nil, syserr.NewRPCError(err)
	}
	if response != nil && response.SystemError != nil {
		return nil, syserr.NewInternalError(fmt.Errorf("%s", response.SystemError.ErrorString))
	}

	return rpc.FromExtRollupMsg(response.Msg), nil
}

func (c *Client) DebugTraceTransaction(hash gethcommon.Hash, config *tracers.TraceConfig) (json.RawMessage, common.SystemError) {
	timeoutCtx, cancel := context.WithTimeout(context.Background(), c.config.EnclaveRPCTimeout)
	defer cancel()

	confBytes, err := json.Marshal(config)
	if err != nil {
		return nil, err
	}

	response, err := c.protoClient.DebugTraceTransaction(timeoutCtx, &generated.DebugTraceTransactionRequest{
		TxHash: hash.Bytes(),
		Config: confBytes,
	})
	if err != nil {
		return nil, syserr.NewRPCError(err)
	}
	if response != nil && response.SystemError != nil {
		return nil, syserr.NewInternalError(fmt.Errorf("%s", response.SystemError.ErrorString))
	}

	return json.RawMessage(response.Msg), nil
}

<<<<<<< HEAD
func (c *Client) StreamL2Updates(from *common.L2BatchHash) (chan common.StreamL2UpdatesResponse, func()) {
	batchChan := make(chan common.StreamL2UpdatesResponse, 10)
	cancelCtx, cancel := context.WithCancel(context.Background())

	request := &generated.StreamL2UpdatesRequest{}
	if from != nil {
		request.KnownHead = from.Bytes()
	}

	stream, err := c.protoClient.StreamL2Updates(cancelCtx, request)
	if err != nil {
		c.logger.Error("Error opening batch stream.", log.ErrKey, err)
		close(batchChan)
		cancel()
		return batchChan, func() {}
	}

	stop := false
	stopIt := func() {
		c.logger.Info("Closing batch stream.")
		if err := stream.CloseSend(); err != nil {
			c.logger.Error("Client is unable to close batch stream", log.ErrKey, err)
		}

		cancel()
		close(batchChan)
	}

	go func() {
		defer stopIt()
		for {
			if stop {
				break
			}

			batchMsg, err := stream.Recv()
			if err != nil {
				c.logger.Error("Error receiving batch from stream.", log.ErrKey, err)
				break
			}

			var decoded common.StreamL2UpdatesResponse
			if err := json.Unmarshal(batchMsg.Batch, &decoded); err != nil {
				c.logger.Error("Error unmarshling batch from stream.", log.ErrKey, err)
				break
			}

			batchChan <- decoded
		}
	}()

	return batchChan, func() {
		stop = true
	}
}

func (c *Client) DebugEventLogRelevancy(hash gethcommon.Hash) (json.RawMessage, error) {
=======
func (c *Client) DebugEventLogRelevancy(hash gethcommon.Hash) (json.RawMessage, common.SystemError) {
>>>>>>> 69458bfd
	timeoutCtx, cancel := context.WithTimeout(context.Background(), c.config.EnclaveRPCTimeout)
	defer cancel()

	response, err := c.protoClient.DebugEventLogRelevancy(timeoutCtx, &generated.DebugEventLogRelevancyRequest{
		TxHash: hash.Bytes(),
	})
	if err != nil {
		return nil, syserr.NewRPCError(err)
	}
	if response != nil && response.SystemError != nil {
		return nil, syserr.NewInternalError(fmt.Errorf("%s", response.SystemError.ErrorString))
	}
	return json.RawMessage(response.Msg), nil
}<|MERGE_RESOLUTION|>--- conflicted
+++ resolved
@@ -71,12 +71,8 @@
 	}
 }
 
-<<<<<<< HEAD
-func (c *Client) StopClient() error {
+func (c *Client) StopClient() common.SystemError {
 	c.logger.Info("Closing rpc server connection.")
-=======
-func (c *Client) StopClient() common.SystemError {
->>>>>>> 69458bfd
 	return c.connection.Close()
 }
 
@@ -225,13 +221,9 @@
 	return responses.ToEnclaveResponse(response.EncodedEnclaveResponse), nil
 }
 
-<<<<<<< HEAD
-func (c *Client) Stop() error {
+func (c *Client) Stop() common.SystemError {
 	c.logger.Info("Shutting down enclave client.")
 
-=======
-func (c *Client) Stop() common.SystemError {
->>>>>>> 69458bfd
 	timeoutCtx, cancel := context.WithTimeout(context.Background(), c.config.EnclaveRPCTimeout)
 	defer cancel()
 
@@ -396,8 +388,7 @@
 	return response.Status, nil
 }
 
-<<<<<<< HEAD
-func (c *Client) CreateBatch() error {
+func (c *Client) CreateBatch() common.SystemError {
 	timeoutCtx, cancel := context.WithTimeout(context.Background(), c.config.EnclaveRPCTimeout+10*time.Second)
 	defer cancel()
 
@@ -405,12 +396,8 @@
 	return err
 }
 
-func (c *Client) CreateRollup() (*common.ExtRollup, error) {
+func (c *Client) CreateRollup() (*common.ExtRollup, common.SystemError) {
 	timeoutCtx, cancel := context.WithTimeout(context.Background(), c.config.EnclaveRPCTimeout+10*time.Second)
-=======
-func (c *Client) GenerateRollup() (*common.ExtRollup, common.SystemError) {
-	timeoutCtx, cancel := context.WithTimeout(context.Background(), c.config.EnclaveRPCTimeout)
->>>>>>> 69458bfd
 	defer cancel()
 
 	response, err := c.protoClient.CreateRollup(timeoutCtx, &generated.CreateRollupRequest{})
@@ -447,7 +434,6 @@
 	return json.RawMessage(response.Msg), nil
 }
 
-<<<<<<< HEAD
 func (c *Client) StreamL2Updates(from *common.L2BatchHash) (chan common.StreamL2UpdatesResponse, func()) {
 	batchChan := make(chan common.StreamL2UpdatesResponse, 10)
 	cancelCtx, cancel := context.WithCancel(context.Background())
@@ -504,10 +490,7 @@
 	}
 }
 
-func (c *Client) DebugEventLogRelevancy(hash gethcommon.Hash) (json.RawMessage, error) {
-=======
 func (c *Client) DebugEventLogRelevancy(hash gethcommon.Hash) (json.RawMessage, common.SystemError) {
->>>>>>> 69458bfd
 	timeoutCtx, cancel := context.WithTimeout(context.Background(), c.config.EnclaveRPCTimeout)
 	defer cancel()
 
