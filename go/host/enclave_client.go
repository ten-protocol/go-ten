package host

import (
	"bytes"
	"context"
	"errors"
	"fmt"
	"time"

	"github.com/obscuronet/obscuro-playground/go/common/log"

	"google.golang.org/grpc/connectivity"

	"github.com/obscuronet/obscuro-playground/go/config"

	"github.com/obscuronet/obscuro-playground/go/common/rpc"
	"github.com/obscuronet/obscuro-playground/go/common/rpc/generated"

	gethcommon "github.com/ethereum/go-ethereum/common"
	"github.com/ethereum/go-ethereum/core/types"
	"github.com/ethereum/go-ethereum/rlp"
	"github.com/obscuronet/obscuro-playground/go/common"

	"google.golang.org/grpc"
	"google.golang.org/grpc/credentials/insecure"
)

// EnclaveRPCClient implements enclave.Enclave and should be used by the host when communicating with the enclave via RPC.
type EnclaveRPCClient struct {
	protoClient generated.EnclaveProtoClient
	connection  *grpc.ClientConn
	config      config.HostConfig
}

// TODO - Avoid panicking and return errors instead where appropriate.

func NewEnclaveRPCClient(config config.HostConfig) *EnclaveRPCClient {
	opts := []grpc.DialOption{grpc.WithTransportCredentials(insecure.NewCredentials())}
	connection, err := grpc.Dial(config.EnclaveRPCAddress, opts...)
	if err != nil {
		log.Panic(">   Agg%d: Failed to connect to enclave RPC service. Cause: %s", common.ShortAddress(config.ID), err)
	}

	// We wait for the RPC connection to be ready.
	currentTime := time.Now()
	deadline := currentTime.Add(30 * time.Second)
	currentState := connection.GetState()
	for currentState == connectivity.Idle || currentState == connectivity.Connecting || currentState == connectivity.TransientFailure {
		connection.Connect()
		if time.Now().After(deadline) {
			break
		}
		time.Sleep(500 * time.Millisecond)
		currentState = connection.GetState()
	}

	if currentState != connectivity.Ready {
		log.Panic(">   Agg%d: RPC connection failed to establish. Current state is %s", common.ShortAddress(config.ID), currentState)
	}

	return &EnclaveRPCClient{generated.NewEnclaveProtoClient(connection), connection, config}
}

func (c *EnclaveRPCClient) StopClient() error {
	return c.connection.Close()
}

func (c *EnclaveRPCClient) IsReady() error {
	if c.connection.GetState() != connectivity.Ready {
		return errors.New("RPC connection is not ready")
	}

	timeoutCtx, cancel := context.WithTimeout(context.Background(), c.config.EnclaveRPCTimeout)
	defer cancel()

	resp, err := c.protoClient.IsReady(timeoutCtx, &generated.IsReadyRequest{})
	if err != nil {
		return err
	}
	if resp.GetError() != "" {
		return errors.New(resp.GetError())
	}
	return nil
}

func (c *EnclaveRPCClient) Attestation() *common.AttestationReport {
	timeoutCtx, cancel := context.WithTimeout(context.Background(), c.config.EnclaveRPCTimeout)
	defer cancel()

	response, err := c.protoClient.Attestation(timeoutCtx, &generated.AttestationRequest{})
	if err != nil {
		log.Panic(">   Agg%d: Failed to retrieve attestation. Cause: %s", common.ShortAddress(c.config.ID), err)
	}
	return rpc.FromAttestationReportMsg(response.AttestationReportMsg)
}

func (c *EnclaveRPCClient) GenerateSecret() common.EncryptedSharedEnclaveSecret {
	timeoutCtx, cancel := context.WithTimeout(context.Background(), c.config.EnclaveRPCTimeout)
	defer cancel()

	response, err := c.protoClient.GenerateSecret(timeoutCtx, &generated.GenerateSecretRequest{})
	if err != nil {
		log.Panic(">   Agg%d: Failed to generate secret. Cause: %s", common.ShortAddress(c.config.ID), err)
	}
	return response.EncryptedSharedEnclaveSecret
}

func (c *EnclaveRPCClient) ShareSecret(report *common.AttestationReport) (common.EncryptedSharedEnclaveSecret, error) {
	timeoutCtx, cancel := context.WithTimeout(context.Background(), c.config.EnclaveRPCTimeout)
	defer cancel()

	attestationReportMsg := rpc.ToAttestationReportMsg(report)
	request := generated.FetchSecretRequest{AttestationReportMsg: &attestationReportMsg}
	response, err := c.protoClient.ShareSecret(timeoutCtx, &request)
	if err != nil {
		return nil, err
	}
	if response.GetError() != "" {
		return nil, errors.New(response.GetError())
	}
	return response.EncryptedSharedEnclaveSecret, nil
}

func (c *EnclaveRPCClient) InitEnclave(secret common.EncryptedSharedEnclaveSecret) error {
	timeoutCtx, cancel := context.WithTimeout(context.Background(), c.config.EnclaveRPCTimeout)
	defer cancel()

	resp, err := c.protoClient.InitEnclave(timeoutCtx, &generated.InitEnclaveRequest{EncryptedSharedEnclaveSecret: secret})
	if err != nil {
		return err
	}
	if resp.GetError() != "" {
		return errors.New(resp.GetError())
	}
	return nil
}

func (c *EnclaveRPCClient) IsInitialised() bool {
	timeoutCtx, cancel := context.WithTimeout(context.Background(), c.config.EnclaveRPCTimeout)
	defer cancel()

	response, err := c.protoClient.IsInitialised(timeoutCtx, &generated.IsInitialisedRequest{})
	if err != nil {
		log.Panic(">   Agg%d: Failed to establish enclave initialisation status. Cause: %s", common.ShortAddress(c.config.ID), err)
	}
	return response.IsInitialised
}

func (c *EnclaveRPCClient) ProduceGenesis(blkHash gethcommon.Hash) common.BlockSubmissionResponse {
	timeoutCtx, cancel := context.WithTimeout(context.Background(), c.config.EnclaveRPCTimeout)
	defer cancel()
	response, err := c.protoClient.ProduceGenesis(timeoutCtx, &generated.ProduceGenesisRequest{BlockHash: blkHash.Bytes()})
	if err != nil {
		log.Panic(">   Agg%d: Failed to produce genesis. Cause: %s", common.ShortAddress(c.config.ID), err)
	}
	return rpc.FromBlockSubmissionResponseMsg(response.BlockSubmissionResponse)
}

func (c *EnclaveRPCClient) IngestBlocks(blocks []*types.Block) []common.BlockSubmissionResponse {
	timeoutCtx, cancel := context.WithTimeout(context.Background(), c.config.EnclaveRPCTimeout)
	defer cancel()

	encodedBlocks := make([][]byte, 0)
	for _, block := range blocks {
		encodedBlock := common.EncodeBlock(block)
		encodedBlocks = append(encodedBlocks, encodedBlock)
	}
	response, err := c.protoClient.IngestBlocks(timeoutCtx, &generated.IngestBlocksRequest{EncodedBlocks: encodedBlocks})
	if err != nil {
		log.Panic(">   Agg%d: Failed to ingest blocks. Cause: %s", common.ShortAddress(c.config.ID), err)
	}
	responses := response.GetBlockSubmissionResponses()
	result := make([]common.BlockSubmissionResponse, len(responses))
	for i, r := range responses {
		result[i] = rpc.FromBlockSubmissionResponseMsg(r)
	}
	return result
}

func (c *EnclaveRPCClient) Start(block types.Block) {
	timeoutCtx, cancel := context.WithTimeout(context.Background(), c.config.EnclaveRPCTimeout)
	defer cancel()

	var buffer bytes.Buffer
	if err := block.EncodeRLP(&buffer); err != nil {
		log.Panic(">   Agg%d: Failed to encode block. Cause: %s", common.ShortAddress(c.config.ID), err)
	}
	_, err := c.protoClient.Start(timeoutCtx, &generated.StartRequest{EncodedBlock: buffer.Bytes()})
	if err != nil {
		log.Panic(">   Agg%d: Failed to start enclave. Cause: %s", common.ShortAddress(c.config.ID), err)
	}
}

func (c *EnclaveRPCClient) SubmitBlock(block types.Block) common.BlockSubmissionResponse {
	timeoutCtx, cancel := context.WithTimeout(context.Background(), c.config.EnclaveRPCTimeout)
	defer cancel()

	var buffer bytes.Buffer
	if err := block.EncodeRLP(&buffer); err != nil {
		log.Panic(">   Agg%d: Failed to encode block. Cause: %s", common.ShortAddress(c.config.ID), err)
	}

	response, err := c.protoClient.SubmitBlock(timeoutCtx, &generated.SubmitBlockRequest{EncodedBlock: buffer.Bytes()})
	if err != nil {
		log.Panic(">   Agg%d: Failed to submit block. Cause: %s", common.ShortAddress(c.config.ID), err)
	}
	return rpc.FromBlockSubmissionResponseMsg(response.BlockSubmissionResponse)
}

func (c *EnclaveRPCClient) SubmitRollup(rollup common.ExtRollup) {
	timeoutCtx, cancel := context.WithTimeout(context.Background(), c.config.EnclaveRPCTimeout)
	defer cancel()

	extRollupMsg := rpc.ToExtRollupMsg(&rollup)
	_, err := c.protoClient.SubmitRollup(timeoutCtx, &generated.SubmitRollupRequest{ExtRollup: &extRollupMsg})
	if err != nil {
		log.Panic(">   Agg%d: Failed to submit rollup. Cause: %s", common.ShortAddress(c.config.ID), err)
	}
}

func (c *EnclaveRPCClient) SubmitTx(tx common.EncryptedTx) (common.EncryptedResponseSendRawTx, error) {
	timeoutCtx, cancel := context.WithTimeout(context.Background(), c.config.EnclaveRPCTimeout)
	defer cancel()

	response, err := c.protoClient.SubmitTx(timeoutCtx, &generated.SubmitTxRequest{EncryptedTx: tx})
	if err != nil {
		return nil, err
	}
	return response.EncryptedHash, err
}

func (c *EnclaveRPCClient) ExecuteOffChainTransaction(encryptedParams common.EncryptedParamsCall) (common.EncryptedResponseCall, error) {
	timeoutCtx, cancel := context.WithTimeout(context.Background(), c.config.EnclaveRPCTimeout)
	defer cancel()

	response, err := c.protoClient.ExecuteOffChainTransaction(timeoutCtx, &generated.OffChainRequest{
		EncryptedParams: encryptedParams,
	})
	if err != nil {
		return nil, err
	}
	if response.Error != "" {
		return nil, errors.New(response.Error)
	}
	return response.Result, nil
}

func (c *EnclaveRPCClient) Nonce(address gethcommon.Address) uint64 {
	timeoutCtx, cancel := context.WithTimeout(context.Background(), c.config.EnclaveRPCTimeout)
	defer cancel()

	response, err := c.protoClient.Nonce(timeoutCtx, &generated.NonceRequest{Address: address.Bytes()})
	if err != nil {
		panic(fmt.Errorf(">   Agg%d: Failed to retrieve nonce: %w", common.ShortAddress(c.config.ID), err))
	}
	return response.Nonce
}

func (c *EnclaveRPCClient) RoundWinner(parent common.L2RootHash) (common.ExtRollup, bool, error) {
	timeoutCtx, cancel := context.WithTimeout(context.Background(), c.config.EnclaveRPCTimeout)
	defer cancel()

	response, err := c.protoClient.RoundWinner(timeoutCtx, &generated.RoundWinnerRequest{Parent: parent.Bytes()})
	if err != nil {
		log.Panic(">   Agg%d: Failed to determine round winner. Cause: %s", common.ShortAddress(c.config.ID), err)
	}

	if response.Winner {
		return rpc.FromExtRollupMsg(response.ExtRollup), true, nil
	}
	return common.ExtRollup{}, false, nil
}

func (c *EnclaveRPCClient) Stop() error {
	timeoutCtx, cancel := context.WithTimeout(context.Background(), c.config.EnclaveRPCTimeout)
	defer cancel()

	_, err := c.protoClient.Stop(timeoutCtx, &generated.StopRequest{})
	if err != nil {
		return fmt.Errorf("failed to stop enclave: %w", err)
	}
	return nil
}

func (c *EnclaveRPCClient) GetTransaction(txHash gethcommon.Hash) (*common.L2Tx, gethcommon.Hash, uint64, uint64, error) {
	timeoutCtx, cancel := context.WithTimeout(context.Background(), c.config.EnclaveRPCTimeout)
	defer cancel()

	response, err := c.protoClient.GetTransaction(timeoutCtx, &generated.GetTransactionRequest{TxHash: txHash.Bytes()})
	if err != nil {
		log.Panic(">   Agg%d: Failed to retrieve transaction. Cause: %s", common.ShortAddress(c.config.ID), err)
	}

	if !response.Known {
		return nil, gethcommon.Hash{}, 0, 0, nil
	}

	l2Tx := common.L2Tx{}
	err = l2Tx.DecodeRLP(rlp.NewStream(bytes.NewReader(response.EncodedTransaction), 0))
	if err != nil {
		log.Panic(">   Agg%d: Failed to decode transaction. Cause: %s", common.ShortAddress(c.config.ID), err)
	}

	return &l2Tx, gethcommon.BytesToHash(response.BlockHash), response.BlockNumber, response.Index, nil
}

func (c *EnclaveRPCClient) GetTransactionReceipt(encryptedParams common.EncryptedParamsGetTxReceipt) (common.EncryptedResponseGetTxReceipt, error) {
	timeoutCtx, cancel := context.WithTimeout(context.Background(), c.config.EnclaveRPCTimeout)
	defer cancel()

	response, err := c.protoClient.GetTransactionReceipt(timeoutCtx, &generated.GetTransactionReceiptRequest{EncryptedParams: encryptedParams})
	if err != nil {
		return nil, err
	}
	return response.EncryptedTxReceipt, nil
}

func (c *EnclaveRPCClient) GetRollup(rollupHash common.L2RootHash) *common.ExtRollup {
	timeoutCtx, cancel := context.WithTimeout(context.Background(), c.config.EnclaveRPCTimeout)
	defer cancel()

	response, err := c.protoClient.GetRollup(timeoutCtx, &generated.GetRollupRequest{RollupHash: rollupHash.Bytes()})
	if err != nil {
		log.Panic(">   Agg%d: Failed to retrieve rollup. Cause: %s", common.ShortAddress(c.config.ID), err)
	}

	if !response.Known {
		return nil
	}

	extRollup := rpc.FromExtRollupMsg(response.ExtRollup)
	return &extRollup
}

func (c *EnclaveRPCClient) GetRollupByHeight(rollupHeight int64) *common.ExtRollup {
	timeoutCtx, cancel := context.WithTimeout(context.Background(), c.config.EnclaveRPCTimeout)
	defer cancel()

	response, err := c.protoClient.GetRollupByHeight(timeoutCtx, &generated.GetRollupByHeightRequest{RollupHeight: rollupHeight})
	if err != nil {
		log.Panic(">   Agg%d: Failed to retrieve rollup with height %d. Cause: %s", common.ShortAddress(c.config.ID), rollupHeight, err)
	}

	if !response.Known {
		return nil
	}

	extRollup := rpc.FromExtRollupMsg(response.ExtRollup)
	return &extRollup
}

func (c *EnclaveRPCClient) AddViewingKey(viewingKeyBytes []byte, signature []byte) error {
	timeoutCtx, cancel := context.WithTimeout(context.Background(), c.config.EnclaveRPCTimeout)
	defer cancel()

	_, err := c.protoClient.AddViewingKey(timeoutCtx, &generated.AddViewingKeyRequest{
		ViewingKey: viewingKeyBytes,
		Signature:  signature,
	})
	if err != nil {
		return err
	}
	return nil
}

func (c *EnclaveRPCClient) GetBalance(encryptedParams common.EncryptedParamsGetBalance) (common.EncryptedResponseGetBalance, error) {
	timeoutCtx, cancel := context.WithTimeout(context.Background(), c.config.EnclaveRPCTimeout)
	defer cancel()

	resp, err := c.protoClient.GetBalance(timeoutCtx, &generated.GetBalanceRequest{
		EncryptedParams: encryptedParams,
	})
	if err != nil {
		return nil, err
	}
	return resp.EncryptedBalance, nil
}

<<<<<<< HEAD
func (c *EnclaveRPCClient) StoreAttestation(att *common.AttestationReport) error {
	/// todo
	return nil
=======
func (c *EnclaveRPCClient) GetCode(address gethcommon.Address, rollupHash *gethcommon.Hash) ([]byte, error) {
	timeoutCtx, cancel := context.WithTimeout(context.Background(), c.config.EnclaveRPCTimeout)
	defer cancel()

	resp, err := c.protoClient.GetCode(timeoutCtx, &generated.GetCodeRequest{
		Address:    address.Bytes(),
		RollupHash: rollupHash.Bytes(),
	})
	if err != nil {
		return nil, err
	}
	return resp.Code, nil
>>>>>>> 37702bd1
}<|MERGE_RESOLUTION|>--- conflicted
+++ resolved
@@ -376,11 +376,6 @@
 	return resp.EncryptedBalance, nil
 }
 
-<<<<<<< HEAD
-func (c *EnclaveRPCClient) StoreAttestation(att *common.AttestationReport) error {
-	/// todo
-	return nil
-=======
 func (c *EnclaveRPCClient) GetCode(address gethcommon.Address, rollupHash *gethcommon.Hash) ([]byte, error) {
 	timeoutCtx, cancel := context.WithTimeout(context.Background(), c.config.EnclaveRPCTimeout)
 	defer cancel()
@@ -393,5 +388,4 @@
 		return nil, err
 	}
 	return resp.Code, nil
->>>>>>> 37702bd1
 }