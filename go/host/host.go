package host

import (
	"context"
	"encoding/json"
	"fmt"

	"github.com/ten-protocol/go-ten/go/ethadapter/contractlib"

	gethcommon "github.com/ethereum/go-ethereum/common"
	hostconfig "github.com/ten-protocol/go-ten/go/host/config"
	"github.com/ten-protocol/go-ten/go/host/l2"

	"github.com/ten-protocol/go-ten/go/host/enclave"
	"github.com/ten-protocol/go-ten/go/host/l1"

	"github.com/naoina/toml"
	"github.com/ten-protocol/go-ten/go/common"
	"github.com/ten-protocol/go-ten/go/common/log"
	"github.com/ten-protocol/go-ten/go/common/profiler"
	"github.com/ten-protocol/go-ten/go/common/stopcontrol"
	"github.com/ten-protocol/go-ten/go/ethadapter"
	"github.com/ten-protocol/go-ten/go/host/events"
	"github.com/ten-protocol/go-ten/go/host/storage"
	"github.com/ten-protocol/go-ten/go/responses"
	"github.com/ten-protocol/go-ten/go/wallet"
	"github.com/ten-protocol/go-ten/lib/gethfork/rpc"

	gethlog "github.com/ethereum/go-ethereum/log"
	gethmetrics "github.com/ethereum/go-ethereum/metrics"
	hostcommon "github.com/ten-protocol/go-ten/go/common/host"
)

// Implementation of host.Host.
type host struct {
	config   *hostconfig.HostConfig
	services *ServicesRegistry // registry of services that the host manages and makes available

	// ignore incoming requests
	stopControl *stopcontrol.StopControl

	storage storage.Storage // Stores the host's publicly-available data

	logger gethlog.Logger

	metricRegistry gethmetrics.Registry
	// l2MessageBusAddress is fetched from the enclave but cache it here because it never changes
	l2MessageBusAddress             *gethcommon.Address
	transactionPostProcessorAddress gethcommon.Address
	publicSystemContracts           map[string]gethcommon.Address
	newHeads                        chan *common.BatchHeader
	contractRegistry                contractlib.ContractRegistryLib
}

type batchListener struct {
	newHeads chan *common.BatchHeader
}

func (bl batchListener) HandleBatch(batch *common.ExtBatch) {
	bl.newHeads <- batch.Header
}

func NewHost(config *hostconfig.HostConfig, hostServices *ServicesRegistry, p2p hostcommon.P2PHostService, ethClient ethadapter.EthClient, l1Repo hostcommon.L1RepoService, enclaveClients []common.Enclave, ethWallet wallet.Wallet, contractRegistry contractlib.ContractRegistryLib, logger gethlog.Logger, regMetrics gethmetrics.Registry, blobResolver l1.BlobResolver) hostcommon.Host {
	hostStorage := storage.NewHostStorageFromConfig(config, logger)
	l1Repo.SetBlockResolver(hostStorage)
	hostIdentity := hostcommon.NewIdentity(config)
	host := &host{
		// config
		config: config,

		// services
		services: hostServices,

		// Initialize the host DB
		storage: hostStorage,

		logger:         logger,
		metricRegistry: regMetrics,

		stopControl:           stopcontrol.New(),
		newHeads:              make(chan *common.BatchHeader),
		publicSystemContracts: make(map[string]gethcommon.Address),
		contractRegistry:      contractRegistry,
	}

	enclGuardians := make([]*enclave.Guardian, 0, len(enclaveClients))
	for i, enclClient := range enclaveClients {
		// clone the hostIdentity data for each enclave
		enclHostID := hostIdentity
		if i > 0 {
			// we only let the first enclave be the genesis node to avoid initialization issues
			enclHostID.IsGenesis = false
		}
		enclGuardian := enclave.NewGuardian(config, enclHostID, hostServices, enclClient, hostStorage, host.stopControl, logger)
		enclGuardians = append(enclGuardians, enclGuardian)
	}

	enclService := enclave.NewService(hostIdentity, hostServices, enclGuardians, logger)
	l2Repo := l2.NewBatchRepository(config, hostServices, hostStorage, logger)
	subsService := events.NewLogEventManager(hostServices, logger)
	l2Repo.SubscribeValidatedBatches(batchListener{newHeads: host.newHeads})
	hostServices.RegisterService(hostcommon.P2PName, p2p)
	hostServices.RegisterService(hostcommon.L1DataServiceName, l1Repo)
	maxWaitForL1Receipt := 6 * config.L1BlockTime   // wait ~10 blocks to see if tx gets published before retrying
	retryIntervalForL1Receipt := config.L1BlockTime // retry ~every block
	l1ChainCfg := common.GetL1ChainConfig(uint64(config.L1ChainID))
	l1Publisher := l1.NewL1Publisher(
		hostIdentity,
		ethWallet,
		ethClient,
		contractRegistry,
		l1Repo,
		blobResolver,
		host.stopControl,
		logger,
		maxWaitForL1Receipt,
		retryIntervalForL1Receipt,
		hostStorage,
		l1ChainCfg,
	)

	hostServices.RegisterService(hostcommon.L1PublisherName, l1Publisher)
	hostServices.RegisterService(hostcommon.L2BatchRepositoryName, l2Repo)
	hostServices.RegisterService(hostcommon.EnclaveServiceName, enclService)
	hostServices.RegisterService(hostcommon.LogSubscriptionServiceName, subsService)

	var prof *profiler.Profiler
	if config.ProfilerEnabled {
		prof = profiler.NewProfiler(profiler.DefaultHostPort, logger)
		err := prof.Start()
		if err != nil {
			logger.Crit("unable to start the profiler: %s", log.ErrKey, err)
		}
	}

	jsonConfig, _ := json.MarshalIndent(config, "", "  ")
	logger.Info("Host service created with following config:", log.CfgKey, string(jsonConfig))

	return host
}

// Start validates the host config and starts the Host in a go routine - immediately returns after
func (h *host) Start() error {
	if h.stopControl.IsStopping() {
		return responses.ToInternalError(fmt.Errorf("requested Start with the host stopping"))
	}

	h.validateConfig()

	// start all registered services
	for name, service := range h.services.All() {
		err := service.Start()
		if err != nil {
			return fmt.Errorf("could not start service=%s: %w", name, err)
		}
	}

	tomlConfig, err := toml.Marshal(h.config)
	if err != nil {
		return fmt.Errorf("could not print host config - %w", err)
	}
	h.logger.Info("Host started with following config", log.CfgKey, string(tomlConfig))

	return nil
}

func (h *host) Config() *hostconfig.HostConfig {
	return h.config
}

func (h *host) EnclaveClient() common.Enclave {
	return h.services.Enclaves().GetEnclaveClient()
}

func (h *host) SubmitAndBroadcastTx(ctx context.Context, encryptedParams common.EncryptedRequest) (*responses.RawTx, error) {
	if h.stopControl.IsStopping() {
		return nil, responses.ToInternalError(fmt.Errorf("requested SubmitAndBroadcastTx with the host stopping"))
	}
	return h.services.Enclaves().SubmitAndBroadcastTx(ctx, encryptedParams)
}

func (h *host) SubscribeLogs(id rpc.ID, encryptedLogSubscription common.EncryptedParamsLogSubscription, matchedLogsCh chan []byte) error {
	if h.stopControl.IsStopping() {
		return responses.ToInternalError(fmt.Errorf("requested Subscribe with the host stopping"))
	}
	return h.services.LogSubs().Subscribe(id, encryptedLogSubscription, matchedLogsCh)
}

func (h *host) UnsubscribeLogs(id rpc.ID) {
	if h.stopControl.IsStopping() {
		h.logger.Debug("requested Subscribe with the host stopping")
	}
	h.services.LogSubs().Unsubscribe(id)
}

func (h *host) Stop() error {
	// block all incoming requests
	h.stopControl.Stop()

	h.logger.Info("Host received a stop command. Attempting shutdown...")

	// stop all registered services
	for name, service := range h.services.All() {
		if err := service.Stop(); err != nil {
			h.logger.Error("Failed to stop service", "service", name, log.ErrKey, err)
		}
	}

	if err := h.storage.Close(); err != nil {
		h.logger.Error("Failed to stop DB", log.ErrKey, err)
	}

	h.logger.Info("Host shut down complete.")
	return nil
}

// HealthCheck returns whether the host, enclave and DB are healthy
func (h *host) HealthCheck(ctx context.Context) (*hostcommon.HealthCheck, error) {
	if h.stopControl.IsStopping() {
		return nil, responses.ToInternalError(fmt.Errorf("requested HealthCheck with the host stopping"))
	}

	healthErrors := make([]string, 0)

	// loop through all registered services and collect their health statuses
	for name, service := range h.services.All() {
		status := service.HealthStatus(ctx)
		if !status.OK() {
			healthErrors = append(healthErrors, fmt.Sprintf("[%s] not healthy - %s", name, status.Message()))
		}
	}

	// fetch all enclaves and check status of each
	enclaveStatus := make([]common.Status, 0)
	for _, client := range h.services.Enclaves().GetEnclaveClients() {
		status, err := client.Status(ctx)
		if err != nil {
			healthErrors = append(healthErrors, fmt.Sprintf("Enclave error: failed to get status - %v", err))
			continue
		}

		enclaveStatus = append(enclaveStatus, status)

		if status.StatusCode == common.Unavailable {
			healthErrors = append(healthErrors, fmt.Sprintf("Enclave with ID [%s] is unavailable", status.EnclaveID))
		}
	}

	return &hostcommon.HealthCheck{
		OverallHealth: len(healthErrors) == 0,
		Errors:        healthErrors,
		Enclaves:      enclaveStatus,
	}, nil
}

// TenConfig returns info on the TEN network
func (h *host) TenConfig() (*common.TenNetworkInfo, error) {
	if h.l2MessageBusAddress == nil || h.transactionPostProcessorAddress.Cmp(gethcommon.Address{}) == 0 {
		publicCfg, err := h.EnclaveClient().EnclavePublicConfig(context.Background())
		if err != nil {
			return nil, responses.ToInternalError(fmt.Errorf("unable to get L2 message bus address - %w", err))
		}

		h.l2MessageBusAddress = &publicCfg.L2MessageBusAddress
		h.transactionPostProcessorAddress = publicCfg.TransactionPostProcessorAddress
		h.publicSystemContracts = publicCfg.PublicSystemContracts
	}

	importantContractAddresses := h.services.L1Publisher().GetImportantContracts()

	return &common.TenNetworkInfo{
		NetworkConfig:             h.config.NetworkConfigAddress,
		EnclaveRegistry:           importantContractAddresses.EnclaveRegistry,
		CrossChain:                importantContractAddresses.CrossChain,
<<<<<<< HEAD
		RollupContract:            importantContractAddresses.RollupContract,
=======
		DataAvailabilityRegistry:  importantContractAddresses.DataAvailabilityRegistry,
>>>>>>> 687b39a4
		L1MessageBus:              importantContractAddresses.L1MessageBus,
		L1Bridge:                  importantContractAddresses.L1Bridge,
		L2Bridge:                  importantContractAddresses.L2Bridge,
		L1CrossChainMessenger:     importantContractAddresses.L1CrossChainMessenger,
		L2CrossChainMessenger:     importantContractAddresses.L2CrossChainMessenger,
		L1StartHash:               h.config.L1StartHash,
		L2MessageBus:              *h.l2MessageBusAddress,
		TransactionsPostProcessor: h.transactionPostProcessorAddress,
		PublicSystemContracts:     h.publicSystemContracts,
		AdditionalContracts:       importantContractAddresses.AdditionalContracts,
	}, nil
}

func (h *host) Storage() storage.Storage {
	return h.storage
}

func (h *host) NewHeadsChan() chan *common.BatchHeader {
	return h.newHeads
}

func (h *host) ConfirmedHeadBatch() (*common.BatchHeader, error) {
	seqNo := h.services.L2Repo().FetchLatestValidatedBatchSeqNo()
	if seqNo == nil {
		return nil, responses.ToInternalError(fmt.Errorf("no confirmed head batch found"))
	}
	b, err := h.storage.FetchBatchBySeqNo(seqNo.Uint64())
	if err != nil {
		return nil, err
	}
	return b.Header, nil
}

// Checks the host config is valid.
func (h *host) validateConfig() {
	if h.config.IsGenesis && h.config.NodeType != common.Sequencer {
		h.logger.Crit("genesis node must be the sequencer")
	}
	if !h.config.IsGenesis && h.config.NodeType == common.Sequencer {
		h.logger.Crit("only the genesis node can be a sequencer")
	}

	if h.config.P2PPublicAddress == "" {
		h.logger.Crit("the host must specify a public P2P address")
	}

	if h.config.L1BlockTime == 0 {
		h.logger.Crit("the host must specify an L1 block time")
	}
}<|MERGE_RESOLUTION|>--- conflicted
+++ resolved
@@ -272,11 +272,7 @@
 		NetworkConfig:             h.config.NetworkConfigAddress,
 		EnclaveRegistry:           importantContractAddresses.EnclaveRegistry,
 		CrossChain:                importantContractAddresses.CrossChain,
-<<<<<<< HEAD
-		RollupContract:            importantContractAddresses.RollupContract,
-=======
 		DataAvailabilityRegistry:  importantContractAddresses.DataAvailabilityRegistry,
->>>>>>> 687b39a4
 		L1MessageBus:              importantContractAddresses.L1MessageBus,
 		L1Bridge:                  importantContractAddresses.L1Bridge,
 		L2Bridge:                  importantContractAddresses.L2Bridge,
