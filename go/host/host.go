--- conflicted
+++ resolved
@@ -365,12 +365,7 @@
 			}
 
 		case tx := <-h.txP2PCh:
-<<<<<<< HEAD
-			// todo: discard p2p messages if enclave won't be able to make use of them (e.g. we're way behind L1 head)
 			if resp, _ := h.enclaveClient.SubmitTx(tx); resp.Error() != nil {
-=======
-			if resp := h.enclaveClient.SubmitTx(tx); resp.Error() != nil {
->>>>>>> fdc9b035
 				h.logger.Warn("Could not submit transaction. ", log.ErrKey, resp.Error())
 			}
 
