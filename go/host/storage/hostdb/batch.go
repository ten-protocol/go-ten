package hostdb

import (
	"errors"
	"fmt"
	"math/big"
	"strings"

	"github.com/jmoiron/sqlx"

<<<<<<< HEAD
=======
	gethcommon "github.com/ethereum/go-ethereum/common"
>>>>>>> 3c7c2896
	"github.com/ethereum/go-ethereum/rlp"
	"github.com/ten-protocol/go-ten/go/common"
	"github.com/ten-protocol/go-ten/go/common/errutil"

	gethcommon "github.com/ethereum/go-ethereum/common"
)

const (
	selectBatch         = "SELECT sequence, hash, height, ext_batch FROM batch_host b"
	selectExtBatch      = "SELECT ext_batch FROM batch_host"
	selectLatestBatch   = "SELECT sequence, hash, height, ext_batch FROM batch_host ORDER BY sequence DESC LIMIT 1"
	selectTxsAndBatch   = "SELECT t.hash FROM transaction_host t JOIN batch_host b ON t.b_sequence = b.sequence WHERE b.hash = ?"
	selectBatchSeqByTx  = "SELECT b_sequence FROM transaction_host WHERE hash = ?"
	selectTxBySeq       = "SELECT hash FROM transaction_host WHERE b_sequence = ?"
	selectBatchTxs      = "SELECT t.hash, b.sequence, b.height, b.ext_batch FROM transaction_host t JOIN batch_host b ON t.b_sequence = b.sequence"
	selectSumBatchSizes = "SELECT SUM(txs_size) FROM batch_host WHERE sequence >= ?"

	// SQL statements that need placeholder conversion
	insertBatch        = "INSERT INTO batch_host (sequence, hash, height, ext_batch, txs_size) VALUES (?, ?, ?, ?, ?)"
	insertTransactions = "INSERT INTO transaction_host (hash, b_sequence) VALUES "
	updateTxCount      = "UPDATE transaction_count SET total=? WHERE id=1"
	
	// WHERE clause patterns
	whereBatchHash      = " WHERE b.hash = ?"
	
	// Placeholder patterns for dynamic SQL building
	placeholderPair     = "(?, ?)"
)

// AddBatch adds a batch and its header to the DB
func AddBatch(dbtx *dbTransaction, db HostDB, batch *common.ExtBatch) error {
	extBatch, err := rlp.EncodeToBytes(batch)
	if err != nil {
		return fmt.Errorf("could not encode L2 transactions: %w", err)
	}

	reboundInsertBatch := db.GetSQLDB().Rebind(insertBatch)
	_, err = dbtx.Tx.Exec(reboundInsertBatch,
		batch.SeqNo().Uint64(),       // sequence
		batch.Hash(),                 // full hash
		batch.Header.Number.Uint64(), // height
		extBatch,                     // ext_batch
		len(batch.EncryptedTxBlob),   // txs_size
	)
	if err != nil {
		if IsRowExistsError(err) {
			return errutil.ErrAlreadyExists
		}
		return fmt.Errorf("host failed to insert batch: %w", err)
	}

	if len(batch.TxHashes) > 0 {
		insert := insertTransactions
		args := make([]any, 0)
		for _, txHash := range batch.TxHashes {
			insert += fmt.Sprintf(" %s,", db.GetSQLDB().Rebind(placeholderPair))
			args = append(args, txHash.Bytes(), batch.SeqNo().Uint64())
		}
		insert = strings.TrimRight(insert, ",")
		_, err = dbtx.Tx.Exec(insert, args...)
		if err != nil {
			return fmt.Errorf("failed to insert transactions. cause: %w", err)
		}
	}

	var currentTotal int
	reboundSelectTxCount := db.GetSQLDB().Rebind("SELECT total FROM transaction_count WHERE id = 1")
	err = dbtx.Tx.QueryRow(reboundSelectTxCount).Scan(&currentTotal)
	if err != nil {
		return fmt.Errorf("failed to query transaction count: %w", err)
	}

	newTotal := currentTotal + len(batch.TxHashes)
	reboundUpdateTxCount := db.GetSQLDB().Rebind(updateTxCount)
	_, err = dbtx.Tx.Exec(reboundUpdateTxCount, newTotal)
	if err != nil {
		return fmt.Errorf("failed to update transaction count: %w", err)
	}

	return nil
}

// GetBatchListing returns latest batches given a pagination.
// For example, page 0, size 10 will return the latest 10 batches.
func GetBatchListing(db HostDB, pagination *common.QueryPagination) (*common.BatchListingResponse, error) {
	headBatch, err := GetCurrentHeadBatch(db)
	if err != nil {
		return nil, fmt.Errorf("failed to fetch current head batch - %w", err)
	}
	batchesFrom := headBatch.SequencerOrderNo.Uint64() - pagination.Offset
	batchesTo := int(batchesFrom) - int(pagination.Size) + 1

	if batchesTo <= 0 {
		batchesTo = 1
	}

	var batches []common.PublicBatch
	for i := batchesFrom; i >= uint64(batchesTo); i-- {
		batch, err := GetPublicBatchBySequenceNumber(db, i)
		if err != nil && !errors.Is(err, errutil.ErrNotFound) {
			return nil, fmt.Errorf("failed to fetch batch by sequence number - %w", err)
		}
		if batch != nil {
			batches = append(batches, *batch)
		}
	}

	return &common.BatchListingResponse{
		BatchesData: batches,
		Total:       headBatch.SequencerOrderNo.Uint64(),
	}, nil
}

// GetPublicBatchBySequenceNumber returns the batch with the given sequence number.
func GetPublicBatchBySequenceNumber(db HostDB, seqNo uint64) (*common.PublicBatch, error) {
	whereQuery := " WHERE sequence = ?"
	reboundWhereQuery := db.GetSQLDB().Rebind(whereQuery)
	return fetchPublicBatch(db.GetSQLDB(), reboundWhereQuery, seqNo)
}

// GetTxsBySequenceNumber returns the transaction hashes with sequence number.
func GetTxsBySequenceNumber(db HostDB, seqNo uint64) ([]common.TxHash, error) {
	return fetchTx(db, seqNo)
}

// GetBatchBySequenceNumber returns the ext batch for a given sequence number.
func GetBatchBySequenceNumber(db HostDB, seqNo uint64) (*common.ExtBatch, error) {
	whereQuery := " WHERE sequence = ?"
	reboundWhereQuery := db.GetSQLDB().Rebind(whereQuery)
	return fetchFullBatch(db.GetSQLDB(), reboundWhereQuery, seqNo)
}

// GetCurrentHeadBatch retrieves the current head batch with the largest sequence number (or height).
func GetCurrentHeadBatch(db HostDB) (*common.PublicBatch, error) {
	return fetchHeadBatch(db.GetSQLDB())
}

// GetBatchHeader returns the batch header given the hash.
func GetBatchHeader(db HostDB, hash gethcommon.Hash) (*common.BatchHeader, error) {
	whereQuery := " WHERE hash = ?"
	reboundWhereQuery := db.GetSQLDB().Rebind(whereQuery)
	return fetchBatchHeader(db.GetSQLDB(), reboundWhereQuery, hash.Bytes())
}

// GetBatchHashByNumber returns the hash of a batch given its number.
func GetBatchHashByNumber(db HostDB, number *big.Int) (*gethcommon.Hash, error) {
	whereQuery := " WHERE height = ?"
	reboundWhereQuery := db.GetSQLDB().Rebind(whereQuery)
	batch, err := fetchBatchHeader(db.GetSQLDB(), reboundWhereQuery, number.Uint64())
	if err != nil {
		return nil, fmt.Errorf("failed to fetch batch header - %w", err)
	}
	l2BatchHash := batch.Hash()
	return &l2BatchHash, nil
}

// GetHeadBatchHeader returns the latest batch header.
func GetHeadBatchHeader(db HostDB) (*common.BatchHeader, error) {
	batch, err := fetchHeadBatch(db.GetSQLDB())
	if err != nil {
		return nil, fmt.Errorf("failed to fetch head batch header - %w", err)
	}
	return batch.Header, nil
}

// GetBatchNumber returns the height of the batch containing the given transaction hash.
func GetBatchNumber(db HostDB, txHash gethcommon.Hash) (*big.Int, error) {
	batchHeight, err := fetchBatchNumber(db, txHash.Bytes())
	if err != nil {
		return nil, fmt.Errorf("failed to fetch batch height - %w", err)
	}
	return batchHeight, nil
}

// GetBatchTxHashes returns the transaction hashes of the batch with the given hash.
func GetBatchTxHashes(db HostDB, batchHash gethcommon.Hash) ([]gethcommon.Hash, error) {
	reboundQuery := db.GetSQLDB().Rebind(selectTxsAndBatch)
	rows, err := db.GetSQLDB().Query(reboundQuery, batchHash.Bytes())
	if err != nil {
		return nil, fmt.Errorf("query execution failed: %w", err)
	}
	defer rows.Close()

	var transactions []gethcommon.Hash
	for rows.Next() {
		var txHashBytes []byte
		if err := rows.Scan(&txHashBytes); err != nil {
			return nil, fmt.Errorf("failed to scan transaction hash: %w", err)
		}
		txHash := gethcommon.BytesToHash(txHashBytes)
		transactions = append(transactions, txHash)
	}

	if err := rows.Err(); err != nil {
		return nil, fmt.Errorf("error looping through transacion rows: %w", err)
	}

	return transactions, nil
}

// GetPublicBatch returns the batch with the given hash.
func GetPublicBatch(db HostDB, hash common.L2BatchHash) (*common.PublicBatch, error) {
	whereQuery := " WHERE b.hash = ?"
	reboundWhereQuery := db.GetSQLDB().Rebind(whereQuery)
	return fetchPublicBatch(db.GetSQLDB(), reboundWhereQuery, hash.Bytes())
}

// GetBatchByTx returns the batch with the given hash.
func GetBatchByTx(db HostDB, txHash gethcommon.Hash) (*common.PublicBatch, error) {
	var seqNo uint64
	reboundQuery := db.GetSQLDB().Rebind(selectBatchSeqByTx)
	err := db.GetSQLDB().QueryRow(reboundQuery, txHash.Bytes()).Scan(&seqNo)
	if err != nil {
		return nil, fmt.Errorf("failed to execute query %s - %w", selectBatchSeqByTx, err)
	}
	extBatch, err := GetBatchBySequenceNumber(db, seqNo)
	if err != nil {
		return nil, fmt.Errorf("failed to fetch ext batch - %w", err)
	}
	return toPublicBatch(extBatch), nil
}

// GetBatchByHash returns the batch with the given hash.
func GetBatchByHash(db HostDB, hash common.L2BatchHash) (*common.PublicBatch, error) {
	whereQuery := " WHERE hash = ?"
	reboundWhereQuery := db.GetSQLDB().Rebind(whereQuery)
	return fetchPublicBatch(db.GetSQLDB(), reboundWhereQuery, hash.Bytes())
}

// GetBatchHeaderByHeight returns the batch header given the height
func GetBatchHeaderByHeight(db HostDB, height *big.Int) (*common.BatchHeader, error) {
	whereQuery := " WHERE height = ?"
	reboundWhereQuery := db.GetSQLDB().Rebind(whereQuery)
	return fetchBatchHeader(db.GetSQLDB(), reboundWhereQuery, height.Uint64())
}

// GetBatchByHeight returns the batch header given the height
func GetBatchByHeight(db HostDB, height *big.Int) (*common.PublicBatch, error) {
	whereQuery := " WHERE height = ?"
	reboundWhereQuery := db.GetSQLDB().Rebind(whereQuery)
	return fetchPublicBatch(db.GetSQLDB(), reboundWhereQuery, height.Uint64())
}

// GetBatchTransactions returns the TransactionListingResponse for a given batch hash
func GetBatchTransactions(db HostDB, batchHash gethcommon.Hash, pagination *common.QueryPagination) (*common.TransactionListingResponse, error) {
	whereQuery := " WHERE b.hash= ?"
	reboundWhereQuery := db.GetSQLDB().Rebind(whereQuery)
	orderQuery := " ORDER BY t.id DESC "

	// TODO @will quick fix to unblock main
	var paginationQuery string
	driverName := db.GetSQLDB().DriverName()
	if sqlx.BindType(driverName) == sqlx.QUESTION {
		paginationQuery = " LIMIT ? OFFSET ?"
	} else {
		// PostgreSQL uses $1, $2, $3,
		paginationQuery = " LIMIT $2 OFFSET $3"
	}
	query := selectBatchTxs + reboundWhereQuery + orderQuery + paginationQuery

	countQuery := "SELECT COUNT(*) FROM transaction_host t JOIN batch_host b ON t.b_sequence = b.sequence" + reboundWhereQuery
	var total uint64
	err := db.GetSQLDB().QueryRow(countQuery, batchHash.Bytes()).Scan(&total)
	if err != nil {
		return nil, fmt.Errorf("failed to get total count: %w", err)
	}

	rows, err := db.GetSQLDB().Query(query, batchHash.Bytes(), int64(pagination.Size), int64(pagination.Offset))
	if err != nil {
		return nil, fmt.Errorf("query execution for select batch transactions failed: %w", err)
	}
	defer rows.Close()

	var transactions []common.PublicTransaction
	for rows.Next() {
		var (
			txHash         gethcommon.Hash
			batchHeight    int64
			batchTimestamp uint64
			finality       string
		)
		err := rows.Scan(&txHash, &batchHeight, &batchTimestamp, &finality)
		if err != nil {
			return nil, fmt.Errorf("failed to fetch batch transactions: %w", err)
		}

		tx := common.PublicTransaction{
			TransactionHash: txHash,
			BatchHeight:     new(big.Int).SetInt64(batchHeight),
			BatchTimestamp:  batchTimestamp,
			Finality:        common.FinalityType(finality),
		}
		transactions = append(transactions, tx)
	}

	if err := rows.Err(); err != nil {
		return nil, err
	}

	return &common.TransactionListingResponse{
		TransactionsData: transactions,
		Total:            total,
	}, nil
}

func EstimateRollupSize(db HostDB, fromSeqNo *big.Int) (uint64, error) {
	var totalTx uint64
	reboundQuery := db.GetSQLDB().Rebind(selectSumBatchSizes)
	err := db.GetSQLDB().QueryRow(reboundQuery, fromSeqNo.Uint64()).Scan(&totalTx)
	if err != nil {
		return 0, fmt.Errorf("failed to query sum of rollup batches: %w", err)
	}
	return totalTx, nil
}

func fetchBatchHeader(db *sqlx.DB, whereQuery string, args ...any) (*common.BatchHeader, error) {
	var extBatch []byte
	query := selectExtBatch + whereQuery
	var err error
	if len(args) > 0 {
		err = db.QueryRow(query, args...).Scan(&extBatch)
	} else {
		err = db.QueryRow(query).Scan(&extBatch)
	}
	if err != nil {
		return nil, fmt.Errorf("failed to scan with query %s - %w", query, err)
	}
	// Decode batch
	var b common.ExtBatch
	err = rlp.DecodeBytes(extBatch, &b)
	if err != nil {
		return nil, fmt.Errorf("could not decode batch header. Cause: %w", err)
	}
	return b.Header, nil
}

func fetchBatchNumber(db HostDB, args ...any) (*big.Int, error) {
	var seqNo uint64
	reboundQuery := db.GetSQLDB().Rebind(selectBatchSeqByTx)
	var err error
	if len(args) > 0 {
		err = db.GetSQLDB().QueryRow(reboundQuery, args...).Scan(&seqNo)
	} else {
		err = db.GetSQLDB().QueryRow(reboundQuery).Scan(&seqNo)
	}
	if err != nil {
		return nil, fmt.Errorf("failed to scan with query %s - %w", selectBatchSeqByTx, err)
	}
	batch, err := GetPublicBatchBySequenceNumber(db, seqNo)
	if err != nil {
		return nil, fmt.Errorf("could not fetch batch by seq no. Cause: %w", err)
	}
	return batch.Height, nil
}

func fetchPublicBatch(db *sqlx.DB, whereQuery string, args ...any) (*common.PublicBatch, error) {
	var sequenceInt64 uint64
	var fullHash common.TxHash
	var heightInt64 int
	var extBatch []byte

	query := selectBatch + whereQuery

	var err error
	if len(args) > 0 {
		err = db.QueryRow(query, args...).Scan(&sequenceInt64, &fullHash, &heightInt64, &extBatch)
	} else {
		err = db.QueryRow(query).Scan(&sequenceInt64, &fullHash, &heightInt64, &extBatch)
	}
	if err != nil {
		return nil, fmt.Errorf("failed to scan with query %s - %w", query, err)
	}
	var b common.ExtBatch
	err = rlp.DecodeBytes(extBatch, &b)
	if err != nil {
		return nil, fmt.Errorf("could not decode ext batch. Cause: %w", err)
	}

	batch := &common.PublicBatch{
		SequencerOrderNo: new(big.Int).SetInt64(int64(sequenceInt64)),
		FullHash:         fullHash,
		Height:           new(big.Int).SetInt64(int64(heightInt64)),
		Header:           b.Header,
		EncryptedTxBlob:  b.EncryptedTxBlob,
		TxHashes:         b.TxHashes,
	}

	return batch, nil
}

func fetchFullBatch(db *sqlx.DB, whereQuery string, args ...any) (*common.ExtBatch, error) {
	var sequenceInt64 uint64
	var fullHash common.TxHash
	var heightInt64 int
	var extBatch []byte

	query := selectBatch + whereQuery

	var err error
	if len(args) > 0 {
		err = db.QueryRow(query, args...).Scan(&sequenceInt64, &fullHash, &heightInt64, &extBatch)
	} else {
		err = db.QueryRow(query).Scan(&sequenceInt64, &fullHash, &heightInt64, &extBatch)
	}
	if err != nil {
		return nil, fmt.Errorf("could not get ext batch. Cause: %w", err)
	}
	var b common.ExtBatch
	err = rlp.DecodeBytes(extBatch, &b)
	if err != nil {
		return nil, fmt.Errorf("could not decode ext batch. Cause: %w", err)
	}

	return &b, nil
}

func fetchHeadBatch(db *sqlx.DB) (*common.PublicBatch, error) {
	var sequenceInt64 int
	var fullHash gethcommon.Hash // common.Hash
	var heightInt64 int
	var extBatch []byte

	err := db.QueryRow(selectLatestBatch).Scan(&sequenceInt64, &fullHash, &heightInt64, &extBatch)
	if err != nil {
		return nil, fmt.Errorf("failed to fetch current head batch: %w", err)
	}

	var b common.ExtBatch
	err = rlp.DecodeBytes(extBatch, &b)
	if err != nil {
		return nil, fmt.Errorf("could not decode ext batch. Cause: %w", err)
	}

	batch := &common.PublicBatch{
		SequencerOrderNo: new(big.Int).SetInt64(int64(sequenceInt64)),
		FullHash:         fullHash,
		Height:           new(big.Int).SetInt64(int64(heightInt64)),
		Header:           b.Header,
		EncryptedTxBlob:  b.EncryptedTxBlob,
		TxHashes:         b.TxHashes,
	}

	return batch, nil
}

func fetchTx(db HostDB, seqNo uint64) ([]common.TxHash, error) {
	reboundQuery := db.GetSQLDB().Rebind(selectTxBySeq)
	rows, err := db.GetSQLDB().Query(reboundQuery, seqNo)
	if err != nil {
		return nil, fmt.Errorf("query execution for select txs failed: %w", err)
	}
	defer rows.Close()

	var transactions []gethcommon.Hash
	for rows.Next() {
		var txHashBytes []byte
		if err := rows.Scan(&txHashBytes); err != nil {
			return nil, fmt.Errorf("failed to scan transaction hash: %w", err)
		}
		txHash := gethcommon.BytesToHash(txHashBytes)
		transactions = append(transactions, txHash)
	}

	if err := rows.Err(); err != nil {
		return nil, fmt.Errorf("error looping through transacion rows: %w", err)
	}
	return transactions, nil
}

func IsRowExistsError(err error) bool {
	return strings.Contains(strings.ToLower(err.Error()), "unique") || strings.Contains(strings.ToLower(err.Error()), "duplicate key")
}

func toPublicBatch(b *common.ExtBatch) *common.PublicBatch {
	return &common.PublicBatch{
		SequencerOrderNo: b.SeqNo(),
		FullHash:         b.Hash(),
		Height:           b.Header.Number,
		TxHashes:         b.TxHashes,
		Header:           b.Header,
		EncryptedTxBlob:  b.EncryptedTxBlob,
	}
}<|MERGE_RESOLUTION|>--- conflicted
+++ resolved
@@ -1,6 +1,7 @@
 package hostdb
 
 import (
+	"database/sql"
 	"errors"
 	"fmt"
 	"math/big"
@@ -8,10 +9,6 @@
 
 	"github.com/jmoiron/sqlx"
 
-<<<<<<< HEAD
-=======
-	gethcommon "github.com/ethereum/go-ethereum/common"
->>>>>>> 3c7c2896
 	"github.com/ethereum/go-ethereum/rlp"
 	"github.com/ten-protocol/go-ten/go/common"
 	"github.com/ten-protocol/go-ten/go/common/errutil"
@@ -33,12 +30,12 @@
 	insertBatch        = "INSERT INTO batch_host (sequence, hash, height, ext_batch, txs_size) VALUES (?, ?, ?, ?, ?)"
 	insertTransactions = "INSERT INTO transaction_host (hash, b_sequence) VALUES "
 	updateTxCount      = "UPDATE transaction_count SET total=? WHERE id=1"
-	
+
 	// WHERE clause patterns
-	whereBatchHash      = " WHERE b.hash = ?"
-	
+	whereBatchHash = " WHERE b.hash = ?"
+
 	// Placeholder patterns for dynamic SQL building
-	placeholderPair     = "(?, ?)"
+	placeholderPair = "(?, ?)"
 )
 
 // AddBatch adds a batch and its header to the DB
@@ -225,7 +222,10 @@
 	reboundQuery := db.GetSQLDB().Rebind(selectBatchSeqByTx)
 	err := db.GetSQLDB().QueryRow(reboundQuery, txHash.Bytes()).Scan(&seqNo)
 	if err != nil {
-		return nil, fmt.Errorf("failed to execute query %s - %w", selectBatchSeqByTx, err)
+		if errors.Is(err, sql.ErrNoRows) {
+			return nil, errutil.ErrNotFound
+		}
+		return nil, fmt.Errorf("failed to execute query %s - %w", reboundQuery, err)
 	}
 	extBatch, err := GetBatchBySequenceNumber(db, seqNo)
 	if err != nil {
@@ -295,6 +295,9 @@
 		)
 		err := rows.Scan(&txHash, &batchHeight, &batchTimestamp, &finality)
 		if err != nil {
+			if errors.Is(err, sql.ErrNoRows) {
+				return nil, errutil.ErrNotFound
+			}
 			return nil, fmt.Errorf("failed to fetch batch transactions: %w", err)
 		}
 
@@ -337,6 +340,9 @@
 		err = db.QueryRow(query).Scan(&extBatch)
 	}
 	if err != nil {
+		if errors.Is(err, sql.ErrNoRows) {
+			return nil, errutil.ErrNotFound
+		}
 		return nil, fmt.Errorf("failed to scan with query %s - %w", query, err)
 	}
 	// Decode batch
@@ -358,7 +364,10 @@
 		err = db.GetSQLDB().QueryRow(reboundQuery).Scan(&seqNo)
 	}
 	if err != nil {
-		return nil, fmt.Errorf("failed to scan with query %s - %w", selectBatchSeqByTx, err)
+		if errors.Is(err, sql.ErrNoRows) {
+			return nil, errutil.ErrNotFound
+		}
+		return nil, fmt.Errorf("failed to scan with query %s - %w", reboundQuery, err)
 	}
 	batch, err := GetPublicBatchBySequenceNumber(db, seqNo)
 	if err != nil {
@@ -382,6 +391,9 @@
 		err = db.QueryRow(query).Scan(&sequenceInt64, &fullHash, &heightInt64, &extBatch)
 	}
 	if err != nil {
+		if errors.Is(err, sql.ErrNoRows) {
+			return nil, errutil.ErrNotFound
+		}
 		return nil, fmt.Errorf("failed to scan with query %s - %w", query, err)
 	}
 	var b common.ExtBatch
@@ -417,7 +429,10 @@
 		err = db.QueryRow(query).Scan(&sequenceInt64, &fullHash, &heightInt64, &extBatch)
 	}
 	if err != nil {
-		return nil, fmt.Errorf("could not get ext batch. Cause: %w", err)
+		if errors.Is(err, sql.ErrNoRows) {
+			return nil, errutil.ErrNotFound
+		}
+		return nil, fmt.Errorf("failed to scan with query %s - %w", query, err)
 	}
 	var b common.ExtBatch
 	err = rlp.DecodeBytes(extBatch, &b)
@@ -436,6 +451,9 @@
 
 	err := db.QueryRow(selectLatestBatch).Scan(&sequenceInt64, &fullHash, &heightInt64, &extBatch)
 	if err != nil {
+		if errors.Is(err, sql.ErrNoRows) {
+			return nil, errutil.ErrNotFound
+		}
 		return nil, fmt.Errorf("failed to fetch current head batch: %w", err)
 	}
 
