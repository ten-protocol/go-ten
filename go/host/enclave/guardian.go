package enclave

import (
	"context"
	"fmt"
	"math/big"
	"strings"
	"sync"
	"sync/atomic"
	"time"

	"github.com/ten-protocol/go-ten/go/ethadapter"
	hostconfig "github.com/ten-protocol/go-ten/go/host/config"

	"github.com/ten-protocol/go-ten/go/host/storage"

	"github.com/ten-protocol/go-ten/go/common/stopcontrol"

	gethcommon "github.com/ethereum/go-ethereum/common"

	"github.com/ten-protocol/go-ten/go/common/gethutil"

	"github.com/ethereum/go-ethereum/core/types"
	gethlog "github.com/ethereum/go-ethereum/log"
	"github.com/pkg/errors"
	"github.com/ten-protocol/go-ten/go/common"
	"github.com/ten-protocol/go-ten/go/common/errutil"
	"github.com/ten-protocol/go-ten/go/common/host"
	"github.com/ten-protocol/go-ten/go/common/log"
	"github.com/ten-protocol/go-ten/go/common/retry"
	"github.com/ten-protocol/go-ten/go/host/l1"
)

const (
	// time between loops on mainLoop, will be retry time if things are failing
	_retryInterval = 100 * time.Millisecond

	// when enclave is healthy this is the time before we call its status (can be slow, is just a sanity check)
	_monitoringInterval = 1 * time.Second

	// when we have submitted request to L1 for the secret, how long do we wait for an answer before we retry
	_maxWaitForSecretResponse = 2 * time.Minute
)

// This private interface enforces the services that the guardian depends on
type guardianServiceLocator interface {
	P2P() host.P2P
	L1Publisher() host.L1Publisher
	L1Data() host.L1DataService
	L2Repo() host.L2BatchRepository
	LogSubs() host.LogSubscriptionManager
	Enclaves() host.EnclaveService
}

// Guardian is a host service which monitors an enclave, it's responsibilities include:
// - monitor the enclave state and feed it the data it needs
// - if it is an active sequencer then the guardian will trigger batch/rollup creation
// - guardian provides access to the enclave data and reports the enclave status for other services - acting as a gatekeeper
type Guardian struct {
	hostData          host.Identity
	isActiveSequencer bool
	state             *StateTracker // state machine that tracks our view of the enclave's state
	enclaveClient     common.Enclave

	sl      guardianServiceLocator
	storage storage.Storage

	submitDataLock sync.Mutex // we only submit one block, batch or transaction to enclave at a time

	batchInterval      time.Duration
	rollupInterval     time.Duration
	blockTime          time.Duration
	crossChainInterval time.Duration
	l1StartHash        gethcommon.Hash
	maxRollupSize      uint64

	hostInterrupter *stopcontrol.StopControl // host hostInterrupter so we can stop quickly
	running         atomic.Bool

	logger           gethlog.Logger
	maxBatchInterval time.Duration
	lastBatchCreated time.Time
	enclaveID        *common.EnclaveID

	cleanupFuncs []func()
}

func NewGuardian(cfg *hostconfig.HostConfig, hostData host.Identity, serviceLocator guardianServiceLocator, enclaveClient common.Enclave, storage storage.Storage, interrupter *stopcontrol.StopControl, logger gethlog.Logger) *Guardian {
	return &Guardian{
		hostData:           hostData,
		state:              NewStateTracker(logger),
		enclaveClient:      enclaveClient,
		sl:                 serviceLocator,
		batchInterval:      cfg.BatchInterval,
		maxBatchInterval:   cfg.MaxBatchInterval,
		rollupInterval:     cfg.RollupInterval,
		l1StartHash:        cfg.L1StartHash,
		maxRollupSize:      cfg.MaxRollupSize,
		blockTime:          cfg.L1BlockTime,
		crossChainInterval: cfg.CrossChainInterval,
		storage:            storage,
		hostInterrupter:    interrupter,
		logger:             logger,
	}
}

func (g *Guardian) Start() error {
	// sanity check, Start() spawns new go-routines and should only be called once
	if g.running.Load() {
		return errors.New("guardian already started")
	}

	g.running.Store(true)
	g.hostInterrupter.OnStop(func() {
		g.logger.Info("Guardian stopping (because host is stopping)")
		g.running.Store(false)
	})

	// Identify the enclave before starting (the enclave generates its ID immediately at startup)
	// (retry until we get the enclave ID or the host is stopping)
	for g.enclaveID == nil && g.running.Load() {
		enclID, err := g.enclaveClient.EnclaveID(context.Background())
		if err != nil {
			g.logger.Warn("could not get enclave ID", log.ErrKey, err)
			time.Sleep(_retryInterval)
			continue
		}
		g.enclaveID = &enclID
		// include the enclave ID in guardian log messages (for multi-enclave nodes)
		g.logger = g.logger.New(log.EnclaveIDKey, g.enclaveID)
		// recreate status with new logger
		g.state = NewStateTracker(g.logger)
		g.state.OnReceivedBatch(g.sl.L2Repo().FetchLatestBatchSeqNo())
		g.logger.Info("Starting guardian process.")
	}

	go g.mainLoop()

	// subscribe for L1 and P2P data
	txUnsub := g.sl.P2P().SubscribeForTx(g)

	// note: not keeping the unsubscribe functions because the lifespan of the guardian is the same as the host
	l1Unsub := g.sl.L1Data().Subscribe(g)
	batchesUnsub := g.sl.L2Repo().SubscribeNewBatches(g)

	g.cleanupFuncs = []func(){txUnsub, l1Unsub, batchesUnsub}

	// start streaming data from the enclave
	go g.streamEnclaveData()

	return nil
}

func (g *Guardian) Stop() error {
	g.running.Store(false)
	err := g.enclaveClient.Stop()
	if err != nil {
		g.logger.Error("error stopping enclave", log.ErrKey, err)
	}

	err = g.enclaveClient.StopClient()
	if err != nil {
		g.logger.Error("error stopping enclave client", log.ErrKey, err)
	}

	// unsubscribe
	for _, cleanup := range g.cleanupFuncs {
		cleanup()
	}

	return nil
}

func (g *Guardian) HealthStatus(context.Context) host.HealthStatus {
	// todo (@matt) do proper health status based on enclave state
	errMsg := ""
	if !g.running.Load() {
		errMsg = "not running"
	}
	return &host.BasicErrHealthStatus{ErrMsg: errMsg}
}

func (g *Guardian) GetEnclaveState() *StateTracker {
	return g.state
}

// GetEnclaveClient returns the enclave client for use by other services
// todo (@matt) avoid exposing client directly and return errors if enclave is not ready for requests
func (g *Guardian) GetEnclaveClient() common.Enclave {
	return g.enclaveClient
}

func (g *Guardian) GetEnclaveID() *common.EnclaveID {
	return g.enclaveID
}

func (g *Guardian) PromoteToActiveSequencer() error {
	if g.isActiveSequencer {
		// this shouldn't happen and shouldn't be an issue if it does, but good to have visibility on it
		g.logger.Error("Unable to promote to active sequencer, already active")
		return nil
	}
	if g.state.enclaveL2Head != nil && g.state.enclaveL2Head.Cmp(big.NewInt(0)) > 0 && !g.state.IsLive() {
		// enclave has an L2 head so it's not just starting up, it can't be promoted to active sequencer until it is
		// up-to-date with the L2 head according to the host's database.
		return errors.New("cannot promote to active sequencer while behind the L2 head, it must finish syncing first")
	}
	err := g.enclaveClient.MakeActive()
	if err != nil {
		return errors.Wrap(err, "could not promote enclave to active sequencer")
	}
	g.isActiveSequencer = true
	g.startSequencerProcesses()
	return nil
}

// HandleBlock is called by the L1 repository when new blocks arrive.
// Note: The L1 processing behaviour has two modes based on the state, either
// - enclave is behind: lookup blocks to feed it 1-by-1 (see `catchupWithL1()`), ignore new live blocks that arrive here
// - enclave is up-to-date: feed it these live blocks as they arrive, no need to lookup blocks
func (g *Guardian) HandleBlock(block *types.Header) {
	if !g.running.Load() {
		return
	}

	g.logger.Debug("Received L1 block", log.BlockHashKey, block.Hash(), log.BlockHeightKey, block.Number)
	// record the newest block we've seen
	g.state.OnReceivedBlock(block.Hash())
	if !g.state.InSyncWithL1() {
		// the enclave is still catching up with the L1 chain, it won't be able to process this new head block yet so return
		return
	}
	_, err := g.submitL1Block(block, true)
	if err != nil {
		g.logger.Warn("failure processing L1 block", log.ErrKey, err)
	}
}

// HandleBatch is called by the L2 repository when a new batch arrives
// Note: this should only be called for validators, sequencers produce their own batches
func (g *Guardian) HandleBatch(batch *common.ExtBatch) {
	if !g.running.Load() {
		return
	}

	g.logger.Debug("Host received L2 batch", log.BatchHashKey, batch.Hash(), log.BatchSeqNoKey, batch.Header.SequencerOrderNo)
	// record the newest batch we've seen
	g.state.OnReceivedBatch(batch.Header.SequencerOrderNo)
	// Sequencer enclaves produce batches, they cannot receive them. Also, enclave will reject new batches if it is not up-to-date
	if g.isActiveSequencer || !g.state.IsLive() {
		return // ignore batches until we're up-to-date
	}
	// todo - @matt - does it make sense to use a timeout context?
	err := g.submitL2Batch(context.Background(), batch)
	if err != nil {
		g.logger.Error("Error submitting batch to enclave", log.ErrKey, err)
	}
}

func (g *Guardian) HandleTransaction(tx common.EncryptedTx) {
	if !g.running.Load() {
		return
	}

	if g.GetEnclaveState().status == Disconnected ||
		g.GetEnclaveState().status == Unavailable ||
		g.GetEnclaveState().status == AwaitingSecret {
		g.logger.Info("Enclave is not ready yet, dropping transaction.")
		return // ignore transactions when enclave unavailable
	}
	resp, sysError := g.enclaveClient.EncryptedRPC(context.Background(), common.EncryptedRequest(tx))
	if sysError != nil {
		g.logger.Warn("could not submit transaction due to sysError", log.ErrKey, sysError)
		return
	}
	if resp.Error() != nil {
		g.logger.Trace("could not submit transaction", log.ErrKey, resp.Error())
	}
}

// mainLoop runs until the enclave guardian is stopped. It checks the state of the enclave and takes action as
// required to improve the state (e.g. provide a secret, catch up with L1, etc.)
func (g *Guardian) mainLoop() {
	g.logger.Debug("starting guardian main loop")
	unavailableCounter := 0
	for g.running.Load() {
		// check enclave status on every loop (this will happen whenever we hit an error while trying to resolve a state,
		// or after the monitoring interval if we are healthy)
		g.checkEnclaveStatus()
		g.logger.Trace("mainLoop - enclave status", "status", g.state.GetStatus())
		switch g.state.GetStatus() {
		case Disconnected, Unavailable:
			// todo make this eviction trigger configurable once we've settled on how it should work
			if unavailableCounter > 10 {
				// enclave has been unavailable for a while, evict it from the HA pool
				g.evictEnclaveFromHAPool()
			}
			// nothing to do, we are waiting for the enclave to be available
			time.Sleep(_retryInterval)
			unavailableCounter++
		case AwaitingSecret:
			err := g.provideSecret()
			if err != nil {
				g.logger.Warn("could not provide secret to enclave", log.ErrKey, err)
				time.Sleep(_retryInterval)
			}
		case L1Catchup:
			// catchUpWithL1 will feed blocks 1-by-1 to the enclave until we are up-to-date, we hit an error or the guardian is stopped
			err := g.catchupWithL1()
			if err != nil {
				g.logger.Warn("could not catch up with L1", log.ErrKey, err)
				time.Sleep(_retryInterval)
			}
		case L2Catchup:
			// catchUpWithL2 will feed batches 1-by-1 to the enclave until we are up-to-date, we hit an error or the guardian is stopped
			err := g.catchupWithL2()
			if err != nil {
				g.logger.Warn("could not catch up with L2", log.ErrKey, err)
				time.Sleep(_retryInterval)
			}
		case Live:
			unavailableCounter = 0
			// we're healthy: loop back to enclave status again after long monitoring interval
			select {
			case <-time.After(_monitoringInterval):
				// loop back to check status
			case <-g.hostInterrupter.Done():
				// stop sleeping, we've been interrupted by the host stopping
			}
		}
	}
	g.logger.Debug("stopping guardian main loop")
}

func (g *Guardian) checkEnclaveStatus() {
	s, err := g.enclaveClient.Status(context.Background())
	if err != nil {
		g.logger.Error("Could not get enclave status", log.ErrKey, err)
		// we record this as a disconnection, we can't get any more info from the enclave about status currently
		g.state.OnDisconnected()
		return
	}
	g.state.OnEnclaveStatus(s)
}

// This method implements the procedure by which a node obtains the secret
func (g *Guardian) provideSecret() error {
	if g.hostData.IsGenesis {
		// instead of requesting a secret, we generate one and broadcast it
		return g.generateAndBroadcastSecret()
	}
	att, err := g.enclaveClient.Attestation(context.Background())
	if err != nil {
		return fmt.Errorf("could not retrieve attestation from enclave. Cause: %w", err)
	}
	if att.EnclaveID != *g.enclaveID {
		return fmt.Errorf("enclave has ID %s, but it has produced an attestation using ID %s", g.enclaveID.Hex(), att.EnclaveID.Hex())
	}

	g.logger.Info("Requesting secret.")
	// returns the L1 block when the request was published, any response will be after that block
	awaitFromBlock, err := g.sl.L1Publisher().RequestSecret(att)
	if err != nil {
		return errors.Wrap(err, "could not request secret from L1")
	}

	// keep checking L1 blocks until we find a secret response for our request or timeout
	err = retry.Do(func() error {
		nextBlock, _, err := g.sl.L1Data().FetchNextBlock(awaitFromBlock)
		if err != nil {
			return fmt.Errorf("next block after block=%s not found - %w", awaitFromBlock, err)
		}

		processedData, err := g.sl.L1Data().GetTenRelevantTransactions(nextBlock)
		if err != nil {
			return fmt.Errorf("failed to extract Ten transactions from block=%s", nextBlock.Hash())
		}
		secretResponseEvents := processedData.GetEvents(common.SecretResponseTx)
		secretRespTxs := g.sl.L1Publisher().FindSecretResponseTx(secretResponseEvents)
		for _, scrt := range secretRespTxs {
			if scrt.RequesterID.Hex() == g.enclaveID.Hex() {
				err = g.enclaveClient.InitEnclave(context.Background(), scrt.Secret)
				if err != nil {
					g.logger.Error("Could not initialize enclave with received secret response", log.ErrKey, err)
					continue // try the next secret response in the block if there are more
				}
				return nil // successfully initialized enclave with secret, break out of retry loop function
			}
		}
		awaitFromBlock = nextBlock.Hash()
		return errors.New("no valid secret received in block")
	}, retry.NewTimeoutStrategy(_maxWaitForSecretResponse, 500*time.Millisecond))
	if err != nil {
		// something went wrong, check the enclave status in case it is an enclave problem and let the main loop try again when appropriate
		return errors.Wrap(err, "no valid secret received for enclave")
	}

	g.logger.Info("Secret received")
	g.state.OnSecretProvided()

	return nil
}

func (g *Guardian) generateAndBroadcastSecret() error {
	g.logger.Info("Node is genesis node. Publishing secret to L1 management contract.")
	// Create the shared secret and submit it to the management contract for storage
	attestation, err := g.enclaveClient.Attestation(context.Background())
	if err != nil {
		return fmt.Errorf("could not retrieve attestation from enclave. Cause: %w", err)
	}
	if attestation.EnclaveID != *g.enclaveID {
		return fmt.Errorf("genesis enclave has ID %s, but its enclave produced an attestation using ID %s", g.enclaveID.Hex(), attestation.EnclaveID.Hex())
	}

	secret, err := g.enclaveClient.GenerateSecret(context.Background())
	if err != nil {
		return fmt.Errorf("could not generate secret. Cause: %w", err)
	}

	err = g.sl.L1Publisher().InitializeSecret(attestation, secret)
	if err != nil {
		return errors.Wrap(err, "failed to publish generated enclave secret")
	}
	g.logger.Info("Node is genesis node. Secret generation was published to L1.")
	g.state.OnSecretProvided()
	return nil
}

func (g *Guardian) catchupWithL1() error {
	// while we are behind the L1 head and still running, fetch and submit L1 blocks
	for g.running.Load() && g.state.GetStatus() == L1Catchup {
		// generally we will be feeding the block after the enclave's current head
		enclaveHead := g.state.GetEnclaveL1Head()
		if enclaveHead == gethutil.EmptyHash {
			// but if enclave has no current head, then we use the configured hash to find the first block to feed
			enclaveHead = g.l1StartHash
		}

		l1Block, isLatest, err := g.sl.L1Data().FetchNextBlock(enclaveHead)
		if err != nil {
			if errors.Is(err, gethutil.ErrAncestorNotFound) {
				g.logger.Error("should not happen. Chain fork cannot be calculated because there are missing blocks")
			}
			if errors.Is(err, l1.ErrNoNextBlock) {
				if g.state.hostL1Head == gethutil.EmptyHash {
					return fmt.Errorf("no L1 blocks found in repository")
				}
				return nil // we are up-to-date
			}
			return errors.Wrap(err, "could not fetch next L1 block")
		}
		_, err = g.submitL1Block(l1Block, isLatest)
		if err != nil {
			return err
		}
	}
	return nil
}

func (g *Guardian) catchupWithL2() error {
	// while we are behind the L2 head and still running:
	for g.running.Load() && g.state.GetStatus() == L2Catchup {
		if g.hostData.IsSequencer && g.isActiveSequencer {
			return errors.New("l2 catchup is not supported for active sequencer")
		}
		// request the next batch by sequence number (based on what the enclave has been fed so far)
		prevHead := g.state.GetEnclaveL2Head()
		nextHead := prevHead.Add(prevHead, big.NewInt(1))

		g.logger.Trace("fetching next batch", log.BatchSeqNoKey, nextHead)
		batch, err := g.sl.L2Repo().FetchBatchBySeqNo(context.Background(), nextHead)
		if err != nil {
			return errors.Wrap(err, "could not fetch next L2 batch")
		}

		err = g.submitL2Batch(context.Background(), batch)
		if err != nil {
			return err
		}
	}
	return nil
}

// returns false if the block was not processed
// todo - @matt - think about removing the TryLock
func (g *Guardian) submitL1Block(block *types.Header, isLatest bool) (bool, error) {
	g.logger.Trace("submitting L1 block", log.BlockHashKey, block.Hash(), log.BlockHeightKey, block.Number)
	if !g.submitDataLock.TryLock() {
		g.logger.Debug("Unable to submit block, enclave is busy processing data")
		return false, nil
	}
	processedData, err := g.sl.L1Data().GetTenRelevantTransactions(block)
	if err != nil {
		g.submitDataLock.Unlock() // lock must be released before returning
		return false, fmt.Errorf("could not extract ten transaction for block=%s - %w", block.Hash(), err)
	}

	rollupTxs, syncContracts := g.getRollupsAndContractAddrTxs(*processedData)

	resp, err := g.enclaveClient.SubmitL1Block(context.Background(), processedData)

	g.submitDataLock.Unlock() // lock is only guarding the enclave call, so we can release it now
	if err != nil {
		if strings.Contains(err.Error(), errutil.ErrBlockAlreadyProcessed.Error()) {
			// we have already processed this block, let's try the next canonical block
			// this is most common when we are returning to a previous fork and the enclave has already seen some of the blocks on it
			// note: logging this because we don't expect it to happen often and would like visibility on that.
			g.logger.Info("L1 block already processed by enclave, trying the next block", "block", block.Hash())
			nextHeight := big.NewInt(0).Add(block.Number, big.NewInt(1))
			nextCanonicalBlock, err := g.sl.L1Data().FetchBlockByHeight(nextHeight)
			if err != nil {
				return false, fmt.Errorf("failed to fetch next block after forking block=%s: %w", block.Hash(), err)
			}
			return g.submitL1Block(nextCanonicalBlock, isLatest)
		}
		// something went wrong, return error and let the main loop check status and try again when appropriate
		return false, errors.Wrap(err, "could not submit L1 block to enclave")
	}
	// successfully processed block, update the state
	g.state.OnProcessedBlock(block.Hash())
	g.processL1BlockTransactions(block, resp.RollupMetadata, rollupTxs, syncContracts)

	// todo: make sure this doesn't respond to old requests (once we have a proper protocol for that)
	err = g.publishSharedSecretResponses(resp.ProducedSecretResponses)
	if err != nil {
		g.logger.Error("Failed to publish response to secret request", log.ErrKey, err)
	}
	return true, nil
}

func (g *Guardian) processL1BlockTransactions(block *types.Header, metadatas []common.ExtRollupMetadata, rollupTxs []*common.L1RollupTx, syncContracts bool) {
	for idx, rollup := range rollupTxs {
		r, err := common.DecodeRollup(rollup.Rollup)
		if err != nil {
			g.logger.Error("Could not decode rollup.", log.ErrKey, err)
		}

		metaData, err := g.enclaveClient.GetRollupData(context.Background(), r.Header.Hash())
		if err != nil {
			g.logger.Error("Could not fetch rollup metadata from enclave.", log.RollupHashKey, r.Header.Hash(), log.ErrKey, err)
		} else {
			// TODO - This is a temporary fix, arrays should always match in practice...
			extMetadata := common.ExtRollupMetadata{}
			if len(metadatas) > idx {
				extMetadata = metadatas[idx]
			}
			err = g.storage.AddRollup(r, &extMetadata, metaData, block)
		}
		if err != nil {
			if errors.Is(err, errutil.ErrAlreadyExists) {
				g.logger.Info("Rollup already stored", log.RollupHashKey, r.Hash())
			} else {
				g.logger.Error("Could not store rollup.", log.ErrKey, err)
			}
		}
	}

	if syncContracts {
		go func() {
			err := g.sl.L1Publisher().ResyncImportantContracts()
			if err != nil {
				g.logger.Error("Could not resync important contracts", log.ErrKey, err)
			}
		}()
	}
}

func (g *Guardian) publishSharedSecretResponses(scrtResponses []*common.ProducedSecretResponse) error {
	for _, scrtResponse := range scrtResponses {
		// todo (#1624) - implement proper protocol so only one host responds to this secret requests initially
		// 	for now we just have the genesis host respond until protocol implemented
		if !g.hostData.IsSequencer {
			g.logger.Trace("Not genesis node, not publishing response to secret request.",
				"requester", scrtResponse.RequesterID)
			return nil
		}

		err := g.sl.L1Publisher().PublishSecretResponse(scrtResponse)
		if err != nil {
			return errors.Wrap(err, "could not publish secret response")
		}
	}
	return nil
}

func (g *Guardian) submitL2Batch(ctx context.Context, batch *common.ExtBatch) error {
	g.submitDataLock.Lock()
	err := g.enclaveClient.SubmitBatch(ctx, batch)
	g.submitDataLock.Unlock()
	if err != nil {
		// something went wrong, return error and let the main loop check status and try again when appropriate
		return errors.Wrap(err, "could not submit L2 batch to enclave")
	}
	// successfully processed batch, update the state
	g.state.OnProcessedBatch(batch.Header.SequencerOrderNo)
	return nil
}

func (g *Guardian) periodicBatchProduction() {
	defer g.logger.Info("Stopping batch production")

	interval := g.batchInterval
	if interval == 0 {
		interval = 1 * time.Second
	}
	batchProdTicker := time.NewTicker(interval)
	// attempt to produce rollup every time the timer ticks until we are stopped/interrupted
	for {
		if !g.running.Load() {
			batchProdTicker.Stop()
			return // stop periodic rollup production
		}
		select {
		case <-batchProdTicker.C:
			if !g.state.InSyncWithL1() {
				// if we're behind the L1, we don't want to produce batches
				g.logger.Debug("Skipping batch production because L1 is not up to date")
				continue
			}
			g.logger.Debug("Create batch")
			// if maxBatchInterval is set higher than batchInterval then we are happy to skip creating batches when there is no data
			// (up to a maximum time of maxBatchInterval)
			skipBatchIfEmpty := g.maxBatchInterval > g.batchInterval && time.Since(g.lastBatchCreated) < g.maxBatchInterval
			err := g.enclaveClient.CreateBatch(context.Background(), skipBatchIfEmpty)
			if err != nil {
				g.logger.Error("Unable to produce batch", log.ErrKey, err)
				g.evictEnclaveFromHAPool()
			}
		case <-g.hostInterrupter.Done():
			// interrupted - end periodic process
			batchProdTicker.Stop()
			return
		}
	}
}

const batchCompressionFactor = 0.85

func (g *Guardian) periodicRollupProduction() {
	defer g.logger.Info("Stopping rollup production")

	// check rollup every l1 block time
	rollupCheckTicker := time.NewTicker(g.blockTime)
	lastSuccessfulRollup := time.Now()

	for {
		select {
		case <-rollupCheckTicker.C:
			if !g.state.IsLive() {
				// if we're behind the L1, we don't want to produce rollups
				g.logger.Debug("Skipping rollup production because L1 is not up to date", "state", g.state)
				continue
			}

			fromBatch, err := g.getLatestBatchNo()
			if err != nil {
				g.logger.Error("Encountered error while trying to retrieve latest sequence number", log.ErrKey, err)
				continue
			}

			// estimate the size of a compressed rollup
			availBatchesSumSize, err := g.calculateNonRolledupBatchesSize(fromBatch)
			if err != nil {
				g.logger.Error("Unable to estimate the size of the current rollup", log.ErrKey, err, "from_batch", fromBatch)
				// todo - this should not happen. Is it worth continuing?
				availBatchesSumSize = 0
			}

			// adjust the availBatchesSumSize
			estimatedRunningRollupSize := uint64(float64(availBatchesSumSize) * batchCompressionFactor)

			// produce and issue rollup when either:
			// it has passed g.rollupInterval from last lastSuccessfulRollup
			// or the size of accumulated batches is > g.maxRollupSize
			timeExpired := time.Since(lastSuccessfulRollup) > g.rollupInterval
			sizeExceeded := estimatedRunningRollupSize >= g.maxRollupSize
			// if rollup retry takes longer than the block time then we need to allow time to publish
			rollupJustPublished := time.Since(lastSuccessfulRollup) >= g.blockTime
			if timeExpired || sizeExceeded && !rollupJustPublished {
				g.logger.Info("Trigger rollup production.", "timeExpired", timeExpired, "sizeExceeded", sizeExceeded, "rollupJustPublished", rollupJustPublished)
				result, err := g.enclaveClient.CreateRollup(context.Background(), fromBatch)
				if err != nil {
					g.logger.Error("Unable to create rollup", log.BatchSeqNoKey, fromBatch, log.ErrKey, err)
					continue
				}
<<<<<<< HEAD
				// this method waits until the receipt is received
				g.sl.L1Publisher().PublishBlob(*result)
				lastSuccessfulRollup = time.Now()
=======
				canonBlock, err := g.sl.L1Data().FetchBlockByHeight(producedRollup.Header.CompressionL1Number)
				if err != nil {
					g.logger.Error("Could not fetch block for compression", log.ErrKey, err)
					continue
				}
				// only publish if the block used for compression is canonical
				if canonBlock.Hash() == producedRollup.Header.CompressionL1Head {
					// this method waits until the receipt is received
					g.sl.L1Publisher().PublishBlob(producedRollup, blobs)
					lastSuccessfulRollup = time.Now()
				} else {
					g.logger.Info("Skipping rollup publication because compression block is not canonical", "block", canonBlock.Hash())
				}
>>>>>>> 412cf2f3
			}

		case <-g.hostInterrupter.Done():
			// interrupted - end periodic process
			rollupCheckTicker.Stop()
			return
		}
	}
}

func (g *Guardian) streamEnclaveData() {
	defer g.logger.Info("Stopping enclave data stream")
	g.logger.Info("Starting L2 update stream from enclave")

	streamChan, stop := g.enclaveClient.StreamL2Updates()
	var lastBatch *common.ExtBatch
	for {
		select {
		case resp, ok := <-streamChan:
			if !ok {
				stop()
				g.logger.Warn("Batch streaming failed. Reconnecting after 3 seconds")
				time.Sleep(3 * time.Second)
				streamChan, stop = g.enclaveClient.StreamL2Updates()

				continue
			}

			if resp.Batch != nil { //nolint:nestif
				lastBatch = resp.Batch
				g.logger.Trace("Received batch from stream", log.BatchHashKey, lastBatch.Hash())
				err := g.sl.L2Repo().AddBatch(resp.Batch)
				if err != nil && !errors.Is(err, errutil.ErrAlreadyExists) {
					// todo (@matt) this is a catastrophic scenario, the host may never get that batch - handle this
					g.logger.Crit("failed to add batch to L2 repo", log.BatchHashKey, resp.Batch.Hash(), log.ErrKey, err)
				}

				if g.hostData.IsSequencer { // if we are the sequencer we need to broadcast this new batch to the network
					g.lastBatchCreated = time.Now()
					g.logger.Info("Batch produced. Sending to peers..", log.BatchHeightKey, resp.Batch.Header.Number, log.BatchHashKey, resp.Batch.Hash())

					err = g.sl.P2P().BroadcastBatches([]*common.ExtBatch{resp.Batch})
					if err != nil {
						g.logger.Error("Failed to broadcast batch", log.BatchHashKey, resp.Batch.Hash(), log.ErrKey, err)
					}
				} else {
					g.logger.Debug("Received validated batch from enclave", log.BatchSeqNoKey, resp.Batch.Header.SequencerOrderNo, log.BatchHashKey, resp.Batch.Hash())
				}
				// Notify the L2 repo that an enclave has validated a batch, so it can update its validated head and notify subscribers
				g.sl.L2Repo().NotifyNewValidatedHead(resp.Batch)
				g.state.OnProcessedBatch(resp.Batch.Header.SequencerOrderNo)
			}

			if resp.Logs != nil {
				g.sl.LogSubs().SendLogsToSubscribers(&resp.Logs)
			}

		case <-g.hostInterrupter.Done():
			// interrupted - end periodic process
			return
		}
	}
}

func (g *Guardian) calculateNonRolledupBatchesSize(seqNo uint64) (uint64, error) {
	var size uint64

	if seqNo == 0 { // don't calculate for seqNo 0 batches
		return 0, nil
	}

	currentNo := seqNo
	for {
		batch, err := g.sl.L2Repo().FetchBatchBySeqNo(context.TODO(), big.NewInt(int64(currentNo)))
		if err != nil {
			if errors.Is(err, errutil.ErrNotFound) {
				break // no more batches
			}
			return 0, err
		}

		bSize := len(batch.EncryptedTxBlob)
		size += uint64(bSize)
		currentNo++
	}

	return size, nil
}

func (g *Guardian) getLatestBatchNo() (uint64, error) {
	lastBatchNo, err := g.sl.L1Publisher().FetchLatestSeqNo()
	if err != nil {
		return 0, err
	}
	fromBatch := lastBatchNo.Uint64()
	if lastBatchNo.Uint64() > common.L2GenesisSeqNo {
		fromBatch++
	}
	return fromBatch, nil
}

func (g *Guardian) startSequencerProcesses() {
	go g.periodicBatchProduction()
	go g.periodicRollupProduction()
}

// evictEnclaveFromHAPool evicts a failing enclave from the HA pool if appropriate
// This is called when the enclave is unrecoverable and we want to notify the host that it should failover if an
// alternative enclave is available.
func (g *Guardian) evictEnclaveFromHAPool() {
	g.logger.Warn("Enclave is unavailable - notifying enclave service to evict it from HA pool if necessary")
	go g.sl.Enclaves().NotifyUnavailable(g.enclaveID)
}

func (g *Guardian) getRollupsAndContractAddrTxs(processed common.ProcessedL1Data) ([]*common.L1RollupTx, bool) {
	rollupTxs := make([]*common.L1RollupTx, 0)
	var syncContracts bool
	syncContracts = false

	for _, txData := range processed.GetEvents(common.RollupTx) {
		encodedRlp, err := ethadapter.DecodeBlobs(txData.BlobsWithSignature.ToBlobs())
		if err != nil {
			g.logger.Crit("could not decode blobs.", log.ErrKey, err)
			continue
		}

		rlp := &common.L1RollupTx{
			Rollup: encodedRlp,
		}
		rollupTxs = append(rollupTxs, rlp)
	}

	// if any contracts have been updated then we need to resync
	if len(processed.GetEvents(common.SetImportantContractsTx)) > 0 {
		syncContracts = true
	}
	return rollupTxs, syncContracts
}<|MERGE_RESOLUTION|>--- conflicted
+++ resolved
@@ -683,25 +683,26 @@
 					g.logger.Error("Unable to create rollup", log.BatchSeqNoKey, fromBatch, log.ErrKey, err)
 					continue
 				}
-<<<<<<< HEAD
-				// this method waits until the receipt is received
-				g.sl.L1Publisher().PublishBlob(*result)
-				lastSuccessfulRollup = time.Now()
-=======
-				canonBlock, err := g.sl.L1Data().FetchBlockByHeight(producedRollup.Header.CompressionL1Number)
+				rollup, err := ethadapter.ReconstructRollup(result.Blobs)
+				if err != nil {
+					g.logger.Error("Could not reconstruct rollup", log.ErrKey, err)
+					continue
+				}
+				canonBlock, err := g.sl.L1Data().FetchBlockByHeight(rollup.Header.CompressionL1Number)
 				if err != nil {
 					g.logger.Error("Could not fetch block for compression", log.ErrKey, err)
 					continue
 				}
+
 				// only publish if the block used for compression is canonical
-				if canonBlock.Hash() == producedRollup.Header.CompressionL1Head {
+				if canonBlock.Hash() == rollup.Header.CompressionL1Head {
 					// this method waits until the receipt is received
-					g.sl.L1Publisher().PublishBlob(producedRollup, blobs)
+					g.sl.L1Publisher().PublishBlob(*result)
 					lastSuccessfulRollup = time.Now()
 				} else {
 					g.logger.Info("Skipping rollup publication because compression block is not canonical", "block", canonBlock.Hash())
 				}
->>>>>>> 412cf2f3
+
 			}
 
 		case <-g.hostInterrupter.Done():
