--- conflicted
+++ resolved
@@ -441,12 +441,8 @@
 		}
 	}
 
-<<<<<<< HEAD
 	_, rollupTxs, blobsAndHashes, _ := g.sl.L1Publisher().ExtractTenTransactionsAndBlobs(block)
-	resp, err := g.enclaveClient.SubmitL1BlockWithBlobs(context.Background(), block, blobsAndHashes, receipts, isLatest)
-=======
-	resp, err := g.enclaveClient.SubmitL1Block(context.Background(), block.Header(), txWithReceipts, isLatest)
->>>>>>> a40b73b1
+	resp, err := g.enclaveClient.SubmitL1BlockWithBlobs(context.Background(), block.Header(), txWithReceipts, blobsAndHashes, isLatest)
 	g.submitDataLock.Unlock() // lock is only guarding the enclave call, so we can release it now
 	if err != nil {
 		if strings.Contains(err.Error(), errutil.ErrBlockAlreadyProcessed.Error()) {
@@ -481,6 +477,7 @@
 }
 
 func (g *Guardian) processL1BlockTransactions(block *common.L1Block, rollupTxs []*ethadapter.L1RollupTx) {
+	// FIXME
 	// if there are any secret responses in the block we should refresh our P2P list to re-sync with the network
 	_, _, contractAddressTxs := g.sl.L1Publisher().ExtractObscuroRelevantTransactions(block)
 
@@ -636,6 +633,7 @@
 					g.logger.Error("Unable to create rollup", log.BatchSeqNoKey, fromBatch, log.ErrKey, err)
 					continue
 				}
+				// this method waits until the receipt is received
 				g.sl.L1Publisher().PublishRollup(producedRollup)
 				lastSuccessfulRollup = time.Now()
 			}
