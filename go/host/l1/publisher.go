package l1

import (
	"context"
	"encoding/json"
	"fmt"
	"math/big"
	"sync"
	"time"

	"github.com/ten-protocol/go-ten/go/common/gethutil"

	"github.com/ten-protocol/go-ten/go/common/stopcontrol"
	"github.com/ten-protocol/go-ten/go/host/storage"

	gethcommon "github.com/ethereum/go-ethereum/common"
	"github.com/ethereum/go-ethereum/core/types"
	gethlog "github.com/ethereum/go-ethereum/log"
	"github.com/pkg/errors"
	"github.com/ten-protocol/go-ten/go/common"
	"github.com/ten-protocol/go-ten/go/common/host"
	"github.com/ten-protocol/go-ten/go/common/log"
	"github.com/ten-protocol/go-ten/go/common/retry"
	"github.com/ten-protocol/go-ten/go/ethadapter"
	"github.com/ten-protocol/go-ten/go/ethadapter/mgmtcontractlib"
	"github.com/ten-protocol/go-ten/go/wallet"
)

type Publisher struct {
	hostData        host.Identity
	hostWallet      wallet.Wallet // Wallet used to issue ethereum transactions
	ethClient       ethadapter.EthClient
	mgmtContractLib mgmtcontractlib.MgmtContractLib // Library to handle Management Contract lib operations
	storage         storage.Storage
	blobResolver    BlobResolver

	// cached map of important contract addresses (updated when we see a SetImportantContractsTx)
	importantContractAddresses map[string]gethcommon.Address
	// lock for the important contract addresses map
	importantAddressesMutex sync.RWMutex

	repository host.L1DataService
	logger     gethlog.Logger

	hostStopper *stopcontrol.StopControl

	maxWaitForL1Receipt       time.Duration
	retryIntervalForL1Receipt time.Duration

	// we only allow one transaction in-flight at a time to avoid nonce conflicts
	// We also have a context to cancel the tx if host stops
	sendingLock      sync.Mutex
	sendingContext   context.Context
	sendingCtxCancel context.CancelFunc
}

func NewL1Publisher(
	hostData host.Identity,
	hostWallet wallet.Wallet,
	client ethadapter.EthClient,
	mgmtContract mgmtcontractlib.MgmtContractLib,
	repository host.L1DataService,
	blobResolver BlobResolver,
	hostStopper *stopcontrol.StopControl,
	logger gethlog.Logger,
	maxWaitForL1Receipt time.Duration,
	retryIntervalForL1Receipt time.Duration,
	storage storage.Storage,
) *Publisher {
	sendingCtx, cancelSendingCtx := context.WithCancel(context.Background())
	return &Publisher{
		hostData:                  hostData,
		hostWallet:                hostWallet,
		ethClient:                 client,
		mgmtContractLib:           mgmtContract,
		repository:                repository,
		blobResolver:              blobResolver,
		hostStopper:               hostStopper,
		logger:                    logger,
		maxWaitForL1Receipt:       maxWaitForL1Receipt,
		retryIntervalForL1Receipt: retryIntervalForL1Receipt,
		storage:                   storage,

		importantContractAddresses: map[string]gethcommon.Address{},
		importantAddressesMutex:    sync.RWMutex{},

		sendingLock:      sync.Mutex{},
		sendingContext:   sendingCtx,
		sendingCtxCancel: cancelSendingCtx,
	}
}

func (p *Publisher) Start() error {
	go func() {
		// Do an initial read of important contract addresses when service starts up
		err := p.ResyncImportantContracts()
		if err != nil {
			p.logger.Error("Could not load important contract addresses", log.ErrKey, err)
		}
	}()
	return nil
}

func (p *Publisher) Stop() error {
	p.sendingCtxCancel()
	return nil
}

func (p *Publisher) HealthStatus(context.Context) host.HealthStatus {
	// todo (@matt) do proper health status based on failed transactions or something
	errMsg := ""
	if p.hostStopper.IsStopping() {
		errMsg = "not running"
	}
	return &host.BasicErrHealthStatus{ErrMsg: errMsg}
}

func (p *Publisher) InitializeSecret(attestation *common.AttestationReport, encSecret common.EncryptedSharedEnclaveSecret) error {
	encodedAttestation, err := common.EncodeAttestation(attestation)
	if err != nil {
		return errors.Wrap(err, "could not encode attestation")
	}
	l1tx := &common.L1InitializeSecretTx{
		EnclaveID:     &attestation.EnclaveID,
		Attestation:   encodedAttestation,
		InitialSecret: encSecret,
	}
	initialiseSecretTx, err := p.mgmtContractLib.CreateInitializeSecret(l1tx)
	if err != nil {
		return err
	}
	// we block here until we confirm a successful receipt. It is important this is published before the initial rollup.
	return p.publishTransaction(initialiseSecretTx)
}

func (p *Publisher) RequestSecret(attestation *common.AttestationReport) (gethcommon.Hash, error) {
	encodedAttestation, err := common.EncodeAttestation(attestation)
	if err != nil {
		return gethutil.EmptyHash, errors.Wrap(err, "could not encode attestation")
	}
	l1tx := &common.L1RequestSecretTx{
		Attestation: encodedAttestation,
	}
	// record the L1 head height before we submit the secret request, so we know which block to watch from
	l1Head, err := p.ethClient.FetchHeadBlock()
	if err != nil {
		err = p.ethClient.ReconnectIfClosed()
		if err != nil {
			panic(errors.Wrap(err, "could not reconnect to eth client"))
		}
		l1Head, err = p.ethClient.FetchHeadBlock()
		if err != nil {
			panic(errors.Wrap(err, "could not fetch head block"))
		}
	}
	requestSecretTx, err := p.mgmtContractLib.CreateRequestSecret(l1tx)
	if err != nil {
		return gethutil.EmptyHash, err
	}

	// we wait until the secret req transaction has succeeded before we start polling for the secret
	err = p.publishTransaction(requestSecretTx)
	if err != nil {
		return gethutil.EmptyHash, err
	}

	return l1Head.Hash(), nil
}

func (p *Publisher) PublishSecretResponse(secretResponse *common.ProducedSecretResponse) error {
	l1tx := &common.L1RespondSecretTx{
		Secret:      secretResponse.Secret,
		RequesterID: secretResponse.RequesterID,
		AttesterID:  secretResponse.AttesterID,
	}
	// todo (#1624) - l1tx.Sign(a.attestationPubKey) doesn't matter as the waitSecret will process a tx that was reverted
	respondSecretTx, err := p.mgmtContractLib.CreateRespondSecret(l1tx, false)
	if err != nil {
		return err
	}
	p.logger.Info("Broadcasting secret response L1 tx.", "requester", secretResponse.RequesterID)

	// fire-and-forget (track the receipt asynchronously)
	go func() {
		err := p.publishTransaction(respondSecretTx)
		if err != nil {
			p.logger.Error("Could not broadcast secret response L1 tx", log.ErrKey, err)
		}
	}()

	return nil
}

// FindSecretResponseTx will attempt to decode the transactions passed in
func (p *Publisher) FindSecretResponseTx(processed []*common.L1TxData) []*common.L1RespondSecretTx {
	secretRespTxs := make([]*common.L1RespondSecretTx, 0)

	for _, tx := range processed {
		t, err := p.mgmtContractLib.DecodeTx(tx.Transaction)
		if err != nil {
			p.logger.Error("Could not decode transaction", log.ErrKey, err)
			continue
		}
		if t == nil {
			continue
		}
		if scrtTx, ok := t.(*common.L1RespondSecretTx); ok {
			secretRespTxs = append(secretRespTxs, scrtTx)
			continue
		}
	}
	return secretRespTxs
}

func (p *Publisher) FetchLatestSeqNo() (*big.Int, error) {
	return p.ethClient.FetchLastBatchSeqNo(*p.mgmtContractLib.GetContractAddr())
}

func (p *Publisher) PublishBlob(result common.CreateRollupResult) {
	// Decode the rollup from the blobs
	rollupData, err := ethadapter.DecodeBlobs(result.Blobs)
	if err != nil {
		p.logger.Crit("could not decode rollup from blob.", log.ErrKey, err)
	}

	// Decode the rollup to get header info for logging
	extRollup, err := common.DecodeRollup(rollupData)
	if err != nil {
		p.logger.Crit("could not decode rollup.", log.ErrKey, err)
	}

	tx := &common.L1RollupTx{
		Rollup: rollupData,
	}
	p.logger.Info("Publishing rollup", "size", len(rollupData)/1024, log.RollupHashKey, extRollup.Hash())

	if p.logger.Enabled(context.Background(), gethlog.LevelTrace) {
		var headerLog string
		header, err := json.MarshalIndent(extRollup.Header, "", "   ")
		if err != nil {
			headerLog = err.Error()
		} else {
			headerLog = string(header)
		}

		p.logger.Trace("Sending transaction to publish rollup", "rollup_header", headerLog, log.RollupHashKey, extRollup.Header.Hash(), "batches_len", len(extRollup.BatchPayloads))
	}

	rollupBlobTx, err := p.mgmtContractLib.PopulateAddRollup(tx, result.Blobs, result.Signature)
	if err != nil {
		p.logger.Error("Could not create rollup blobs", log.RollupHashKey, extRollup.Hash(), log.ErrKey, err)
	}

	rollupBlockNum := extRollup.Header.CompressionL1Number
	// wait for the next block after the block that the rollup is bound to
	err = p.waitForBlockAfter(rollupBlockNum.Uint64())
	if err != nil {
		p.logger.Error("Failed waiting for block after rollup binding block number",
			"compression_block", rollupBlockNum,
			log.ErrKey, err)
	}

	err = p.publishTransaction(rollupBlobTx)
	if err != nil {
		var maxRetriesErr *MaxRetriesError
		if errors.As(err, &maxRetriesErr) {
			p.handleMaxRetriesFailure(maxRetriesErr, extRollup)
			return
		}

		p.logger.Error("Could not issue rollup tx",
			log.RollupHashKey, extRollup.Hash(),
			log.ErrKey, err)
	} else {
		p.logger.Info("Rollup included in L1", log.RollupHashKey, extRollup.Hash())
	}
}

func (p *Publisher) handleMaxRetriesFailure(err *MaxRetriesError, rollup *common.ExtRollup) {
	p.logger.Error("Blob transaction failed after max retries",
		"nonce", err.BlobTx.Nonce,
		log.RollupHashKey, rollup.Hash(),
		log.ErrKey, err.Error())
	// TODO store failed rollup details so we can easily remediate? ie send new tx with the same nonce
<<<<<<< HEAD
	p.logger.Error("failed max retries: ", rollup.Hash().Hex(), err.TxHash, err.BlobTx.Nonce)
=======
>>>>>>> a6217994
}

func (p *Publisher) PublishCrossChainBundle(_ *common.ExtCrossChainBundle, _ *big.Int, _ gethcommon.Hash) error {
	return nil
}

func (p *Publisher) GetImportantContracts() map[string]gethcommon.Address {
	p.importantAddressesMutex.RLock()
	defer p.importantAddressesMutex.RUnlock()
	return p.importantContractAddresses
}

// ResyncImportantContracts will fetch the latest important contracts from the management contract and update the cached map
// Note: this should be run in a goroutine as it makes L1 transactions in series and will block.
// Cache is not overwritten until it completes.
func (p *Publisher) ResyncImportantContracts() error {
	getKeysCallMsg, err := p.mgmtContractLib.GetImportantContractKeysMsg()
	if err != nil {
		return fmt.Errorf("could not build callMsg for important contracts: %w", err)
	}
	keysResp, err := p.ethClient.CallContract(getKeysCallMsg)
	if err != nil {
		return fmt.Errorf("could not fetch important contracts: %w", err)
	}

	importantContracts, err := p.mgmtContractLib.DecodeImportantContractKeysResponse(keysResp)
	if err != nil {
		return fmt.Errorf("could not decode important contracts resp: %w", err)
	}

	contractsMap := make(map[string]gethcommon.Address)

	for _, contract := range importantContracts {
		getAddressCallMsg, err := p.mgmtContractLib.GetImportantAddressCallMsg(contract)
		if err != nil {
			return fmt.Errorf("could not build callMsg for important contract=%s: %w", contract, err)
		}
		addrResp, err := p.ethClient.CallContract(getAddressCallMsg)
		if err != nil {
			return fmt.Errorf("could not fetch important contract=%s: %w", contract, err)
		}
		contractAddress, err := p.mgmtContractLib.DecodeImportantAddressResponse(addrResp)
		if err != nil {
			return fmt.Errorf("could not decode important contract=%s resp: %w", contract, err)
		}
		contractsMap[contract] = contractAddress
	}

	p.importantAddressesMutex.Lock()
	defer p.importantAddressesMutex.Unlock()
	p.importantContractAddresses = contractsMap

	return nil
}

// publishTransaction will keep trying unless the L1 seems to be unavailable or the tx is otherwise rejected
// this method is guarded by a lock to ensure that only one transaction is attempted at a time to avoid nonce conflicts
// todo (@matt) this method should take a context so we can try to cancel if the tx is no longer required
func (p *Publisher) publishTransaction(tx types.TxData) error {
	p.sendingLock.Lock()
	defer p.sendingLock.Unlock()

	nonce, err := p.ethClient.Nonce(p.hostWallet.Address())
	if err != nil {
		return fmt.Errorf("could not get nonce for L1 tx: %w", err)
	}

	if _, ok := tx.(*types.BlobTx); ok {
		return p.publishBlobTxWithRetry(tx, nonce)
	}
	return p.publishDynamicTxWithRetry(tx, nonce)
}

func (p *Publisher) publishDynamicTxWithRetry(tx types.TxData, nonce uint64) error {
	retries := 0
	for !p.hostStopper.IsStopping() {
		if _, err := p.executeTransaction(tx, nonce, retries); err != nil {
			retries++
			continue
		}
		return nil
	}
	return errors.New("stopped while retrying transaction")
}

func (p *Publisher) publishBlobTxWithRetry(tx types.TxData, nonce uint64) error {
	const maxRetries = 5
	retries := 0

	for !p.hostStopper.IsStopping() && retries < maxRetries {
		if pricedTx, err := p.executeTransaction(tx, nonce, retries); err != nil {
			if retries >= maxRetries-1 {
				blobTx := pricedTx.(*types.BlobTx)
				return &MaxRetriesError{
					Err:    err.Error(),
					BlobTx: blobTx,
				}
			}
			retries++
			continue
		}
		return nil
	}
	return errors.New("stopped while retrying transaction")
}

// executeTransaction handles the common flow of pricing, signing, sending and waiting for receipt. Returns the priced
// transaction so we can log the values in the event we exceed the maximum number of retries.
func (p *Publisher) executeTransaction(tx types.TxData, nonce uint64, retryNum int) (types.TxData, error) {
	// Set gas prices and create transaction
	pricedTx, err := ethadapter.SetTxGasPrice(p.sendingContext, p.ethClient, tx, p.hostWallet.Address(), nonce, retryNum, p.logger)
	if err != nil {
		return pricedTx, errors.Wrap(err, "could not estimate gas/gas price for L1 tx")
	}

	// Sign and send
	signedTx, err := p.hostWallet.SignTransaction(pricedTx)
	if err != nil {
		return pricedTx, errors.Wrap(err, "could not sign L1 tx")
	}

	err = p.ethClient.SendTransaction(signedTx)
	if err != nil {
		p.logger.Warn("Failed to send transaction",
			"error", err,
			"nonce", signedTx.Nonce(),
			"txHash", signedTx.Hash())
		return pricedTx, errors.Wrap(err, "could not broadcast L1 tx")
	}

	// Wait for receipt
	receipt, err := p.waitForReceipt(signedTx)
	if err != nil || receipt.Status != types.ReceiptStatusSuccessful {
		return pricedTx, fmt.Errorf(signedTx.Hash().Hex()) // Return hash for MaxRetriesError
	}

	p.logger.Debug("L1 transaction successful receipt found.", log.TxKey, signedTx.Hash(),
		log.BlockHeightKey, receipt.BlockNumber, log.BlockHashKey, receipt.BlockHash)
	return pricedTx, nil
}

// Helper functions to reduce duplication
func (p *Publisher) waitForReceipt(signedTx *types.Transaction) (*types.Receipt, error) {
	var receipt *types.Receipt
	err := retry.Do(
		func() error {
			if p.hostStopper.IsStopping() {
				return retry.FailFast(errors.New("host is stopping or context canceled"))
			}
			var err error
			receipt, err = p.ethClient.TransactionReceipt(signedTx.Hash())
			if err != nil {
				return fmt.Errorf("could not get receipt publishing tx for L1 tx=%s: %w", signedTx.Hash(), err)
			}
			return err
		},
		retry.NewTimeoutStrategy(p.maxWaitForL1Receipt, p.retryIntervalForL1Receipt),
	)
	return receipt, err
}

// waitForBlockAfter waits until the current block number is greater than the target block number
func (p *Publisher) waitForBlockAfter(targetBlock uint64) error {
	err := retry.Do(
		func() error {
			if p.hostStopper.IsStopping() {
				return retry.FailFast(errors.New("host is stopping"))
			}

			currentBlock, err := p.ethClient.BlockNumber()
			if err != nil {
				return fmt.Errorf("failed to get current block number: %w", err)
			}

			if currentBlock <= targetBlock {
				return fmt.Errorf("waiting for block after %d (current: %d)", targetBlock, currentBlock)
			}

			return nil
		},
		retry.NewTimeoutStrategy(p.maxWaitForL1Receipt, p.retryIntervalForL1Receipt),
	)
	if err != nil {
		return fmt.Errorf("timeout waiting for block after %d: %w", targetBlock, err)
	}

	return nil
}

// MaxRetriesError is a specific error type for handling max retries
type MaxRetriesError struct {
	Err    string
	BlobTx *types.BlobTx
}

func (e *MaxRetriesError) Error() string {
	return fmt.Sprintf("max retries reached for nonce %d  with BlobFeeCap: %d, GasTipCap: %d, GasFeeCap: %d, Gas: %d",
		e.BlobTx.Nonce, e.BlobTx.BlobFeeCap, e.BlobTx.GasTipCap, e.BlobTx.GasFeeCap, e.BlobTx.Gas)
}<|MERGE_RESOLUTION|>--- conflicted
+++ resolved
@@ -282,10 +282,6 @@
 		log.RollupHashKey, rollup.Hash(),
 		log.ErrKey, err.Error())
 	// TODO store failed rollup details so we can easily remediate? ie send new tx with the same nonce
-<<<<<<< HEAD
-	p.logger.Error("failed max retries: ", rollup.Hash().Hex(), err.TxHash, err.BlobTx.Nonce)
-=======
->>>>>>> a6217994
 }
 
 func (p *Publisher) PublishCrossChainBundle(_ *common.ExtCrossChainBundle, _ *big.Int, _ gethcommon.Hash) error {
