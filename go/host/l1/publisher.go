--- conflicted
+++ resolved
@@ -3,7 +3,6 @@
 import (
 	"context"
 	"encoding/json"
-	"errors"
 	"fmt"
 	"math/big"
 	"sync"
@@ -260,8 +259,8 @@
 		var maxRetriesErr *MaxRetriesError
 		if errors.As(err, &maxRetriesErr) {
 			p.logger.Error("Blob transaction failed after max retries",
-				"nonce", maxRetriesErr.Nonce,
-				"address", maxRetriesErr.Address,
+				"nonce", maxRetriesErr.BlobTx.Nonce,
+				"txHash", maxRetriesErr.TxHash,
 				log.RollupHashKey, producedRollup.Hash())
 
 			p.handleMaxRetriesFailure(maxRetriesErr, producedRollup)
@@ -277,19 +276,12 @@
 	// TODO publish rollup to archive service if not already done
 }
 
-<<<<<<< HEAD
 func (p *Publisher) handleMaxRetriesFailure(err *MaxRetriesError, rollup *common.ExtRollup) {
-	// Implement recovery logic here
-	// For example:
-	// 1. Save failed rollup to persistent storage
-	// 2. Trigger alerts
-	// 3. Initiate graceful shutdown
-	// 4. Try to cancel any pending transactions
-	p.hostStopper.Stop() // Trigger graceful shutdown
-}
-
-=======
->>>>>>> 22cdffb8
+	//TODO store failed rollup details so we can easily remediate? ie send new tx with the same nonce
+	// tx hash, rollup hash, nonce & gas price?
+	fmt.Printf("failed max retries: ", rollup.Hash().Hex(), err.TxHash, err.BlobTx.Nonce)
+}
+
 func (p *Publisher) PublishCrossChainBundle(_ *common.ExtCrossChainBundle, _ *big.Int, _ gethcommon.Hash) error {
 	return nil
 }
@@ -347,12 +339,16 @@
 // this method is guarded by a lock to ensure that only one transaction is attempted at a time to avoid nonce conflicts
 // todo (@matt) this method should take a context so we can try to cancel if the tx is no longer required
 func (p *Publisher) publishTransaction(tx types.TxData) error {
+	// this log message seems superfluous but is useful to debug deadlock issues, we expect 'Host issuing l1 tx' soon
+	// after unless we're stuck blocking.
+	p.logger.Info("Host preparing to issue L1 tx")
+
 	p.sendingLock.Lock()
 	defer p.sendingLock.Unlock()
 
 	const maxRetries = 5
-	retries := 0
-	var lastTxHash gethcommon.Hash // Track the last attempted tx hash
+	retries := -1
+	var signedTx *types.Transaction
 
 	nonce, err := p.ethClient.Nonce(p.hostWallet.Address())
 	if err != nil {
@@ -361,41 +357,42 @@
 
 	// while the publisher service is still alive we keep trying to get the transaction into the L1
 	for !p.hostStopper.IsStopping() {
-		if retries >= maxRetries {
+		retries++
+		if retries >= maxRetries && signedTx.Type() == types.BlobTxType {
 			p.logger.Error("Max retries reached for issuing L1 tx - node may need manual intervention",
 				"nonce", nonce,
-				"retries", retries,
-				"address", p.hostWallet.Address(),
-				"lastTxHash", lastTxHash)
+				"txHash", signedTx.Hash().Hex())
+
+			// Get the blob tx data from the original tx parameter
+			blobTx, ok := tx.(*types.BlobTx)
+			if !ok {
+				return fmt.Errorf("expected blob tx but got %T", tx)
+			}
 
 			return &MaxRetriesError{
-				Nonce:   nonce,
-				Address: p.hostWallet.Address(),
-				Retries: retries,
-				TxHash:  lastTxHash,
+				TxHash: signedTx.Hash().Hex(),
+				BlobTx: blobTx,
 			}
 		}
 
 		tx, err := ethadapter.SetTxGasPrice(p.sendingContext, p.ethClient, tx, p.hostWallet.Address(), nonce, retries)
 		if err != nil {
-			return errors.Wrap(err, "could not set gas price for L1 tx")
-		}
-
-		signedTx, err := p.hostWallet.SignTransaction(tx)
+			return errors.Wrap(err, "could not estimate gas/gas price for L1 tx")
+		}
+
+		signedTx, err = p.hostWallet.SignTransaction(tx)
 		if err != nil {
 			return errors.Wrap(err, "could not sign L1 tx")
 		}
 
 		err = p.ethClient.SendTransaction(signedTx)
 		if err != nil {
-			retries++
-			lastTxHash = signedTx.Hash() // Update the last attempted tx hash
 			p.logger.Warn("Failed to send transaction",
 				"error", err,
 				"retry", retries,
 				"nonce", nonce,
-				"txHash", lastTxHash)
-			continue
+				"txHash", signedTx.Hash())
+			return errors.Wrap(err, "could not broadcast L1 tx")
 		}
 		p.logger.Info("Successfully submitted tx to L1", "txHash", signedTx.Hash())
 
@@ -430,19 +427,6 @@
 	return nil
 }
 
-<<<<<<< HEAD
-// MaxRetriesError is a specific error type for handling max retries
-type MaxRetriesError struct {
-	Nonce   uint64
-	Address gethcommon.Address
-	Retries int
-	TxHash  gethcommon.Hash // Added field for transaction hash
-}
-
-func (e *MaxRetriesError) Error() string {
-	return fmt.Sprintf("max retries (%d) reached for nonce %d on address %s, last tx hash: %s",
-		e.Retries, e.Nonce, e.Address.Hex(), e.TxHash.Hex())
-=======
 // waitForBlockAfter waits until the current block number is greater than the target block number
 func (p *Publisher) waitForBlockAfter(targetBlock uint64) error {
 	err := retry.Do(
@@ -469,5 +453,15 @@
 	}
 
 	return nil
->>>>>>> 22cdffb8
+}
+
+// MaxRetriesError is a specific error type for handling max retries
+type MaxRetriesError struct {
+	TxHash string
+	BlobTx *types.BlobTx
+}
+
+func (e *MaxRetriesError) Error() string {
+	return fmt.Sprintf("max retries reached for nonce %d  with tx hash: %s, BlobFeeCap: %d, GasTipCap: %d, GasFeeCap: %d, Gas: %d",
+		e.BlobTx.Nonce, e.TxHash, e.BlobTx.BlobFeeCap, e.BlobTx.GasTipCap, e.BlobTx.GasFeeCap, e.BlobTx.Gas)
 }