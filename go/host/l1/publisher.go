--- conflicted
+++ resolved
@@ -362,12 +362,8 @@
 
 		pricedTx, err := p.executeTransaction(tx, nonce, retryCount)
 		if pricedTx == nil {
-<<<<<<< HEAD
-			return fmt.Errorf("could not price transaction. Cause: %w", err)
-=======
 			// even if there was an error we expect pricedTx to be populated for common failures
 			return retry.FailFast(fmt.Errorf("could not price transaction"))
->>>>>>> 9053ffd2
 		}
 		if err != nil {
 			if retryCount > maxRetries {
