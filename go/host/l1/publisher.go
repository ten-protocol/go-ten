--- conflicted
+++ resolved
@@ -262,9 +262,6 @@
 
 	err = p.publishTransaction(rollupBlobTx)
 	if err != nil {
-<<<<<<< HEAD
-		p.logger.Error("Could not issue rollup tx", log.RollupHashKey, extRollup.Hash(), log.ErrKey, err)
-=======
 		var maxRetriesErr *MaxRetriesError
 		if errors.As(err, &maxRetriesErr) {
 			p.logger.Error("Blob transaction failed after max retries",
@@ -272,14 +269,13 @@
 				"txHash", maxRetriesErr.TxHash,
 				log.RollupHashKey, producedRollup.Hash())
 
-			p.handleMaxRetriesFailure(maxRetriesErr, producedRollup)
+			p.handleMaxRetriesFailure(maxRetriesErr, extRollup)
 			return
 		}
 
 		p.logger.Error("Could not issue rollup tx",
-			log.RollupHashKey, producedRollup.Hash(),
+			log.RollupHashKey, extRollup.Hash(),
 			log.ErrKey, err)
->>>>>>> c9a09299
 	} else {
 		p.logger.Info("Rollup included in L1", log.RollupHashKey, extRollup.Hash())
 	}
