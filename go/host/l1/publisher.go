package l1

import (
	"context"
	"encoding/json"
	"fmt"
	"math/big"
	"sync"
	"time"

	"github.com/ten-protocol/go-ten/go/common/gethutil"

	"github.com/ten-protocol/go-ten/go/common/stopcontrol"
	"github.com/ten-protocol/go-ten/go/host/storage"

	gethcommon "github.com/ethereum/go-ethereum/common"
	"github.com/ethereum/go-ethereum/core/types"
	gethlog "github.com/ethereum/go-ethereum/log"
	"github.com/pkg/errors"
	"github.com/ten-protocol/go-ten/go/common"
	"github.com/ten-protocol/go-ten/go/common/host"
	"github.com/ten-protocol/go-ten/go/common/log"
	"github.com/ten-protocol/go-ten/go/common/retry"
	"github.com/ten-protocol/go-ten/go/ethadapter"
	"github.com/ten-protocol/go-ten/go/ethadapter/mgmtcontractlib"
	"github.com/ten-protocol/go-ten/go/wallet"
)

type Publisher struct {
	hostData        host.Identity
	hostWallet      wallet.Wallet // Wallet used to issue ethereum transactions
	ethClient       ethadapter.EthClient
	mgmtContractLib mgmtcontractlib.MgmtContractLib // Library to handle Management Contract lib operations
	storage         storage.Storage
	blobResolver    BlobResolver

	// cached map of important contract addresses (updated when we see a SetImportantContractsTx)
	importantContractAddresses map[string]gethcommon.Address
	// lock for the important contract addresses map
	importantAddressesMutex sync.RWMutex

	repository host.L1DataService
	logger     gethlog.Logger

	hostStopper *stopcontrol.StopControl

	maxWaitForL1Receipt       time.Duration
	retryIntervalForL1Receipt time.Duration

	// we only allow one transaction in-flight at a time to avoid nonce conflicts
	// We also have a context to cancel the tx if host stops
	sendingLock      sync.Mutex
	sendingContext   context.Context
	sendingCtxCancel context.CancelFunc
}

func NewL1Publisher(
	hostData host.Identity,
	hostWallet wallet.Wallet,
	client ethadapter.EthClient,
	mgmtContract mgmtcontractlib.MgmtContractLib,
	repository host.L1DataService,
	blobResolver BlobResolver,
	hostStopper *stopcontrol.StopControl,
	logger gethlog.Logger,
	maxWaitForL1Receipt time.Duration,
	retryIntervalForL1Receipt time.Duration,
	storage storage.Storage,
) *Publisher {
	sendingCtx, cancelSendingCtx := context.WithCancel(context.Background())
	return &Publisher{
		hostData:                  hostData,
		hostWallet:                hostWallet,
		ethClient:                 client,
		mgmtContractLib:           mgmtContract,
		repository:                repository,
		blobResolver:              blobResolver,
		hostStopper:               hostStopper,
		logger:                    logger,
		maxWaitForL1Receipt:       maxWaitForL1Receipt,
		retryIntervalForL1Receipt: retryIntervalForL1Receipt,
		storage:                   storage,

		importantContractAddresses: map[string]gethcommon.Address{},
		importantAddressesMutex:    sync.RWMutex{},

		sendingLock:      sync.Mutex{},
		sendingContext:   sendingCtx,
		sendingCtxCancel: cancelSendingCtx,
	}
}

func (p *Publisher) Start() error {
	go func() {
		// Do an initial read of important contract addresses when service starts up
		err := p.ResyncImportantContracts()
		if err != nil {
			p.logger.Error("Could not load important contract addresses", log.ErrKey, err)
		}
	}()
	return nil
}

func (p *Publisher) Stop() error {
	p.sendingCtxCancel()
	return nil
}

func (p *Publisher) HealthStatus(context.Context) host.HealthStatus {
	// todo (@matt) do proper health status based on failed transactions or something
	errMsg := ""
	if p.hostStopper.IsStopping() {
		errMsg = "not running"
	}
	return &host.BasicErrHealthStatus{ErrMsg: errMsg}
}

func (p *Publisher) InitializeSecret(attestation *common.AttestationReport, encSecret common.EncryptedSharedEnclaveSecret) error {
	encodedAttestation, err := common.EncodeAttestation(attestation)
	if err != nil {
		return errors.Wrap(err, "could not encode attestation")
	}
	l1tx := &common.L1InitializeSecretTx{
		EnclaveID:     &attestation.EnclaveID,
		Attestation:   encodedAttestation,
		InitialSecret: encSecret,
	}
	initialiseSecretTx, err := p.mgmtContractLib.CreateInitializeSecret(l1tx)
	if err != nil {
		return err
	}
	// we block here until we confirm a successful receipt. It is important this is published before the initial rollup.
	return p.publishTransaction(initialiseSecretTx)
}

func (p *Publisher) RequestSecret(attestation *common.AttestationReport) (gethcommon.Hash, error) {
	encodedAttestation, err := common.EncodeAttestation(attestation)
	if err != nil {
		return gethutil.EmptyHash, errors.Wrap(err, "could not encode attestation")
	}
	l1tx := &common.L1RequestSecretTx{
		Attestation: encodedAttestation,
	}
	// record the L1 head height before we submit the secret request, so we know which block to watch from
	l1Head, err := p.ethClient.FetchHeadBlock()
	if err != nil {
		err = p.ethClient.ReconnectIfClosed()
		if err != nil {
			panic(errors.Wrap(err, "could not reconnect to eth client"))
		}
		l1Head, err = p.ethClient.FetchHeadBlock()
		if err != nil {
			panic(errors.Wrap(err, "could not fetch head block"))
		}
	}
	requestSecretTx, err := p.mgmtContractLib.CreateRequestSecret(l1tx)
	if err != nil {
		return gethutil.EmptyHash, err
	}

	// we wait until the secret req transaction has succeeded before we start polling for the secret
	err = p.publishTransaction(requestSecretTx)
	if err != nil {
		return gethutil.EmptyHash, err
	}

	return l1Head.Hash(), nil
}

func (p *Publisher) PublishSecretResponse(secretResponse *common.ProducedSecretResponse) error {
	l1tx := &common.L1RespondSecretTx{
		Secret:      secretResponse.Secret,
		RequesterID: secretResponse.RequesterID,
		AttesterID:  secretResponse.AttesterID,
	}
	// todo (#1624) - l1tx.Sign(a.attestationPubKey) doesn't matter as the waitSecret will process a tx that was reverted
	respondSecretTx, err := p.mgmtContractLib.CreateRespondSecret(l1tx, false)
	if err != nil {
		return err
	}
	p.logger.Info("Broadcasting secret response L1 tx.", "requester", secretResponse.RequesterID)

	// fire-and-forget (track the receipt asynchronously)
	go func() {
		err := p.publishTransaction(respondSecretTx)
		if err != nil {
			p.logger.Error("Could not broadcast secret response L1 tx", log.ErrKey, err)
		}
	}()

	return nil
}

// FindSecretResponseTx will attempt to decode the transactions passed in
func (p *Publisher) FindSecretResponseTx(processed []*common.L1TxData) []*common.L1RespondSecretTx {
	secretRespTxs := make([]*common.L1RespondSecretTx, 0)

	for _, tx := range processed {
		t, err := p.mgmtContractLib.DecodeTx(tx.Transaction)
		if err != nil {
			p.logger.Error("Could not decode transaction", log.ErrKey, err)
			continue
		}
		if t == nil {
			continue
		}
		if scrtTx, ok := t.(*common.L1RespondSecretTx); ok {
			secretRespTxs = append(secretRespTxs, scrtTx)
			continue
		}
	}
	return secretRespTxs
}

func (p *Publisher) FetchLatestSeqNo() (*big.Int, error) {
	return p.ethClient.FetchLastBatchSeqNo(*p.mgmtContractLib.GetContractAddr())
}

func (p *Publisher) PublishBlob(result common.CreateRollupResult) {
	// Decode the rollup from the blobs
	rollupData, err := ethadapter.DecodeBlobs(result.Blobs)
	if err != nil {
		p.logger.Crit("could not decode rollup from blob.", log.ErrKey, err)
	}

	// Decode the rollup to get header info for logging
	extRollup, err := common.DecodeRollup(rollupData)
	if err != nil {
		p.logger.Crit("could not decode rollup.", log.ErrKey, err)
	}

	tx := &common.L1RollupTx{
		Rollup: rollupData,
	}
	p.logger.Info("Publishing rollup", "size", len(rollupData)/1024, log.RollupHashKey, extRollup.Hash())

	if p.logger.Enabled(context.Background(), gethlog.LevelTrace) {
		var headerLog string
		header, err := json.MarshalIndent(extRollup.Header, "", "   ")
		if err != nil {
			headerLog = err.Error()
		} else {
			headerLog = string(header)
		}

		p.logger.Trace("Sending transaction to publish rollup", "rollup_header", headerLog, log.RollupHashKey, extRollup.Header.Hash(), "batches_len", len(extRollup.BatchPayloads))
	}

	rollupBlobTx, err := p.mgmtContractLib.PopulateAddRollup(tx, result.Blobs, result.Signature)
	if err != nil {
		p.logger.Error("Could not create rollup blobs", log.RollupHashKey, extRollup.Hash(), log.ErrKey, err)
	}

	rollupBlockNum := extRollup.Header.CompressionL1Number
	// wait for the next block after the block that the rollup is bound to
	err = p.waitForBlockAfter(rollupBlockNum.Uint64())
	if err != nil {
		p.logger.Error("Failed waiting for block after rollup binding block number",
			"compression_block", rollupBlockNum,
			log.ErrKey, err)
	}

	err = p.publishTransaction(rollupBlobTx)
	if err != nil {
		var maxRetriesErr *MaxRetriesError
		if errors.As(err, &maxRetriesErr) {
			p.logger.Error("Blob transaction failed after max retries",
				"nonce", maxRetriesErr.BlobTx.Nonce,
				"txHash", maxRetriesErr.TxHash,
				log.RollupHashKey, extRollup.Hash())

			p.handleMaxRetriesFailure(maxRetriesErr, extRollup)
			return
		}

		p.logger.Error("Could not issue rollup tx",
			log.RollupHashKey, extRollup.Hash(),
			log.ErrKey, err)
	} else {
		p.logger.Info("Rollup included in L1", log.RollupHashKey, extRollup.Hash())
	}
}

func (p *Publisher) handleMaxRetriesFailure(err *MaxRetriesError, rollup *common.ExtRollup) {
	// TODO store failed rollup details so we can easily remediate? ie send new tx with the same nonce
<<<<<<< HEAD
	p.logger.Error("failed max retries: ", rollup.Hash().Hex(), err.TxHash, err.BlobTx.Nonce)
=======
	// tx hash, rollup hash, nonce & gas price?
	p.logger.Error("failed max retries: ", log.RollupHashKey, rollup.Hash(), log.TxKey, err.TxHash, "nonce", err.BlobTx.Nonce)
>>>>>>> afbfa4c1
}

func (p *Publisher) PublishCrossChainBundle(_ *common.ExtCrossChainBundle, _ *big.Int, _ gethcommon.Hash) error {
	return nil
}

func (p *Publisher) GetImportantContracts() map[string]gethcommon.Address {
	p.importantAddressesMutex.RLock()
	defer p.importantAddressesMutex.RUnlock()
	return p.importantContractAddresses
}

// ResyncImportantContracts will fetch the latest important contracts from the management contract and update the cached map
// Note: this should be run in a goroutine as it makes L1 transactions in series and will block.
// Cache is not overwritten until it completes.
func (p *Publisher) ResyncImportantContracts() error {
	getKeysCallMsg, err := p.mgmtContractLib.GetImportantContractKeysMsg()
	if err != nil {
		return fmt.Errorf("could not build callMsg for important contracts: %w", err)
	}
	keysResp, err := p.ethClient.CallContract(getKeysCallMsg)
	if err != nil {
		return fmt.Errorf("could not fetch important contracts: %w", err)
	}

	importantContracts, err := p.mgmtContractLib.DecodeImportantContractKeysResponse(keysResp)
	if err != nil {
		return fmt.Errorf("could not decode important contracts resp: %w", err)
	}

	contractsMap := make(map[string]gethcommon.Address)

	for _, contract := range importantContracts {
		getAddressCallMsg, err := p.mgmtContractLib.GetImportantAddressCallMsg(contract)
		if err != nil {
			return fmt.Errorf("could not build callMsg for important contract=%s: %w", contract, err)
		}
		addrResp, err := p.ethClient.CallContract(getAddressCallMsg)
		if err != nil {
			return fmt.Errorf("could not fetch important contract=%s: %w", contract, err)
		}
		contractAddress, err := p.mgmtContractLib.DecodeImportantAddressResponse(addrResp)
		if err != nil {
			return fmt.Errorf("could not decode important contract=%s resp: %w", contract, err)
		}
		contractsMap[contract] = contractAddress
	}

	p.importantAddressesMutex.Lock()
	defer p.importantAddressesMutex.Unlock()
	p.importantContractAddresses = contractsMap

	return nil
}

// publishTransaction will keep trying unless the L1 seems to be unavailable or the tx is otherwise rejected
// this method is guarded by a lock to ensure that only one transaction is attempted at a time to avoid nonce conflicts
// todo (@matt) this method should take a context so we can try to cancel if the tx is no longer required
func (p *Publisher) publishTransaction(tx types.TxData) error {
	p.sendingLock.Lock()
	defer p.sendingLock.Unlock()

	nonce, err := p.ethClient.Nonce(p.hostWallet.Address())
	if err != nil {
		return fmt.Errorf("could not get nonce for L1 tx: %w", err)
	}

	if _, ok := tx.(*types.BlobTx); ok {
		return p.publishBlobTxWithRetry(tx, nonce)
	}
	return p.publishDynamicTxWithRetry(tx, nonce)
}

func (p *Publisher) publishDynamicTxWithRetry(tx types.TxData, nonce uint64) error {
	retries := 0
	for !p.hostStopper.IsStopping() {
		if err := p.executeTransaction(tx, nonce, retries); err != nil {
			retries++
			continue
		}
		return nil
	}
	return errors.New("stopped while retrying transaction")
}

func (p *Publisher) publishBlobTxWithRetry(tx types.TxData, nonce uint64) error {
	const maxRetries = 5
	retries := 0

	for !p.hostStopper.IsStopping() && retries < maxRetries {
		if err := p.executeTransaction(tx, nonce, retries); err != nil {
			if retries >= maxRetries-1 {
				blobTx := tx.(*types.BlobTx)
				return &MaxRetriesError{
					TxHash: err.Error(), // Pass the failed tx hash through error
					BlobTx: blobTx,
				}
			}
			retries++
			continue
		}
		return nil
	}
	return errors.New("stopped while retrying transaction")
}

// executeTransaction handles the common flow of pricing, signing, sending and waiting for receipt
func (p *Publisher) executeTransaction(tx types.TxData, nonce uint64, retryNum int) error {
	// Set gas prices and create transaction
	pricedTx, err := ethadapter.SetTxGasPrice(p.sendingContext, p.ethClient, tx, p.hostWallet.Address(), nonce, retryNum, p.logger)
	if err != nil {
		return errors.Wrap(err, "could not estimate gas/gas price for L1 tx")
	}

	// Sign and send
	signedTx, err := p.hostWallet.SignTransaction(pricedTx)
	if err != nil {
		return errors.Wrap(err, "could not sign L1 tx")
	}

	err = p.ethClient.SendTransaction(signedTx)
	if err != nil {
		p.logger.Warn("Failed to send transaction",
			"error", err,
			"nonce", signedTx.Nonce(),
			"txHash", signedTx.Hash())
		return errors.Wrap(err, "could not broadcast L1 tx")
	}

	// Wait for receipt
	receipt, err := p.waitForReceipt(signedTx)
	if err != nil || receipt.Status != types.ReceiptStatusSuccessful {
		return fmt.Errorf(signedTx.Hash().Hex()) // Return hash for MaxRetriesError
	}

	p.logger.Debug("L1 transaction successful receipt found.", log.TxKey, signedTx.Hash(),
		log.BlockHeightKey, receipt.BlockNumber, log.BlockHashKey, receipt.BlockHash)
	return nil
}

// Helper functions to reduce duplication
func (p *Publisher) waitForReceipt(signedTx *types.Transaction) (*types.Receipt, error) {
	var receipt *types.Receipt
	err := retry.Do(
		func() error {
			if p.hostStopper.IsStopping() {
				return retry.FailFast(errors.New("host is stopping or context canceled"))
			}
			var err error
			receipt, err = p.ethClient.TransactionReceipt(signedTx.Hash())
			if err != nil {
				return fmt.Errorf("could not get receipt publishing tx for L1 tx=%s: %w", signedTx.Hash(), err)
			}
			return err
		},
		retry.NewTimeoutStrategy(p.maxWaitForL1Receipt, p.retryIntervalForL1Receipt),
	)
	return receipt, err
}

// waitForBlockAfter waits until the current block number is greater than the target block number
func (p *Publisher) waitForBlockAfter(targetBlock uint64) error {
	err := retry.Do(
		func() error {
			if p.hostStopper.IsStopping() {
				return retry.FailFast(errors.New("host is stopping"))
			}

			currentBlock, err := p.ethClient.BlockNumber()
			if err != nil {
				return fmt.Errorf("failed to get current block number: %w", err)
			}

			if currentBlock <= targetBlock {
				return fmt.Errorf("waiting for block after %d (current: %d)", targetBlock, currentBlock)
			}

			return nil
		},
		retry.NewTimeoutStrategy(p.maxWaitForL1Receipt, p.retryIntervalForL1Receipt),
	)
	if err != nil {
		return fmt.Errorf("timeout waiting for block after %d: %w", targetBlock, err)
	}

	return nil
}

// MaxRetriesError is a specific error type for handling max retries
type MaxRetriesError struct {
	TxHash string
	BlobTx *types.BlobTx
}

func (e *MaxRetriesError) Error() string {
	return fmt.Sprintf("max retries reached for nonce %d  with tx hash: %s, BlobFeeCap: %d, GasTipCap: %d, GasFeeCap: %d, Gas: %d",
		e.BlobTx.Nonce, e.TxHash, e.BlobTx.BlobFeeCap, e.BlobTx.GasTipCap, e.BlobTx.GasFeeCap, e.BlobTx.Gas)
}<|MERGE_RESOLUTION|>--- conflicted
+++ resolved
@@ -283,12 +283,7 @@
 
 func (p *Publisher) handleMaxRetriesFailure(err *MaxRetriesError, rollup *common.ExtRollup) {
 	// TODO store failed rollup details so we can easily remediate? ie send new tx with the same nonce
-<<<<<<< HEAD
 	p.logger.Error("failed max retries: ", rollup.Hash().Hex(), err.TxHash, err.BlobTx.Nonce)
-=======
-	// tx hash, rollup hash, nonce & gas price?
-	p.logger.Error("failed max retries: ", log.RollupHashKey, rollup.Hash(), log.TxKey, err.TxHash, "nonce", err.BlobTx.Nonce)
->>>>>>> afbfa4c1
 }
 
 func (p *Publisher) PublishCrossChainBundle(_ *common.ExtCrossChainBundle, _ *big.Int, _ gethcommon.Hash) error {
