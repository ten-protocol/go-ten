package l1

import (
	"context"
	"errors"
	"fmt"
	"math/big"
	"sync/atomic"
	"time"

	"github.com/ten-protocol/go-ten/go/enclave/crosschain"
	"github.com/ten-protocol/go-ten/go/ethadapter/mgmtcontractlib"

	"github.com/ten-protocol/go-ten/go/common/subscription"

	"github.com/ten-protocol/go-ten/go/common/host"

	"github.com/ethereum/go-ethereum"
	gethcommon "github.com/ethereum/go-ethereum/common"
	"github.com/ethereum/go-ethereum/core/types"
	gethlog "github.com/ethereum/go-ethereum/log"
	"github.com/ten-protocol/go-ten/go/common"
	"github.com/ten-protocol/go-ten/go/common/log"
	"github.com/ten-protocol/go-ten/go/common/retry"
	"github.com/ten-protocol/go-ten/go/ethadapter"
)

var (
	// todo (@matt) make this configurable?
	_timeoutNoBlocks = 30 * time.Second
	one              = big.NewInt(1)
	ErrNoNextBlock   = errors.New("no next block")
)

type ContractType int

const (
	MgmtContract ContractType = iota
	MsgBus
)

// Repository is a host service for subscribing to new blocks and looking up L1 data
type Repository struct {
	blockSubscribers *subscription.Manager[host.L1BlockHandler]
	// this eth client should only be used by the repository, the repository may "reconnect" it at any time and don't want to interfere with other processes
	ethClient       ethadapter.EthClient
	logger          gethlog.Logger
	mgmtContractLib mgmtcontractlib.MgmtContractLib
	blobResolver    BlobResolver

	running           atomic.Bool
	head              gethcommon.Hash
	contractAddresses map[ContractType][]gethcommon.Address
}

func NewL1Repository(
	ethClient ethadapter.EthClient,
	logger gethlog.Logger,
	mgmtContractLib mgmtcontractlib.MgmtContractLib,
	blobResolver BlobResolver,
	contractAddresses map[ContractType][]gethcommon.Address,
) *Repository {
	return &Repository{
		blockSubscribers:  subscription.NewManager[host.L1BlockHandler](),
		ethClient:         ethClient,
		running:           atomic.Bool{},
		logger:            logger,
		mgmtContractLib:   mgmtContractLib,
		blobResolver:      blobResolver,
		contractAddresses: contractAddresses,
	}
}

func (r *Repository) Start() error {
	r.running.Store(true)

	// Repository constantly streams new blocks and forwards them to subscribers
	go r.streamLiveBlocks()
	return nil
}

func (r *Repository) Stop() error {
	r.running.Store(false)
	return nil
}

func (r *Repository) HealthStatus(context.Context) host.HealthStatus {
	// todo (@matt) do proper health status based on last received block or something
	errMsg := ""
	if !r.running.Load() {
		errMsg = "not running"
	}
	return &host.BasicErrHealthStatus{ErrMsg: errMsg}
}

// Subscribe will register a new block handler to receive new blocks as they arrive, returns unsubscribe func
func (r *Repository) Subscribe(handler host.L1BlockHandler) func() {
	return r.blockSubscribers.Subscribe(handler)
}

// FetchNextBlock calculates the next canonical block that should be sent to requester after a given hash.
// It returns the block and a bool for whether it is the latest known head
func (r *Repository) FetchNextBlock(prevBlockHash gethcommon.Hash) (*types.Block, bool, error) {
	if prevBlockHash == r.head {
		// prevBlock is the latest known head
		return nil, false, ErrNoNextBlock
	}

	if prevBlockHash == (gethcommon.Hash{}) {
		// prevBlock is empty, so we are starting from genesis
		blk, err := r.ethClient.BlockByNumber(big.NewInt(0))
		if err != nil {
			return nil, false, fmt.Errorf("could not find genesis block - %w", err)
		}
		return blk, false, nil
	}

	// the latestCanonAncestor will usually return the prevBlock itself but this step is necessary to walk back if there was a fork
	lca, err := r.latestCanonAncestor(prevBlockHash)
	if err != nil {
		return nil, false, err
	}
	// and send the canonical block at the height after that
	// (which may be a fork, or it may just be the next on the same branch if we are catching-up)
	blk, err := r.ethClient.BlockByNumber(increment(lca.Number()))
	if err != nil {
		if errors.Is(err, ethereum.NotFound) {
			return nil, false, ErrNoNextBlock
		}
		return nil, false, fmt.Errorf("could not find block after latest canon ancestor, height=%s - %w", increment(lca.Number()), err)
	}

	return blk, blk.Hash() == r.head, nil
}

func (r *Repository) latestCanonAncestor(blkHash gethcommon.Hash) (*types.Block, error) {
	blk, err := r.ethClient.BlockByHash(blkHash)
	if err != nil {
		return nil, fmt.Errorf("unable to fetch L1 block with hash=%s - %w", blkHash, err)
	}
	canonAtSameHeight, err := r.ethClient.BlockByNumber(blk.Number())
	if err != nil {
		return nil, fmt.Errorf("unable to fetch L1 block at height=%d - %w", blk.Number(), err)
	}
	if blk.Hash() != canonAtSameHeight.Hash() {
		return r.latestCanonAncestor(blk.ParentHash())
	}
	return blk, nil
}

// FetchObscuroReceipts returns all obscuro-relevant receipts for an L1 block
func (r *Repository) FetchObscuroReceipts(block *common.L1Block) (types.Receipts, error) {
	receipts := make([]*types.Receipt, len(block.Transactions()))
	if len(block.Transactions()) == 0 {
		return receipts, nil
	}

	blkHash := block.Hash()
	// we want to send receipts for any transactions that produced obscuro-relevant log events
	var allAddresses []gethcommon.Address
	allAddresses = append(allAddresses, r.contractAddresses[MgmtContract]...)
	allAddresses = append(allAddresses, r.contractAddresses[MsgBus]...)
	logs, err := r.ethClient.GetLogs(ethereum.FilterQuery{BlockHash: &blkHash, Addresses: allAddresses})
	if err != nil {
		return nil, fmt.Errorf("unable to fetch logs for L1 block - %w", err)
	}
	// make a lookup map of the relevant tx hashes which need receipts
	relevantTx := make(map[gethcommon.Hash]bool)
	for _, l := range logs {
		relevantTx[l.TxHash] = true
	}

	for idx, transaction := range block.Transactions() {
		if !relevantTx[transaction.Hash()] && !r.isObscuroTransaction(transaction) {
			// put in a dummy receipt so that the index matches the transaction index
			// (the receipts list maintains the indexes of the transactions, it is a sparse list)
			receipts[idx] = &types.Receipt{Status: types.ReceiptStatusFailed}
			continue
		}
		receipt, err := r.ethClient.TransactionReceipt(transaction.Hash())

		if err != nil || receipt == nil {
			r.logger.Error("Problem with retrieving the receipt on the host!", log.ErrKey, err, log.CmpKey, log.CrossChainCmp)
			continue
		}

		r.logger.Trace("Adding receipt", "status", receipt.Status, log.TxKey, transaction.Hash(),
			log.BlockHashKey, blkHash, log.CmpKey, log.CrossChainCmp)

		receipts[idx] = receipt
	}

	return receipts, nil
}

// ExtractTenTransactions processes L1 block data to find relevant transactions
func (r *Repository) ExtractTenTransactions(block *common.L1Block) (*common.ProcessedL1Data, error) {
	processed := &common.ProcessedL1Data{
		BlockHeader: block.Header(),
		Events:      []common.L1Event{},
	}

	// Get all contract logs in a single query
	logs, err := r.fetchContractLogs(block.Hash())
	if err != nil {
		return nil, err
	}

	// Group logs by transaction hash for efficient processing
	logsByTx := r.groupLogsByTransaction(logs)

	// Process each transaction's logs
	for txHash, txLogs := range logsByTx {
		if err := r.processTransactionLogs(txHash, txLogs, block.Header(), processed); err != nil {
			r.logger.Error("Error processing transaction logs", "txHash", txHash, "error", err)
			continue
		}
	}

	return processed, nil
}

// fetchContractLogs gets all logs for our tracked contracts in a single query
func (r *Repository) fetchContractLogs(blockHash gethcommon.Hash) ([]types.Log, error) {
	var allAddresses []gethcommon.Address
	allAddresses = append(allAddresses, r.contractAddresses[MgmtContract]...)
	allAddresses = append(allAddresses, r.contractAddresses[MsgBus]...)

	return r.ethClient.GetLogs(ethereum.FilterQuery{
		BlockHash:  &blockHash,
		Addresses:  allAddresses,
	})
}

type logGroup struct {
	crossChainLogs     []types.Log
	valueTransferLogs  []types.Log
	sequencerLogs      []types.Log
	secretRequestLogs  []types.Log
	secretResponseLogs []types.Log
	rollupAddedLogs    []types.Log
}

// groupLogsByTransaction organizes logs by transaction hash and type
func (r *Repository) groupLogsByTransaction(logs []types.Log) map[gethcommon.Hash]*logGroup {
	logsByTx := make(map[gethcommon.Hash]*logGroup)

	for _, l := range logs {
		if _, exists := logsByTx[l.TxHash]; !exists {
			logsByTx[l.TxHash] = &logGroup{}
		}
		
		r.categorizeLog(l, logsByTx[l.TxHash])
	}

	return logsByTx
}

// categorizeLog sorts a log into its appropriate category within a logGroup
func (r *Repository) categorizeLog(l types.Log, group *logGroup) {
	switch l.Topics[0] {
	case crosschain.CrossChainEventID:
		group.crossChainLogs = append(group.crossChainLogs, l)
	case crosschain.ValueTransferEventID:
		group.valueTransferLogs = append(group.valueTransferLogs, l)
	case crosschain.SequencerEnclaveGrantedEventID:
		group.sequencerLogs = append(group.sequencerLogs, l)
	case crosschain.NetworkSecretRequestedID:
		group.secretRequestLogs = append(group.secretRequestLogs, l)
	case crosschain.NetworkSecretRespondedID:
		group.secretResponseLogs = append(group.secretResponseLogs, l)
	case crosschain.RollupAddedID:
		group.rollupAddedLogs = append(group.rollupAddedLogs, l)
	}
}

// processTransactionLogs handles the logs for a single transaction
func (r *Repository) processTransactionLogs(txHash gethcommon.Hash, txLogs *logGroup, header *types.Header, processed *common.ProcessedL1Data) error {
	tx, receipt, err := r.fetchTransactionAndReceipt(txHash)
	if err != nil {
		return err
	}

	txData := &common.L1TxData{
		Transaction: tx,
		Receipt:    receipt,
	}

	// Process cross-chain messages
	if err := r.processCrossChainMessages(txLogs, txData, processed); err != nil {
		return err
	}

	// Process value transfers
	if err := r.processValueTransfers(txLogs, txData, processed); err != nil {
		return err
	}

	// Process other event types
	r.processSequencerLogs(txLogs, txData, processed)
	r.processSecretLogs(txLogs, txData, processed)
	
	// Process management contract transactions
	if err := r.processMgmtContractTx(tx, txData, header, processed); err != nil {
		return err
	}

	return nil
}

// fetchTransactionAndReceipt gets both transaction and receipt in one method
func (r *Repository) fetchTransactionAndReceipt(txHash gethcommon.Hash) (*types.Transaction, *types.Receipt, error) {
	tx, _, err := r.ethClient.TransactionByHash(txHash)
	if err != nil {
		return nil, nil, fmt.Errorf("error fetching transaction: %w", err)
	}

	receipt, err := r.ethClient.TransactionReceipt(txHash)
	if err != nil {
		return nil, nil, fmt.Errorf("error fetching receipt: %w", err)
	}

	return tx, receipt, nil
}

// processCrossChainMessages handles cross-chain message logs
func (r *Repository) processCrossChainMessages(txLogs *logGroup, txData *common.L1TxData, processed *common.ProcessedL1Data) error {
	if len(txLogs.crossChainLogs) > 0 {
		messages, err := crosschain.ConvertLogsToMessages(txLogs.crossChainLogs, crosschain.CrossChainEventName, crosschain.MessageBusABI)
		if err != nil {
			return err
		}
		txData.CrossChainMessages = &messages
		processed.AddEvent(common.CrossChainMessageTx, txData)
	}
	return nil
}

// processValueTransfers handles value transfer logs
func (r *Repository) processValueTransfers(txLogs *logGroup, txData *common.L1TxData, processed *common.ProcessedL1Data) error {
	if len(txLogs.valueTransferLogs) > 0 {
		transfers, err := crosschain.ConvertLogsToValueTransfers(txLogs.valueTransferLogs, crosschain.ValueTransferEventName, crosschain.MessageBusABI)
		if err != nil {
			return err
		}
		txData.ValueTransfers = &transfers
		processed.AddEvent(common.CrossChainValueTranserTx, txData)
	}
	return nil
}

// processSequencerLogs handles sequencer-related logs
func (r *Repository) processSequencerLogs(txLogs *logGroup, txData *common.L1TxData, processed *common.ProcessedL1Data) {
	if len(txLogs.sequencerLogs) > 0 {
		for _, l := range txLogs.sequencerLogs {
			if enclaveID, err := getEnclaveIdFromLog(l); err == nil {
				txData.SequencerEnclaveID = enclaveID
				processed.AddEvent(common.SequencerAddedTx, txData)
			}
		}
	}
}

// processSecretLogs handles secret-related logs
func (r *Repository) processSecretLogs(txLogs *logGroup, txData *common.L1TxData, processed *common.ProcessedL1Data) {
	if len(txLogs.secretRequestLogs) > 0 {
		processed.AddEvent(common.SecretRequestTx, txData)
	}
	if len(txLogs.secretResponseLogs) > 0 {
		processed.AddEvent(common.SecretResponseTx, txData)
	}
}

// processMgmtContractTx handles management contract transactions
func (r *Repository) processMgmtContractTx(tx *types.Transaction, txData *common.L1TxData, header *types.Header, processed *common.ProcessedL1Data) error {
	if decodedTx := r.mgmtContractLib.DecodeTx(tx); decodedTx != nil {
		switch t := decodedTx.(type) {
		case *common.L1InitializeSecretTx:
			processed.AddEvent(common.InitialiseSecretTx, txData)
		case *common.L1SetImportantContractsTx:
			processed.AddEvent(common.SetImportantContractsTx, txData)
		case *common.L1RollupHashes:
			blobs, err := r.blobResolver.FetchBlobs(context.Background(), header, t.BlobHashes)
			if err != nil {
				return err
			}
			txData.Blobs = blobs
			processed.AddEvent(common.RollupTx, txData)
		}
	}
	return nil
}

// stream blocks from L1 as they arrive and forward them to subscribers, no guarantee of perfect ordering or that there won't be gaps.
// If streaming is interrupted it will carry on from latest, it won't try to replay missed blocks.
func (r *Repository) streamLiveBlocks() {
	liveStream, streamSub := r.resetLiveStream()
	for r.running.Load() {
		select {
		case header := <-liveStream:
			r.head = header.Hash()
			block, err := r.ethClient.BlockByHash(header.Hash())
			if err != nil {
				r.logger.Error("Error fetching new block", log.BlockHashKey, header.Hash(),
					log.BlockHeightKey, header.Number, log.ErrKey, err)
				continue
			}
			for _, handler := range r.blockSubscribers.Subscribers() {
				go handler.HandleBlock(block)
			}
		case <-time.After(_timeoutNoBlocks):
			r.logger.Warn("no new blocks received since timeout", "timeout", _timeoutNoBlocks)
			// reset stream to ensure it has not died
			liveStream, streamSub = r.resetLiveStream()
		}
	}

	if streamSub != nil {
		streamSub.Unsubscribe()
	}
}

func (r *Repository) resetLiveStream() (chan *types.Header, ethereum.Subscription) {
	err := retry.Do(func() error {
		if !r.running.Load() {
			// break out of the loop if repository has stopped
			return retry.FailFast(errors.New("repository is stopped"))
		}
		err := r.ethClient.ReconnectIfClosed()
		if err != nil {
			r.logger.Warn("failed to reconnect to L1", log.ErrKey, err)
			return err
		}
		return nil
	}, retry.NewBackoffAndRetryForeverStrategy([]time.Duration{100 * time.Millisecond, 1 * time.Second, 5 * time.Second}, 10*time.Second))
	if err != nil {
		// this should only happen if repository has been stopped, because we retry reconnecting forever
		r.logger.Warn("unable to reconnect to L1", log.ErrKey, err)
		return nil, nil
	}
	return r.ethClient.BlockListener()
}

func (r *Repository) FetchBlockByHeight(height *big.Int) (*types.Block, error) {
	return r.ethClient.BlockByNumber(height)
}

// isObscuroTransaction will look at the 'to' address of the transaction, we are only interested in management contract and bridge transactions
func (r *Repository) isObscuroTransaction(transaction *types.Transaction) bool {
	var allAddresses []gethcommon.Address
	allAddresses = append(allAddresses, r.contractAddresses[MgmtContract]...)
	allAddresses = append(allAddresses, r.contractAddresses[MsgBus]...)
	for _, address := range allAddresses {
		if transaction.To() != nil && *transaction.To() == address {
			return true
		}
	}
	return false
}

<<<<<<< HEAD
=======
// getEnclaveIdFromLog gets the enclave ID from the log topic
func getEnclaveIdFromLog(log types.Log) (*common.EnclaveID, error) {
	if len(log.Topics) != 1 {
		return nil, fmt.Errorf("invalid number of topics in log: %d", len(log.Topics))
	}

	// opics[0] is the event signature, Topics[1] is the indexed enclaveID
	enclaveID := gethcommon.BytesToAddress(log.Topics[0].Bytes())
	return &enclaveID, nil
}

>>>>>>> 8d086dbb
func (r *Repository) getRequestSecretEventLogs(receipt *types.Receipt) ([]types.Log, error) {
	sequencerLogs, err := crosschain.FilterLogsFromReceipt(receipt, &r.contractAddresses[MgmtContract][0], &crosschain.NetworkSecretRequestedID)
	if err != nil {
		r.logger.Error("Error filtering sequencer logs", log.ErrKey, err)
		return []types.Log{}, err
	}
	return sequencerLogs, nil
}

func (r *Repository) getSecretResponseLogs(receipt *types.Receipt) ([]types.Log, error) {
	sequencerLogs, err := crosschain.FilterLogsFromReceipt(receipt, &r.contractAddresses[MgmtContract][0], &crosschain.NetworkSecretRespondedID)
	if err != nil {
		r.logger.Error("Error filtering sequencer logs", log.ErrKey, err)
		return []types.Log{}, err
	}
	return sequencerLogs, nil
}

func increment(i *big.Int) *big.Int {
	return i.Add(i, one)
}<|MERGE_RESOLUTION|>--- conflicted
+++ resolved
@@ -193,202 +193,127 @@
 	return receipts, nil
 }
 
-// ExtractTenTransactions processes L1 block data to find relevant transactions
+// ExtractTenTransactions does all the filtering of txs to find all the transaction types we care about on the L2. These
+// are pulled from the data in the L1 blocks and then submitted to the enclave for processing
 func (r *Repository) ExtractTenTransactions(block *common.L1Block) (*common.ProcessedL1Data, error) {
 	processed := &common.ProcessedL1Data{
 		BlockHeader: block.Header(),
 		Events:      []common.L1Event{},
 	}
 
-	// Get all contract logs in a single query
-	logs, err := r.fetchContractLogs(block.Hash())
-	if err != nil {
-		return nil, err
-	}
-
-	// Group logs by transaction hash for efficient processing
-	logsByTx := r.groupLogsByTransaction(logs)
-
-	// Process each transaction's logs
-	for txHash, txLogs := range logsByTx {
-		if err := r.processTransactionLogs(txHash, txLogs, block.Header(), processed); err != nil {
-			r.logger.Error("Error processing transaction logs", "txHash", txHash, "error", err)
-			continue
-		}
-	}
-
-	return processed, nil
-}
-
-// fetchContractLogs gets all logs for our tracked contracts in a single query
-func (r *Repository) fetchContractLogs(blockHash gethcommon.Hash) ([]types.Log, error) {
+	// Get all logs for our contracts
+	blkHash := block.Hash()
 	var allAddresses []gethcommon.Address
 	allAddresses = append(allAddresses, r.contractAddresses[MgmtContract]...)
 	allAddresses = append(allAddresses, r.contractAddresses[MsgBus]...)
 
-	return r.ethClient.GetLogs(ethereum.FilterQuery{
-		BlockHash:  &blockHash,
-		Addresses:  allAddresses,
-	})
-}
-
-type logGroup struct {
-	crossChainLogs     []types.Log
-	valueTransferLogs  []types.Log
-	sequencerLogs      []types.Log
-	secretRequestLogs  []types.Log
-	secretResponseLogs []types.Log
-	rollupAddedLogs    []types.Log
-}
-
-// groupLogsByTransaction organizes logs by transaction hash and type
-func (r *Repository) groupLogsByTransaction(logs []types.Log) map[gethcommon.Hash]*logGroup {
+	logs, err := r.ethClient.GetLogs(ethereum.FilterQuery{BlockHash: &blkHash, Addresses: allAddresses})
+	if err != nil {
+		return nil, fmt.Errorf("unable to fetch logs for L1 block - %w", err)
+	}
+
+	// FIXME clean this monster function up & look for redundant block.transactions() loops on enclave side
+	// group logs by transaction hash and topic
+	type logGroup struct {
+		crossChainLogs     []types.Log
+		valueTransferLogs  []types.Log
+		sequencerLogs      []types.Log
+		secretRequestLogs  []types.Log
+		secretResponseLogs []types.Log
+		rollupAddedLogs    []types.Log
+	}
+
 	logsByTx := make(map[gethcommon.Hash]*logGroup)
 
+	// filter logs by topic
 	for _, l := range logs {
 		if _, exists := logsByTx[l.TxHash]; !exists {
 			logsByTx[l.TxHash] = &logGroup{}
 		}
-		
-		r.categorizeLog(l, logsByTx[l.TxHash])
-	}
-
-	return logsByTx
-}
-
-// categorizeLog sorts a log into its appropriate category within a logGroup
-func (r *Repository) categorizeLog(l types.Log, group *logGroup) {
-	switch l.Topics[0] {
-	case crosschain.CrossChainEventID:
-		group.crossChainLogs = append(group.crossChainLogs, l)
-	case crosschain.ValueTransferEventID:
-		group.valueTransferLogs = append(group.valueTransferLogs, l)
-	case crosschain.SequencerEnclaveGrantedEventID:
-		group.sequencerLogs = append(group.sequencerLogs, l)
-	case crosschain.NetworkSecretRequestedID:
-		group.secretRequestLogs = append(group.secretRequestLogs, l)
-	case crosschain.NetworkSecretRespondedID:
-		group.secretResponseLogs = append(group.secretResponseLogs, l)
-	case crosschain.RollupAddedID:
-		group.rollupAddedLogs = append(group.rollupAddedLogs, l)
-	}
-}
-
-// processTransactionLogs handles the logs for a single transaction
-func (r *Repository) processTransactionLogs(txHash gethcommon.Hash, txLogs *logGroup, header *types.Header, processed *common.ProcessedL1Data) error {
-	tx, receipt, err := r.fetchTransactionAndReceipt(txHash)
-	if err != nil {
-		return err
-	}
-
-	txData := &common.L1TxData{
-		Transaction: tx,
-		Receipt:    receipt,
-	}
-
-	// Process cross-chain messages
-	if err := r.processCrossChainMessages(txLogs, txData, processed); err != nil {
-		return err
-	}
-
-	// Process value transfers
-	if err := r.processValueTransfers(txLogs, txData, processed); err != nil {
-		return err
-	}
-
-	// Process other event types
-	r.processSequencerLogs(txLogs, txData, processed)
-	r.processSecretLogs(txLogs, txData, processed)
-	
-	// Process management contract transactions
-	if err := r.processMgmtContractTx(tx, txData, header, processed); err != nil {
-		return err
-	}
-
-	return nil
-}
-
-// fetchTransactionAndReceipt gets both transaction and receipt in one method
-func (r *Repository) fetchTransactionAndReceipt(txHash gethcommon.Hash) (*types.Transaction, *types.Receipt, error) {
-	tx, _, err := r.ethClient.TransactionByHash(txHash)
-	if err != nil {
-		return nil, nil, fmt.Errorf("error fetching transaction: %w", err)
-	}
-
-	receipt, err := r.ethClient.TransactionReceipt(txHash)
-	if err != nil {
-		return nil, nil, fmt.Errorf("error fetching receipt: %w", err)
-	}
-
-	return tx, receipt, nil
-}
-
-// processCrossChainMessages handles cross-chain message logs
-func (r *Repository) processCrossChainMessages(txLogs *logGroup, txData *common.L1TxData, processed *common.ProcessedL1Data) error {
-	if len(txLogs.crossChainLogs) > 0 {
-		messages, err := crosschain.ConvertLogsToMessages(txLogs.crossChainLogs, crosschain.CrossChainEventName, crosschain.MessageBusABI)
+
+		switch l.Topics[0] {
+		case crosschain.CrossChainEventID:
+			logsByTx[l.TxHash].crossChainLogs = append(logsByTx[l.TxHash].crossChainLogs, l)
+		case crosschain.ValueTransferEventID:
+			logsByTx[l.TxHash].valueTransferLogs = append(logsByTx[l.TxHash].valueTransferLogs, l)
+		case crosschain.SequencerEnclaveGrantedEventID:
+			logsByTx[l.TxHash].sequencerLogs = append(logsByTx[l.TxHash].sequencerLogs, l)
+		case crosschain.NetworkSecretRequestedID:
+			logsByTx[l.TxHash].secretRequestLogs = append(logsByTx[l.TxHash].secretRequestLogs, l)
+		case crosschain.NetworkSecretRespondedID:
+			logsByTx[l.TxHash].secretResponseLogs = append(logsByTx[l.TxHash].secretResponseLogs, l)
+		case crosschain.RollupAddedID:
+			logsByTx[l.TxHash].rollupAddedLogs = append(logsByTx[l.TxHash].rollupAddedLogs, l)
+		}
+	}
+
+	// Process each transaction once
+	for txHash, txLogs := range logsByTx {
+		tx, _, err := r.ethClient.TransactionByHash(txHash)
 		if err != nil {
-			return err
-		}
-		txData.CrossChainMessages = &messages
-		processed.AddEvent(common.CrossChainMessageTx, txData)
-	}
-	return nil
-}
-
-// processValueTransfers handles value transfer logs
-func (r *Repository) processValueTransfers(txLogs *logGroup, txData *common.L1TxData, processed *common.ProcessedL1Data) error {
-	if len(txLogs.valueTransferLogs) > 0 {
-		transfers, err := crosschain.ConvertLogsToValueTransfers(txLogs.valueTransferLogs, crosschain.ValueTransferEventName, crosschain.MessageBusABI)
+			r.logger.Error("Error fetching transaction by hash", txHash, err)
+			continue
+		}
+
+		receipt, err := r.ethClient.TransactionReceipt(txHash)
 		if err != nil {
-			return err
-		}
-		txData.ValueTransfers = &transfers
-		processed.AddEvent(common.CrossChainValueTranserTx, txData)
-	}
-	return nil
-}
-
-// processSequencerLogs handles sequencer-related logs
-func (r *Repository) processSequencerLogs(txLogs *logGroup, txData *common.L1TxData, processed *common.ProcessedL1Data) {
-	if len(txLogs.sequencerLogs) > 0 {
-		for _, l := range txLogs.sequencerLogs {
-			if enclaveID, err := getEnclaveIdFromLog(l); err == nil {
-				txData.SequencerEnclaveID = enclaveID
+			r.logger.Error("Error fetching transaction receipt", txHash, err)
+			continue
+		}
+
+		txData := &common.L1TxData{
+			Transaction:        tx,
+			Receipt:            receipt,
+			CrossChainMessages: &common.CrossChainMessages{},
+			ValueTransfers:     &common.ValueTransferEvents{},
+		}
+
+		if len(txLogs.crossChainLogs) > 0 {
+			if messages, err := crosschain.ConvertLogsToMessages(txLogs.crossChainLogs, crosschain.CrossChainEventName, crosschain.MessageBusABI); err == nil {
+				txData.CrossChainMessages = &messages
+				processed.AddEvent(common.CrossChainMessageTx, txData)
+			}
+		}
+
+		if len(txLogs.valueTransferLogs) > 0 {
+			if transfers, err := crosschain.ConvertLogsToValueTransfers(txLogs.valueTransferLogs, crosschain.ValueTransferEventName, crosschain.MessageBusABI); err == nil {
+				txData.ValueTransfers = &transfers
+				processed.AddEvent(common.CrossChainValueTranserTx, txData)
+			}
+		}
+
+		if len(txLogs.sequencerLogs) > 0 {
+			println("SEQUENCER ENCLAVE ADDED ")
+			//if enclaveIDs, err := crosschain.ConvertLogsToSequencerEnclaves(txLogs.sequencerLogs, crosschain.SequencerEnclaveGrantedEventName, crosschain.MgmtContractABI); err == nil {
+			//	txData.SequencerEnclaveIDs = enclaveIDs
 				processed.AddEvent(common.SequencerAddedTx, txData)
+			//}
+		}
+
+		if len(txLogs.secretRequestLogs) > 0 {
+			processed.AddEvent(common.SecretRequestTx, txData)
+		}
+
+		if len(txLogs.secretResponseLogs) > 0 {
+			processed.AddEvent(common.SecretResponseTx, txData)
+		}
+
+		if decodedTx := r.mgmtContractLib.DecodeTx(tx); decodedTx != nil {
+			switch t := decodedTx.(type) {
+			case *common.L1InitializeSecretTx:
+				processed.AddEvent(common.InitialiseSecretTx, txData)
+			case *common.L1SetImportantContractsTx:
+				processed.AddEvent(common.SetImportantContractsTx, txData)
+			case *common.L1RollupHashes:
+				if blobs, err := r.blobResolver.FetchBlobs(context.Background(), block.Header(), t.BlobHashes); err == nil {
+					txData.Blobs = blobs
+					processed.AddEvent(common.RollupTx, txData)
+				}
 			}
 		}
 	}
-}
-
-// processSecretLogs handles secret-related logs
-func (r *Repository) processSecretLogs(txLogs *logGroup, txData *common.L1TxData, processed *common.ProcessedL1Data) {
-	if len(txLogs.secretRequestLogs) > 0 {
-		processed.AddEvent(common.SecretRequestTx, txData)
-	}
-	if len(txLogs.secretResponseLogs) > 0 {
-		processed.AddEvent(common.SecretResponseTx, txData)
-	}
-}
-
-// processMgmtContractTx handles management contract transactions
-func (r *Repository) processMgmtContractTx(tx *types.Transaction, txData *common.L1TxData, header *types.Header, processed *common.ProcessedL1Data) error {
-	if decodedTx := r.mgmtContractLib.DecodeTx(tx); decodedTx != nil {
-		switch t := decodedTx.(type) {
-		case *common.L1InitializeSecretTx:
-			processed.AddEvent(common.InitialiseSecretTx, txData)
-		case *common.L1SetImportantContractsTx:
-			processed.AddEvent(common.SetImportantContractsTx, txData)
-		case *common.L1RollupHashes:
-			blobs, err := r.blobResolver.FetchBlobs(context.Background(), header, t.BlobHashes)
-			if err != nil {
-				return err
-			}
-			txData.Blobs = blobs
-			processed.AddEvent(common.RollupTx, txData)
-		}
-	}
-	return nil
+
+	return processed, nil
 }
 
 // stream blocks from L1 as they arrive and forward them to subscribers, no guarantee of perfect ordering or that there won't be gaps.
@@ -458,20 +383,6 @@
 	return false
 }
 
-<<<<<<< HEAD
-=======
-// getEnclaveIdFromLog gets the enclave ID from the log topic
-func getEnclaveIdFromLog(log types.Log) (*common.EnclaveID, error) {
-	if len(log.Topics) != 1 {
-		return nil, fmt.Errorf("invalid number of topics in log: %d", len(log.Topics))
-	}
-
-	// opics[0] is the event signature, Topics[1] is the indexed enclaveID
-	enclaveID := gethcommon.BytesToAddress(log.Topics[0].Bytes())
-	return &enclaveID, nil
-}
-
->>>>>>> 8d086dbb
 func (r *Repository) getRequestSecretEventLogs(receipt *types.Receipt) ([]types.Log, error) {
 	sequencerLogs, err := crosschain.FilterLogsFromReceipt(receipt, &r.contractAddresses[MgmtContract][0], &crosschain.NetworkSecretRequestedID)
 	if err != nil {
