--- conflicted
+++ resolved
@@ -8,11 +8,7 @@
 	"sync/atomic"
 	"time"
 
-<<<<<<< HEAD
-	"github.com/ten-protocol/go-ten/contracts/generated/RollupContract"
-=======
 	"github.com/ten-protocol/go-ten/contracts/generated/DataAvailabilityRegistry"
->>>>>>> 687b39a4
 
 	"github.com/ten-protocol/go-ten/go/ethadapter/contractlib"
 
@@ -187,11 +183,7 @@
 	if err := r.processEnclaveRegistryLogs(block, allAddresses.EnclaveRegistry, processed); err != nil {
 		return nil, err
 	}
-<<<<<<< HEAD
-	if err := r.processRollupLogs(block, allAddresses.RollupContract, processed); err != nil {
-=======
 	if err := r.processRollupLogs(block, allAddresses.DataAvailabilityRegistry, processed); err != nil {
->>>>>>> 687b39a4
 		return nil, err
 	}
 
@@ -336,21 +328,12 @@
 }
 
 func (r *DataService) processRollupLog(l types.Log, txData *common.L1TxData, processed *common.ProcessedL1Data) error {
-<<<<<<< HEAD
-	abi, err := RollupContract.RollupContractMetaData.GetAbi()
-	if err != nil {
-		r.logger.Error("Error getting RollupContract ABI", log.ErrKey, err)
-		return err
-	}
-	var event RollupContract.RollupContractRollupAdded
-=======
 	abi, err := DataAvailabilityRegistry.DataAvailabilityRegistryMetaData.GetAbi()
 	if err != nil {
 		r.logger.Error("Error getting DataAvailabilityRegistry ABI", log.ErrKey, err)
 		return err
 	}
 	var event DataAvailabilityRegistry.DataAvailabilityRegistryRollupAdded
->>>>>>> 687b39a4
 	err = abi.UnpackIntoInterface(&event, "RollupAdded", l.Data)
 	if err != nil {
 		r.logger.Error("Error unpacking RollupAdded event", log.ErrKey, err)
