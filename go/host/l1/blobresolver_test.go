package l1

import (
	"context"
	"net/http"
	"testing"
	"time"

	gethcommon "github.com/ethereum/go-ethereum/common"
	"github.com/ethereum/go-ethereum/core/types"
	"github.com/stretchr/testify/require"
	"github.com/ten-protocol/go-ten/go/ethadapter"
)

const (
	vHash1 = "0x01c509cb5b108f8edf2333fa35a93acc5e4b24808179b0604f1945a8c7e98a3a"
	vHash2 = "0x013cc291176322a963ca75c09d27e31ab7690d88afdefb87c436815baeeb1078"
)

func TestBlobResolver(t *testing.T) {
<<<<<<< HEAD
	t.Skipf("TODO Test needs updating with new params that work")
=======
	t.Skipf("TODO need to work out new params that will work with a new fallback provider")
>>>>>>> 9053ffd2
	beaconClient := ethadapter.NewBeaconHTTPClient(new(http.Client), "https://docs-demo.quiknode.pro/")
	fallback := ethadapter.NewArchivalHTTPClient(new(http.Client), "https://api.ethernow.xyz")
	blobResolver := NewBlobResolver(ethadapter.NewL1BeaconClient(beaconClient, fallback), nil)

	// this will convert to slot 5 which will return 404 from the quicknode api, causing the fallback to be used
	b := &types.Header{
		Time: 1742476343,
	}

	blobs, err := blobResolver.FetchBlobs(context.Background(), b, []gethcommon.Hash{gethcommon.HexToHash(vHash1), gethcommon.HexToHash(vHash2)})
	require.NoError(t, err)
	require.Len(t, blobs, 2)
}

// TestSepoliaBlobResolver checks the public node sepolia beacon APIs work as expected
func TestSepoliaBlobResolver(t *testing.T) {
	t.Skipf("Test will occasionally not pass due to the time window landing on a block with no blobs")
	// l1_beacon_url for sepolia
	beaconClient := ethadapter.NewBeaconHTTPClient(new(http.Client), "https://ethereum-sepolia-beacon-api.publicnode.com")
	// l1_blob_archive_url for sepolia
	fallback := ethadapter.NewBeaconHTTPClient(new(http.Client), "https://eth-beacon-chain-sepolia.drpc.org/rest/")
	blobResolver := NewBlobResolver(ethadapter.NewL1BeaconClient(beaconClient, fallback), nil)

	// this is a moving point in time so we can't compare hashes or be certain there will be blobs in the block
	// create block with timestamp 30 days ago relative to current time
	historicalBlock := &types.Header{
		Time: uint64(time.Now().Unix()) - (30 * 24 * 60 * 60), // 30 days in seconds
	}

	_, err := blobResolver.FetchBlobs(context.Background(), historicalBlock, []gethcommon.Hash{})
	require.NoError(t, err)
}<|MERGE_RESOLUTION|>--- conflicted
+++ resolved
@@ -18,11 +18,7 @@
 )
 
 func TestBlobResolver(t *testing.T) {
-<<<<<<< HEAD
-	t.Skipf("TODO Test needs updating with new params that work")
-=======
 	t.Skipf("TODO need to work out new params that will work with a new fallback provider")
->>>>>>> 9053ffd2
 	beaconClient := ethadapter.NewBeaconHTTPClient(new(http.Client), "https://docs-demo.quiknode.pro/")
 	fallback := ethadapter.NewArchivalHTTPClient(new(http.Client), "https://api.ethernow.xyz")
 	blobResolver := NewBlobResolver(ethadapter.NewL1BeaconClient(beaconClient, fallback), nil)
