--- conflicted
+++ resolved
@@ -148,16 +148,11 @@
 	if err != nil {
 		return fmt.Errorf("could not encode message to send to peers. Cause: %w", err)
 	}
-
-<<<<<<< HEAD
+	
+	var wg sync.WaitGroup
 	for _, address := range p.peerAddresses {
-		p.sendBytes(address, msgEncoded)
-=======
-	var wg sync.WaitGroup
-	for _, address := range toAddresses {
 		wg.Add(1)
 		go p.sendBytes(&wg, address, msgEncoded)
->>>>>>> f99c231a
 	}
 	wg.Wait()
 
