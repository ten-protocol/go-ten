--- conflicted
+++ resolved
@@ -92,15 +92,9 @@
 	p.peerAddressesLastUpdate = time.Now()
 }
 
-<<<<<<< HEAD
-func (p *p2pImpl) BroadcastTx(tx common.EncryptedTx) error {
+func (p *p2pImpl) SendTxToSequencer(tx common.EncryptedTx) error {
 	msg := message{Sender: p.ourAddress, Type: msgTypeTx, Contents: tx}
-	return p.broadcast(msg)
-=======
-func (p *p2pImpl) SendTxToSequencer(tx common.EncryptedTx) error {
-	msg := message{Type: msgTypeTx, Contents: tx}
 	return p.send(msg, p.getSequencer())
->>>>>>> 5cab9cf6
 }
 
 func (p *p2pImpl) BroadcastBatch(batchMsg *host.BatchMsg) error {
@@ -122,12 +116,7 @@
 		return fmt.Errorf("could not encode batch request using RLP. Cause: %w", err)
 	}
 
-<<<<<<< HEAD
-	msg := message{Sender: p.ourAddress, Type: msgTypeBatchRequest, Contents: encodedBatchRequest}
-	// TODO - #718 - Use better method to identify sequencer?
-=======
-	msg := message{Type: msgTypeBatchRequest, Contents: encodedBatchRequest}
->>>>>>> 5cab9cf6
+	msg := message{Sender: p.ourAddress,Type: msgTypeBatchRequest, Contents: encodedBatchRequest}
 	// TODO - #718 - Allow missing batches to be requested from peers other than sequencer?
 	return p.send(msg, p.getSequencer())
 }
