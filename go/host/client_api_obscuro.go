--- conflicted
+++ resolved
@@ -54,31 +54,10 @@
 // GetRollupHeaderByNumber returns the header for the rollup with the given number.
 func (api *ObscuroAPI) GetRollupHeaderByNumber(number *big.Int) (*common.Header, error) {
 	rollupHash := api.host.nodeDB.GetRollupHash(number)
-
-<<<<<<< HEAD
-	// TODO - Provide a more efficient method on node DB to retrieve a rollup by number.
-	// We walk the chain back to the requested rollup.
-	rollupHeader := api.host.nodeDB.GetCurrentRollupHead()
-	for {
-		if rollupHeader == nil {
-			return nil, err
-		}
-		cmp := rollupHeader.Number.Cmp(number)
-		// We have found the rollup we're looking for.
-		if cmp == 0 {
-			return rollupHeader, nil
-		}
-		// The current rollup has a lower number than we are looking for. We stop walking the chain and return an error.
-		if cmp == -1 {
-			return nil, err
-		}
-
-		rollupHeader = api.host.nodeDB.GetRollupHeader(rollupHeader.ParentHash)
-=======
 	if rollupHash == nil {
 		return nil, fmt.Errorf("no rollup with number %d is stored", number.Int64())
->>>>>>> 1b835d0d
 	}
+	
 	rollupHeader := api.host.nodeDB.GetRollupHeader(*rollupHash)
 	if rollupHeader == nil {
 		return nil, fmt.Errorf("storage indicates that rollup %d has hash %s, but no such rollup is stored", number.Int64(), rollupHash)
