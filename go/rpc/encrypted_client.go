--- conflicted
+++ resolved
@@ -34,27 +34,15 @@
 
 // SensitiveMethods for which the RPC requests and responses should be encrypted
 var SensitiveMethods = []string{
-<<<<<<< HEAD
-	RPCCall,
-	RPCGetBalance,
-	RPCGetTransactionByHash,
-	RPCGetTransactionCount,
-	RPCGetTransactionReceipt,
-	RPCSendRawTransaction,
-	RPCSubscribe,
-	RPCEstimateGas,
-	RPCGetLogs,
-=======
 	Call,
 	GetBalance,
 	GetTransactionByHash,
 	GetTransactionCount,
-	GetTxReceipt,
+	GetTransactionReceipt,
 	SendRawTransaction,
 	Subscribe,
 	EstimateGas,
 	GetLogs,
->>>>>>> fafa3f5d
 }
 
 // EncRPCClient is a Client wrapper that implements Client but also has extra functionality for managing viewing key registration and decryption
