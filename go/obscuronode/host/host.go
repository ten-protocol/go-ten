package host

import (
	"encoding/json"
	"fmt"
	"math/big"
	"sync/atomic"
	"time"

	"github.com/ethereum/go-ethereum"
	"github.com/ethereum/go-ethereum/common"
	"github.com/ethereum/go-ethereum/core/types"
	"github.com/naoina/toml"
	"github.com/obscuronet/obscuro-playground/go/ethclient"
	"github.com/obscuronet/obscuro-playground/go/ethclient/mgmtcontractlib"
	"github.com/obscuronet/obscuro-playground/go/log"
	"github.com/obscuronet/obscuro-playground/go/obscurocommon"
	"github.com/obscuronet/obscuro-playground/go/obscuronode/config"
	"github.com/obscuronet/obscuro-playground/go/obscuronode/nodecommon"
	"github.com/obscuronet/obscuro-playground/go/obscuronode/wallet"
)

// Node this will become the Obscuro "Node" type
type Node struct {
	config  config.HostConfig
	ID      common.Address
	shortID uint64

	P2p           P2P                 // For communication with other Obscuro nodes
	ethClient     ethclient.EthClient // For communication with the L1 node
	EnclaveClient nodecommon.Enclave  // For communication with the enclave
	clientServer  ClientServer        // For communication with Obscuro client applications

	stats StatsCollector

	// control the host lifecycle
	exitNodeCh          chan bool
	stopNodeInterrupt   *int32
	ignoreBootstrapping *int32

	blockRPCCh   chan blockAndParent               // The channel that new blocks from the L1 node are sent to
	forkRPCCh    chan []obscurocommon.EncodedBlock // The channel that new forks from the L1 node are sent to
	rollupsP2PCh chan obscurocommon.EncodedRollup  // The channel that new rollups from peers are sent to
	txP2PCh      chan nodecommon.EncryptedTx       // The channel that new transactions from peers are sent to

	nodeDB       *DB    // Stores the node's publicly-available data
	readyForWork *int32 // Whether the node has bootstrapped the existing blocks and has the enclave secret

	// library to handle Management Contract lib operations
	mgmtContractLib mgmtcontractlib.MgmtContractLib

	// Wallet used to issue ethereum transactions
	ethWallet wallet.Wallet
}

func NewHost(
	config config.HostConfig,
	collector StatsCollector,
	p2p P2P,
	ethClient ethclient.EthClient,
	enclaveClient nodecommon.Enclave,
	ethWallet wallet.Wallet,
	mgmtContractLib mgmtcontractlib.MgmtContractLib,
) *Node {
	host := &Node{
		// config
		config:  config,
		ID:      config.ID,
		shortID: obscurocommon.ShortAddress(config.ID),

		// Communication layers.
		P2p:           p2p,
		ethClient:     ethClient,
		EnclaveClient: enclaveClient,

		// statistics and metrics
		stats: collector,

		// lifecycle channels
		exitNodeCh:          make(chan bool),
		stopNodeInterrupt:   new(int32),
		ignoreBootstrapping: new(int32),

		// incoming data
		blockRPCCh:   make(chan blockAndParent),
		forkRPCCh:    make(chan []obscurocommon.EncodedBlock),
		rollupsP2PCh: make(chan obscurocommon.EncodedRollup),
		txP2PCh:      make(chan nodecommon.EncryptedTx),

		// Initialize the node DB
		nodeDB:       NewDB(),
		readyForWork: new(int32),

		// library that provides a handler for Management Contract
		mgmtContractLib: mgmtContractLib,
		// the nodes ethereum wallet
		ethWallet: ethWallet,
	}

	if config.HasClientRPC {
		host.clientServer = NewClientServer(config.ClientRPCAddress, host)
	}

	return host
}

// Start initializes the main loop of the node
func (a *Node) Start() {
	tomlConfig, err := toml.Marshal(a.config)
	if err != nil {
		panic("could not print host config")
	}
	nodecommon.LogWithID(a.shortID, "Host started with following config:\n%s", tomlConfig)

	// wait for the Enclave to be available
	a.waitForEnclave()

	// wait for the Enclave to load the NetworkSecret
	a.waitForNetworkSecret()

	// ensure the genesis node issues the genesis rollup
	if a.config.IsGenesis {
<<<<<<< HEAD
		a.initialiseProtocol()
=======
		nodecommon.LogWithID(a.shortID, "Node is genesis node. Broadcasting secret.")
		// Create the shared secret and submit it to the management contract for storage
		attestation := a.EnclaveClient.Attestation()
		if attestation.Owner != a.ID {
			log.Panic(">   Agg%d: genesis node has ID %s, but its enclave produced an attestation using ID %s", a.shortID, a.ID.Hex(), attestation.Owner.Hex())
		}
		encodedAttestation := nodecommon.EncodeAttestation(attestation)
		l1tx := &obscurocommon.L1StoreSecretTx{
			Secret:      a.EnclaveClient.GenerateSecret(),
			Attestation: encodedAttestation,
		}
		a.broadcastTx(a.mgmtContractLib.CreateStoreSecret(l1tx, a.ethWallet.GetNonceAndIncrement()))
		nodecommon.LogWithID(a.shortID, "Node is genesis node. Secret was broadcasted.")
	} else {
		a.requestSecret()
>>>>>>> 411475ea
	}

	// attach the l1 monitor
	go a.monitorBlocks()

	// bootstrap the node
	latestBlock := a.bootstrapNode()

	// start the enclave speculative work from last block
	a.EnclaveClient.Start(latestBlock)

	// start the obscuro RPC endpoints
	if a.clientServer != nil {
		a.clientServer.Start()
		nodecommon.LogWithID(a.shortID, "Started client server.")
	}

	// start the node main processing loop
	a.startProcessing()
}

// MockedNewHead receives the notification of new blocks
// This endpoint is specific to the ethereum mock node
func (a *Node) MockedNewHead(b obscurocommon.EncodedBlock, p obscurocommon.EncodedBlock) {
	if atomic.LoadInt32(a.stopNodeInterrupt) == 1 {
		return
	}
	a.blockRPCCh <- blockAndParent{b, p}
}

// MockedNewFork receives the notification of a new fork
// This endpoint is specific to the ethereum mock node
func (a *Node) MockedNewFork(b []obscurocommon.EncodedBlock) {
	if atomic.LoadInt32(a.stopNodeInterrupt) == 1 {
		return
	}
	a.forkRPCCh <- b
}

// ReceiveRollup is called by counterparties when there is a Rollup to broadcast
// All it does is forward the rollup for processing to the enclave
func (a *Node) ReceiveRollup(r obscurocommon.EncodedRollup) {
	if atomic.LoadInt32(a.stopNodeInterrupt) == 1 {
		return
	}
	a.rollupsP2PCh <- r
}

// ReceiveTx receives a new transaction
func (a *Node) ReceiveTx(tx nodecommon.EncryptedTx) {
	if atomic.LoadInt32(a.stopNodeInterrupt) == 1 {
		return
	}
	a.txP2PCh <- tx
}

// RPCBalance allows to fetch the balance of one address
func (a *Node) RPCBalance(address common.Address) uint64 {
	return a.EnclaveClient.Balance(address)
}

// RPCCurrentBlockHead returns the current head of the blocks (l1)
func (a *Node) RPCCurrentBlockHead() *types.Header {
	return a.nodeDB.GetCurrentBlockHead()
}

// RPCCurrentRollupHead returns the current head of the rollups (l2)
func (a *Node) RPCCurrentRollupHead() *nodecommon.Header {
	return a.nodeDB.GetCurrentRollupHead()
}

// DB returns the DB of the node
func (a *Node) DB() *DB {
	return a.nodeDB
}

// Stop gracefully stops the node execution
func (a *Node) Stop() {
	// block all requests
	atomic.StoreInt32(a.stopNodeInterrupt, 1)

	if err := a.P2p.StopListening(); err != nil {
		nodecommon.ErrorWithID(a.shortID, "failed to close transaction P2P listener cleanly: %s", err)
	}
	if err := a.EnclaveClient.Stop(); err != nil {
		nodecommon.ErrorWithID(a.shortID, "could not stop enclave server. Cause: %s", err)
	}

	if err := a.EnclaveClient.StopClient(); err != nil {
		nodecommon.ErrorWithID(a.shortID, "failed to stop enclave RPC client. Cause: %s", err)
	}

	time.Sleep(time.Second)
	a.exitNodeCh <- true

	if a.clientServer != nil {
		if err := a.clientServer.Stop(); err != nil {
			nodecommon.ErrorWithID(a.shortID, "could not stop client RPC server. Cause: %s", err)
		}
	}
}

// ConnectToEthNode connects the Aggregator to the ethereum node
func (a *Node) ConnectToEthNode(node ethclient.EthClient) {
	a.ethClient = node
}

// IsReady returns if the Aggregator is ready to work (process blocks, respond to RPC requests, etc..)
func (a *Node) IsReady() bool {
	return atomic.LoadInt32(a.readyForWork) == 1
}

// Waits for enclave to be available, printing a wait message every two seconds.
func (a *Node) waitForEnclave() {
	counter := 0
	for err := a.EnclaveClient.IsReady(); err != nil; {
		if counter >= 20 {
			nodecommon.LogWithID(a.shortID, "Waiting for enclave on %s. Latest connection attempt failed with: %v", a.config.EnclaveRPCAddress, err)
			counter = 0
		}

		time.Sleep(100 * time.Millisecond)
		counter++
	}
	nodecommon.LogWithID(a.shortID, "Connected to enclave service.")
}

// Waits for initial blocks from the L1 node, printing a wait message every two seconds.
func (a *Node) waitForL1Blocks() []*types.Block {
	// It feeds the entire L1 blockchain into the enclave when it starts
	// todo - what happens with the blocks received while processing ?
	allBlocks := a.ethClient.RPCBlockchainFeed()
	counter := 0

	for len(allBlocks) == 0 {
		if counter >= 20 {
			nodecommon.LogWithID(a.shortID, "Waiting for blocks from L1 node...")
			counter = 0
		}

		time.Sleep(100 * time.Millisecond)
		allBlocks = a.ethClient.RPCBlockchainFeed()
		counter++
	}
	nodecommon.LogWithID(a.shortID, "Received %d initial blocks from L1 node.", len(allBlocks))

	return allBlocks
}

// starts the host main processing loop
func (a *Node) startProcessing() {
	// Only open the p2p connection when the node is fully initialised
	a.P2p.StartListening(a)

	// use the roundInterrupt as a signaling mechanism for interrupting block processing
	// stops processing the current round if a new block arrives
	i := int32(0)
	roundInterrupt := &i

	// marks the node as ready to do work ( process blocks, respond to RPC requests, etc... )
	atomic.StoreInt32(a.readyForWork, 1)
	nodecommon.LogWithID(a.shortID, "Node is ready for work...")

	// Main Processing Loop -
	// - Process new blocks from the L1 node
	// - Process new Rollups gossiped from L2 Peers
	// - Process new Transactions gossiped from L2 Peers
	for {
		select {
		case b := <-a.blockRPCCh:
			roundInterrupt = triggerInterrupt(roundInterrupt)
			a.processBlocks([]obscurocommon.EncodedBlock{b.p, b.b}, roundInterrupt)

		case f := <-a.forkRPCCh:
			roundInterrupt = triggerInterrupt(roundInterrupt)
			a.processBlocks(f, roundInterrupt)

		case r := <-a.rollupsP2PCh:
			rol, err := nodecommon.DecodeRollup(r)
			log.Trace(fmt.Sprintf(">   Agg%d: Received rollup: r_%d from A%d",
				a.shortID,
				obscurocommon.ShortHash(rol.Hash()),
				obscurocommon.ShortAddress(rol.Header.Agg),
			))
			if err != nil {
				nodecommon.LogWithID(a.shortID, "Could not check enclave initialisation. Cause: %v", err)
			}

			go a.EnclaveClient.SubmitRollup(nodecommon.ExtRollup{
				Header: rol.Header,
				Txs:    rol.Transactions,
			})

		case tx := <-a.txP2PCh:
			if err := a.EnclaveClient.SubmitTx(tx); err != nil {
				log.Trace(fmt.Sprintf(">   Agg%d: Could not submit transaction: %s", a.shortID, err))
			}

		case <-a.exitNodeCh:
			return
		}
	}
}

// activates the given interrupt (atomically) and returns a new interrupt
func triggerInterrupt(interrupt *int32) *int32 {
	// Notify the previous round to stop work
	atomic.StoreInt32(interrupt, 1)
	i := int32(0)
	return &i
}

type blockAndParent struct {
	b obscurocommon.EncodedBlock
	p obscurocommon.EncodedBlock
}

func (a *Node) processBlocks(blocks []obscurocommon.EncodedBlock, interrupt *int32) {
	var result nodecommon.BlockSubmissionResponse
	for _, block := range blocks {
		// For the genesis block the parent is nil
		if block != nil {
			// todo: implement proper protocol so only one host responds to this secret requests initially
			// 	for now we just have the genesis host respond until protocol implemented
			if a.config.IsGenesis {
				a.checkForSharedSecretRequests(block)
			}

			// submit each block to the enclave for ingestion plus validation
			result = a.EnclaveClient.SubmitBlock(*block.DecodeBlock())
			a.storeBlockProcessingResult(result)
		}
	}

	if !result.IngestedBlock {
		b := blocks[len(blocks)-1].DecodeBlock()
		nodecommon.LogWithID(a.shortID, "Did not ingest block b_%d. Cause: %s", obscurocommon.ShortHash(b.Hash()), result.BlockNotIngestedCause)
		return
	}

	// Nodes can start before the genesis was published, and it makes no sense to enter the protocol.
	if result.ProducedRollup.Header != nil {
		a.P2p.BroadcastRollup(nodecommon.EncodeRollup(result.ProducedRollup.ToRollup()))

		obscurocommon.ScheduleInterrupt(a.config.GossipRoundDuration, interrupt, a.handleRoundWinner(result))
	}
}

func (a *Node) handleRoundWinner(result nodecommon.BlockSubmissionResponse) func() {
	return func() {
		if atomic.LoadInt32(a.stopNodeInterrupt) == 1 {
			return
		}
		// Request the round winner for the current head
		winnerRollup, isWinner, err := a.EnclaveClient.RoundWinner(result.ProducedRollup.Header.ParentHash)
		if err != nil {
			log.Panic("could not determine round winner. Cause: %s", err)
		}
		if isWinner {
			nodecommon.LogWithID(a.shortID, "Winner (b_%d) r_%d(%d).",
				obscurocommon.ShortHash(result.BlockHeader.Hash()),
				obscurocommon.ShortHash(winnerRollup.Header.Hash()),
				winnerRollup.Header.Number,
			)

			tx := &obscurocommon.L1RollupTx{
				Rollup: nodecommon.EncodeRollup(winnerRollup.ToRollup()),
			}

			// That handler can get called multiple times for the same height. And it will return the same winner rollup.
			// In case the winning rollup belongs to the current enclave it will be submitted again, which is inefficient.
			if !a.DB().WasSubmitted(winnerRollup.Header.Hash()) {
				a.broadcastTx(a.mgmtContractLib.CreateRollup(tx, a.ethWallet.GetNonceAndIncrement()))
				a.DB().AddSubmittedRollup(winnerRollup.Header.Hash())
			}
		}
	}
}

func (a *Node) storeBlockProcessingResult(result nodecommon.BlockSubmissionResponse) {
	// only update the node rollup headers if the enclave has found a new rollup head
	if result.FoundNewHead {
		// adding a header will update the head if it has a higher height
		a.DB().AddRollupHeader(result.RollupHead)
	}

	// adding a header will update the head if it has a higher height
	if result.IngestedBlock {
		a.DB().AddBlockHeader(result.BlockHeader)
	}
}

// Called only by the first enclave to bootstrap the network
func (a *Node) initialiseProtocol() {
	// Create the genesis rollup and submit it to the MC
	// TODO this should be the block where the Management contract was deployed
	latestBlock := a.ethClient.FetchHeadBlock()
	genesisResponse := a.EnclaveClient.ProduceGenesis(latestBlock.Hash())
	nodecommon.LogWithID(
		a.shortID,
		"Initialising network... Genesis rollup r_%d block: %s",
		obscurocommon.ShortHash(genesisResponse.ProducedRollup.Header.Hash()),
		latestBlock.Hash(),
	)
	l1tx := &obscurocommon.L1RollupTx{
		Rollup: nodecommon.EncodeRollup(genesisResponse.ProducedRollup.ToRollup()),
	}

	a.broadcastTx(a.mgmtContractLib.CreateRollup(l1tx, a.ethWallet.GetNonceAndIncrement()))
}

func (a *Node) broadcastTx(tx types.TxData) {
	// TODO add retry and deal with failures
	signedTx, err := a.ethWallet.SignTransaction(tx)
	if err != nil {
		panic(err)
	}

	err = a.ethClient.SendTransaction(signedTx)
	if err != nil {
		panic(err)
	}
}

<<<<<<< HEAD
=======
// This method implements the procedure by which a node obtains the secret
func (a *Node) requestSecret() {
	nodecommon.LogWithID(a.shortID, "Requesting secret.")
	att := a.EnclaveClient.Attestation()
	if att.Owner != a.ID {
		log.Panic(">   Agg%d: node has ID %s, but its enclave produced an attestation using ID %s", a.shortID, a.ID.Hex(), att.Owner.Hex())
	}
	encodedAttestation := nodecommon.EncodeAttestation(att)
	l1tx := &obscurocommon.L1RequestSecretTx{
		Attestation: encodedAttestation,
	}
	a.broadcastTx(a.mgmtContractLib.CreateRequestSecret(l1tx, a.ethWallet.GetNonceAndIncrement()))

	a.awaitSecret()
}

func (a *Node) handleStoreSecretTx(t *obscurocommon.L1StoreSecretTx) bool {
	att, err := nodecommon.DecodeAttestation(t.Attestation)
	if err != nil {
		nodecommon.LogWithID(a.shortID, "Failed to decode attestation report %s", err)
		return false
	}
	if att.Owner != a.ID {
		// this secret is encrypted for somebody else
		return false
	}
	// someone has replied for us
	err = a.EnclaveClient.InitEnclave(t.Secret)
	if err != nil {
		nodecommon.LogWithID(a.shortID, "Failed to initialise enclave with received secret. Err: %s", err)
		return false
	}
	return true
}

>>>>>>> 411475ea
func (a *Node) checkForSharedSecretRequests(block obscurocommon.EncodedBlock) {
	b := block.DecodeBlock()
	for _, tx := range b.Transactions() {
		t := a.mgmtContractLib.DecodeTx(tx)
		if t == nil {
			continue
		}
		if scrtReqTx, ok := t.(*obscurocommon.L1RequestSecretTx); ok {
			att, err := nodecommon.DecodeAttestation(scrtReqTx.Attestation)
			if err != nil {
				nodecommon.LogWithID(a.shortID, "Failed to decode attestation. %s", err)
				continue
			}

			jsonAttestation, err := json.Marshal(att)
			if err == nil {
				nodecommon.LogWithID(a.shortID, "Received attestation request: %s", jsonAttestation)
			} else {
				nodecommon.LogWithID(a.shortID, "Received attestation request but it was unprintable.")
			}

			secret, err := a.EnclaveClient.ShareSecret(att)
			if err != nil {
				nodecommon.LogWithID(a.shortID, "Secret request failed, no response will be published. %s", err)
				continue
			}
			l1tx := &obscurocommon.L1StoreSecretTx{
				Secret:      secret,
				Attestation: scrtReqTx.Attestation,
			}
			a.broadcastTx(a.mgmtContractLib.CreateStoreSecret(l1tx, a.ethWallet.GetNonceAndIncrement()))
		}
	}
}

// monitors the L1 client for new blocks and injects them into the aggregator
func (a *Node) monitorBlocks() {
	listener := a.ethClient.BlockListener()
	nodecommon.LogWithID(a.shortID, "Start monitoring Ethereum blocks..")

	// only process blocks if the node is running
	for atomic.LoadInt32(a.stopNodeInterrupt) == 0 {
		blkHeader := <-listener

		// don't process blocks if the node is stopping
		if atomic.LoadInt32(a.stopNodeInterrupt) == 1 {
			return
		}

		// ignore blocks if bootstrapping is happening
		if atomic.LoadInt32(a.ignoreBootstrapping) == 0 {
			log.Trace("Node in bootstrap - ignoring block %s", blkHeader.Hash())
			continue
		}

		block, err := a.ethClient.BlockByHash(blkHeader.Hash())
		if err != nil {
			log.Panic("could not fetch block for hash %s. Cause: %s", blkHeader.Hash().String(), err)
		}
		blockParent, err := a.ethClient.BlockByHash(block.ParentHash())
		if err != nil {
			log.Panic("could not fetch block's parent with hash %s. Cause: %s", block.ParentHash().String(), err)
		}

		nodecommon.LogWithID(
			a.shortID,
			"Received a new block b_%d(%d)",
			obscurocommon.ShortHash(blkHeader.Hash()),
			blkHeader.Number.Uint64(),
		)
		a.blockRPCCh <- blockAndParent{obscurocommon.EncodeBlock(block), obscurocommon.EncodeBlock(blockParent)}
	}
}

func (a *Node) bootstrapNode() types.Block {
	var err error
	var nextBlk *types.Block

	// build up from the genesis block
	// todo update to bootstrap from the last block in storage
	// todo the genesis block should be the block where the contract was deployed
	currentBlock, err := a.ethClient.BlockByNumber(big.NewInt(0))
	if err != nil {
		panic(err)
	}

<<<<<<< HEAD
	nodecommon.LogWithID(a.shortID, "Started node bootstrap with block %d", currentBlock.NumberU64())

	for {
		// TODO ingest one block at a time or batch the blocks
		result := a.EnclaveClient.IngestBlocks([]*types.Block{currentBlock})
		if !result[0].IngestedBlock && result[0].BlockNotIngestedCause != "" {
			nodecommon.LogWithID(
				a.shortID,
				"Failed to ingest block b_%d. Cause: %s",
				obscurocommon.ShortHash(result[0].BlockHeader.Hash()),
				result[0].BlockNotIngestedCause,
			)
		}
		a.storeBlockProcessingResult(result[0])

		nextBlk, err = a.ethClient.BlockByNumber(big.NewInt(currentBlock.Number().Int64() + 1))
		if err != nil {
			if err == ethereum.NotFound {
				break
			}
			panic(err)
		}
		currentBlock = nextBlk
	}
	atomic.StoreInt32(a.ignoreBootstrapping, 1)
	nodecommon.LogWithID(a.shortID, "Finished bootstrap process with block %d", currentBlock.NumberU64())
	return *currentBlock
}
=======
		case <-time.After(time.Second * 10):
			// This will provide useful feedback if things are stuck (and in tests if any goroutines got stranded on this select
			nodecommon.LogWithID(a.shortID, "Still waiting for secret from the L1...")
>>>>>>> 411475ea

// waitForNetworkSecret loads the network secret into the enclave
func (a *Node) waitForNetworkSecret() {
	// todo: we should try to recover the key from a previous run of the node here? Before generating or requesting the key.
	if a.config.IsGenesis {
		// Node is configured as Genesis
		// Create the shared secret and submit it to the management contract for storage
		attestation := a.EnclaveClient.Attestation()
		encodedAttestation := nodecommon.EncodeAttestation(attestation)
		l1tx := &obscurocommon.L1StoreSecretTx{
			Secret:      a.EnclaveClient.GenerateSecret(),
			Attestation: encodedAttestation,
		}

		a.broadcastTx(a.mgmtContractLib.CreateStoreSecret(l1tx, a.ethWallet.GetNonceAndIncrement()))
		nodecommon.LogWithID(a.shortID, "Node is genesis node. Network secret was broadcast")
	} else {
		// Request the network secret
		att := a.EnclaveClient.Attestation()
		encodedAttestation := nodecommon.EncodeAttestation(att)
		l1tx := &obscurocommon.L1RequestSecretTx{
			Attestation: encodedAttestation,
		}
		a.broadcastTx(a.mgmtContractLib.CreateRequestSecret(l1tx, a.ethWallet.GetNonceAndIncrement()))
		nodecommon.LogWithID(a.shortID, "Node requested Network secret")

		for startTime := time.Now(); ; {
			select {
			// todo: find a way to get rid of this case and only listen for blocks on the expected channels
			case header := <-a.ethClient.BlockListener():
				block, err := a.ethClient.BlockByHash(header.Hash())
				if err != nil {
					log.Panic("failed to retrieve block. Cause: %s:", err)
				}
				if a.checkBlockForSecretResponse(block) {
					return
				}

			case b := <-a.blockRPCCh:
				if a.checkBlockForSecretResponse(b.b.DecodeBlock()) {
					return
				}

			case <-time.After(time.Second * 10):
				// This will provide useful feedback if things are stuck
				nodecommon.LogWithID(a.shortID, "Waiting for secret from the L1 after %s...", startTime)

			case <-a.exitNodeCh:
				return
			}
		}
	}
	return
}

func (a *Node) checkBlockForSecretResponse(block *types.Block) bool {
	for _, tx := range block.Transactions() {
		t := a.mgmtContractLib.DecodeTx(tx)
		if t == nil {
			continue
		}
		if scrtTx, ok := t.(*obscurocommon.L1StoreSecretTx); ok {
			att, err := nodecommon.DecodeAttestation(scrtTx.Attestation)
			if err != nil {
				nodecommon.LogWithID(a.shortID, "Failed to decode attestation report %s", err)
				continue
			}
			if att.Owner != a.ID {
				// this secret is encrypted for somebody else
				continue
			}
			// someone has replied for us
			err = a.EnclaveClient.InitEnclave(scrtTx.Secret)
			if err != nil {
				nodecommon.LogWithID(a.shortID, "Failed to initialise enclave with received secret. Err: %s", err)
				continue
			}
			return true
		}
	}
	// response not found
	return false
}<|MERGE_RESOLUTION|>--- conflicted
+++ resolved
@@ -2,6 +2,7 @@
 
 import (
 	"encoding/json"
+	"errors"
 	"fmt"
 	"math/big"
 	"sync/atomic"
@@ -120,25 +121,7 @@
 
 	// ensure the genesis node issues the genesis rollup
 	if a.config.IsGenesis {
-<<<<<<< HEAD
 		a.initialiseProtocol()
-=======
-		nodecommon.LogWithID(a.shortID, "Node is genesis node. Broadcasting secret.")
-		// Create the shared secret and submit it to the management contract for storage
-		attestation := a.EnclaveClient.Attestation()
-		if attestation.Owner != a.ID {
-			log.Panic(">   Agg%d: genesis node has ID %s, but its enclave produced an attestation using ID %s", a.shortID, a.ID.Hex(), attestation.Owner.Hex())
-		}
-		encodedAttestation := nodecommon.EncodeAttestation(attestation)
-		l1tx := &obscurocommon.L1StoreSecretTx{
-			Secret:      a.EnclaveClient.GenerateSecret(),
-			Attestation: encodedAttestation,
-		}
-		a.broadcastTx(a.mgmtContractLib.CreateStoreSecret(l1tx, a.ethWallet.GetNonceAndIncrement()))
-		nodecommon.LogWithID(a.shortID, "Node is genesis node. Secret was broadcasted.")
-	} else {
-		a.requestSecret()
->>>>>>> 411475ea
 	}
 
 	// attach the l1 monitor
@@ -264,28 +247,6 @@
 		counter++
 	}
 	nodecommon.LogWithID(a.shortID, "Connected to enclave service.")
-}
-
-// Waits for initial blocks from the L1 node, printing a wait message every two seconds.
-func (a *Node) waitForL1Blocks() []*types.Block {
-	// It feeds the entire L1 blockchain into the enclave when it starts
-	// todo - what happens with the blocks received while processing ?
-	allBlocks := a.ethClient.RPCBlockchainFeed()
-	counter := 0
-
-	for len(allBlocks) == 0 {
-		if counter >= 20 {
-			nodecommon.LogWithID(a.shortID, "Waiting for blocks from L1 node...")
-			counter = 0
-		}
-
-		time.Sleep(100 * time.Millisecond)
-		allBlocks = a.ethClient.RPCBlockchainFeed()
-		counter++
-	}
-	nodecommon.LogWithID(a.shortID, "Received %d initial blocks from L1 node.", len(allBlocks))
-
-	return allBlocks
 }
 
 // starts the host main processing loop
@@ -463,44 +424,6 @@
 	}
 }
 
-<<<<<<< HEAD
-=======
-// This method implements the procedure by which a node obtains the secret
-func (a *Node) requestSecret() {
-	nodecommon.LogWithID(a.shortID, "Requesting secret.")
-	att := a.EnclaveClient.Attestation()
-	if att.Owner != a.ID {
-		log.Panic(">   Agg%d: node has ID %s, but its enclave produced an attestation using ID %s", a.shortID, a.ID.Hex(), att.Owner.Hex())
-	}
-	encodedAttestation := nodecommon.EncodeAttestation(att)
-	l1tx := &obscurocommon.L1RequestSecretTx{
-		Attestation: encodedAttestation,
-	}
-	a.broadcastTx(a.mgmtContractLib.CreateRequestSecret(l1tx, a.ethWallet.GetNonceAndIncrement()))
-
-	a.awaitSecret()
-}
-
-func (a *Node) handleStoreSecretTx(t *obscurocommon.L1StoreSecretTx) bool {
-	att, err := nodecommon.DecodeAttestation(t.Attestation)
-	if err != nil {
-		nodecommon.LogWithID(a.shortID, "Failed to decode attestation report %s", err)
-		return false
-	}
-	if att.Owner != a.ID {
-		// this secret is encrypted for somebody else
-		return false
-	}
-	// someone has replied for us
-	err = a.EnclaveClient.InitEnclave(t.Secret)
-	if err != nil {
-		nodecommon.LogWithID(a.shortID, "Failed to initialise enclave with received secret. Err: %s", err)
-		return false
-	}
-	return true
-}
-
->>>>>>> 411475ea
 func (a *Node) checkForSharedSecretRequests(block obscurocommon.EncodedBlock) {
 	b := block.DecodeBlock()
 	for _, tx := range b.Transactions() {
@@ -587,10 +510,9 @@
 		panic(err)
 	}
 
-<<<<<<< HEAD
 	nodecommon.LogWithID(a.shortID, "Started node bootstrap with block %d", currentBlock.NumberU64())
 
-	for {
+	for startTime := time.Now(); ; {
 		// TODO ingest one block at a time or batch the blocks
 		result := a.EnclaveClient.IngestBlocks([]*types.Block{currentBlock})
 		if !result[0].IngestedBlock && result[0].BlockNotIngestedCause != "" {
@@ -605,22 +527,21 @@
 
 		nextBlk, err = a.ethClient.BlockByNumber(big.NewInt(currentBlock.Number().Int64() + 1))
 		if err != nil {
-			if err == ethereum.NotFound {
+			if errors.Is(err, ethereum.NotFound) {
 				break
 			}
 			panic(err)
 		}
 		currentBlock = nextBlk
+
+		if time.Since(startTime)%(10*time.Second) == 0 {
+			nodecommon.LogWithID(a.shortID, "Bootstrapping node at block... %d", currentBlock.NumberU64())
+		}
 	}
 	atomic.StoreInt32(a.ignoreBootstrapping, 1)
 	nodecommon.LogWithID(a.shortID, "Finished bootstrap process with block %d", currentBlock.NumberU64())
 	return *currentBlock
 }
-=======
-		case <-time.After(time.Second * 10):
-			// This will provide useful feedback if things are stuck (and in tests if any goroutines got stranded on this select
-			nodecommon.LogWithID(a.shortID, "Still waiting for secret from the L1...")
->>>>>>> 411475ea
 
 // waitForNetworkSecret loads the network secret into the enclave
 func (a *Node) waitForNetworkSecret() {
@@ -637,43 +558,46 @@
 
 		a.broadcastTx(a.mgmtContractLib.CreateStoreSecret(l1tx, a.ethWallet.GetNonceAndIncrement()))
 		nodecommon.LogWithID(a.shortID, "Node is genesis node. Network secret was broadcast")
-	} else {
-		// Request the network secret
-		att := a.EnclaveClient.Attestation()
-		encodedAttestation := nodecommon.EncodeAttestation(att)
-		l1tx := &obscurocommon.L1RequestSecretTx{
-			Attestation: encodedAttestation,
-		}
-		a.broadcastTx(a.mgmtContractLib.CreateRequestSecret(l1tx, a.ethWallet.GetNonceAndIncrement()))
-		nodecommon.LogWithID(a.shortID, "Node requested Network secret")
-
-		for startTime := time.Now(); ; {
-			select {
-			// todo: find a way to get rid of this case and only listen for blocks on the expected channels
-			case header := <-a.ethClient.BlockListener():
-				block, err := a.ethClient.BlockByHash(header.Hash())
-				if err != nil {
-					log.Panic("failed to retrieve block. Cause: %s:", err)
-				}
-				if a.checkBlockForSecretResponse(block) {
-					return
-				}
-
-			case b := <-a.blockRPCCh:
-				if a.checkBlockForSecretResponse(b.b.DecodeBlock()) {
-					return
-				}
-
-			case <-time.After(time.Second * 10):
-				// This will provide useful feedback if things are stuck
-				nodecommon.LogWithID(a.shortID, "Waiting for secret from the L1 after %s...", startTime)
-
-			case <-a.exitNodeCh:
+		return
+	}
+
+	// Request the network secret
+	att := a.EnclaveClient.Attestation()
+	encodedAttestation := nodecommon.EncodeAttestation(att)
+	if att.Owner != a.ID {
+		log.Panic(">   Agg%d: node has ID %s, but its enclave produced an attestation using ID %s", a.shortID, a.ID.Hex(), att.Owner.Hex())
+	}
+	l1tx := &obscurocommon.L1RequestSecretTx{
+		Attestation: encodedAttestation,
+	}
+	a.broadcastTx(a.mgmtContractLib.CreateRequestSecret(l1tx, a.ethWallet.GetNonceAndIncrement()))
+	nodecommon.LogWithID(a.shortID, "Node requested Network secret")
+
+	for startTime := time.Now(); ; {
+		select {
+		// todo: find a way to get rid of this case and only listen for blocks on the expected channels
+		case header := <-a.ethClient.BlockListener():
+			block, err := a.ethClient.BlockByHash(header.Hash())
+			if err != nil {
+				log.Panic("failed to retrieve block. Cause: %s:", err)
+			}
+			if a.checkBlockForSecretResponse(block) {
 				return
 			}
-		}
-	}
-	return
+
+		case b := <-a.blockRPCCh:
+			if a.checkBlockForSecretResponse(b.b.DecodeBlock()) {
+				return
+			}
+
+		case <-time.After(time.Second * 10):
+			// This will provide useful feedback if things are stuck (and in tests if any goroutines got stranded on this select
+			nodecommon.LogWithID(a.shortID, "Waiting for secret from the L1 after %s...", startTime)
+
+		case <-a.exitNodeCh:
+			return
+		}
+	}
 }
 
 func (a *Node) checkBlockForSecretResponse(block *types.Block) bool {
