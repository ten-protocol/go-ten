--- conflicted
+++ resolved
@@ -542,28 +542,15 @@
 func (a *Node) monitorBlocks() {
 	listener := a.ethClient.BlockListener()
 	nodecommon.LogWithID(a.shortID, "Start monitoring Ethereum blocks..")
-<<<<<<< HEAD
-	for {
-		latestBlkHeader := <-listener
-		block, err := a.ethClient.BlockByHash(latestBlkHeader.Hash())
-		if err != nil {
-			log.Panic("could not fetch block for hash %s. Cause: %s", latestBlkHeader.Hash().String(), err)
-		}
-		blockParent, err := a.ethClient.BlockByHash(block.ParentHash())
-		if err != nil {
-			log.Panic("could not fetch block's parent with hash %s. Cause: %s", block.ParentHash().String(), err)
-		}
-=======
->>>>>>> 35e4d25c
 
 	for atomic.LoadInt32(a.interrupt) == 0 {
 		select {
 		case latestBlkHeader := <-listener:
-			block, err := a.ethClient.FetchBlock(latestBlkHeader.Hash())
+			block, err := a.ethClient.BlockByHash(latestBlkHeader.Hash())
 			if err != nil {
 				log.Panic("could not fetch block for hash %s. Cause: %s", latestBlkHeader.Hash().String(), err)
 			}
-			blockParent, err := a.ethClient.FetchBlock(block.ParentHash())
+			blockParent, err := a.ethClient.BlockByHash(block.ParentHash())
 			if err != nil {
 				log.Panic("could not fetch block's parent with hash %s. Cause: %s", block.ParentHash().String(), err)
 			}
