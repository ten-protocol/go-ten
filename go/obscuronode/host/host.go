package host

import (
	"fmt"
	"sync/atomic"
	"time"

	"github.com/ethereum/go-ethereum/common"
	"github.com/ethereum/go-ethereum/core/types"
	"github.com/obscuronet/obscuro-playground/go/ethclient"
	"github.com/obscuronet/obscuro-playground/go/ethclient/mgmtcontractlib"
	"github.com/obscuronet/obscuro-playground/go/log"
	"github.com/obscuronet/obscuro-playground/go/obscurocommon"
	"github.com/obscuronet/obscuro-playground/go/obscuronode/nodecommon"
	"github.com/obscuronet/obscuro-playground/go/obscuronode/wallet"
)

// Config contains the full configuration for an Obscuro host.
type Config struct {
	// The host's identity
	ID common.Address
	// Whether the host is the genesis Obscuro node
	IsGenesis bool
	// Duration of the gossip round
	GossipRoundDuration time.Duration
	// Whether to serve client RPC requests
	HasClientRPC bool
	// Address on which to serve client RPC requests
	ClientRPCAddress string
	// Timeout duration for RPC requests from client applications
	ClientRPCTimeout time.Duration
	// Address on which to connect to the enclave
	EnclaveRPCAddress string
	// Timeout duration for RPC requests to the enclave service
	EnclaveRPCTimeout time.Duration
	// Our network for P2P communication with peer Obscuro nodes
	P2PAddress string
	// The addresses of all the Obscuro nodes on the network
	AllP2PAddresses []string
	// The host of the connected L1 node
	L1NodeHost string
	// The websocket port of the connected L1 node
	L1NodeWebsocketPort uint
	// The rollup contract address on the L1 network
	RollupContractAddress common.Address
	// The path that the node's logs are written to
	LogPath string
	// The stringified private key for the host's L1 wallet
	PrivateKeyString string
}

// P2PCallback -the glue between the P2p layer and the node. Notifies the node when rollups and transactions are received from peers
type P2PCallback interface {
	ReceiveRollup(r obscurocommon.EncodedRollup)
	ReceiveTx(tx nodecommon.EncryptedTx)
}

// P2P is the layer responsible for sending and receiving messages to Obscuro network peers.
type P2P interface {
	StartListening(callback P2PCallback)
	StopListening()
	BroadcastRollup(r obscurocommon.EncodedRollup)
	BroadcastTx(tx nodecommon.EncryptedTx)
}

// ClientServer is the layer responsible for handling requests from Obscuro client applications.
type ClientServer interface {
	Start()
	Stop()
}

type StatsCollector interface {
	// L2Recalc - called when a node has to discard the speculative work built on top of the winner of the gossip round.
	L2Recalc(id common.Address)
	NewBlock(block *types.Block)
	NewRollup(node common.Address, rollup *nodecommon.Rollup)
	RollupWithMoreRecentProof()
}

// Node this will become the Obscuro "Node" type
type Node struct {
	config  Config
	ID      common.Address
	shortID uint64

	P2p           P2P                 // For communication with other Obscuro nodes
	ethClient     ethclient.EthClient // For communication with the L1 node
	EnclaveClient nodecommon.Enclave  // For communication with the enclave
	clientServer  ClientServer        // For communication with Obscuro client applications

	stats StatsCollector

	// control the lifecycle
	exitNodeCh chan bool
	interrupt  *int32

	blockRPCCh   chan blockAndParent               // The channel that new blocks from the L1 node are sent to
	forkRPCCh    chan []obscurocommon.EncodedBlock // The channel that new forks from the L1 node are sent to
	rollupsP2PCh chan obscurocommon.EncodedRollup  // The channel that new rollups from peers are sent to
	txP2PCh      chan nodecommon.EncryptedTx       // The channel that new transactions from peers are sent to

	nodeDB       *DB    // Stores the node's publicly-available data
	readyForWork *int32 // Whether the node has bootstrapped the existing blocks and has the enclave secret

<<<<<<< HEAD
	txHandler mgmtcontractlib.TxHandler // Handles tx conversion from eth to L1Data
=======
	mgmtContractLib mgmtcontractlib.MgmtContractLib

	// Wallet used to issue ethereum transactions
	ethWallet wallet.Wallet
>>>>>>> ab39f08c
}

func NewHost(
	config Config,
	collector StatsCollector,
	p2p P2P,
	ethClient ethclient.EthClient,
	enclaveClient nodecommon.Enclave,
	ethWallet wallet.Wallet,
	mgmtContractLib mgmtcontractlib.MgmtContractLib,
) Node {
	db := NewDB()

	host := Node{
		// config
		config:  config,
		ID:      config.ID,
		shortID: obscurocommon.ShortAddress(config.ID),

		// Communication layers.
		P2p:           p2p,
		ethClient:     ethClient,
		EnclaveClient: enclaveClient,

		stats: collector,

		// lifecycle channels
		exitNodeCh: make(chan bool),
		interrupt:  new(int32),

		// incoming data
		blockRPCCh:   make(chan blockAndParent),
		forkRPCCh:    make(chan []obscurocommon.EncodedBlock),
		rollupsP2PCh: make(chan obscurocommon.EncodedRollup),
		txP2PCh:      make(chan nodecommon.EncryptedTx),

		// Initialize the node DB
		nodeDB:       db,
		readyForWork: new(int32),

		mgmtContractLib: mgmtContractLib,
		ethWallet:       ethWallet,
	}

	if config.HasClientRPC {
		host.clientServer = NewClientServer(config.ClientRPCAddress, &host)
	}

	return host
}

// Start initializes the main loop of the node
func (a *Node) Start() {
	a.waitForEnclave()

	if a.config.IsGenesis {
		// Create the shared secret and submit it to the management contract for storage
		l1tx := &obscurocommon.L1StoreSecretTx{
			Secret:      a.EnclaveClient.GenerateSecret(),
			Attestation: a.EnclaveClient.Attestation(),
		}
		a.broadcastTx(a.mgmtContractLib.CreateStoreSecret(l1tx, a.ethWallet.GetNonceAndIncrement()))
	}

	if !a.EnclaveClient.IsInitialised() {
		a.requestSecret()
	}

	if a.clientServer != nil {
		a.clientServer.Start()
	}

	// todo create a channel between request secret and start processing
	a.startProcessing()
}

// Waits for enclave to be available, printing a wait message every two seconds.
func (a *Node) waitForEnclave() {
	counter := 0
	for a.EnclaveClient.IsReady() != nil {
		if counter >= 20 {
			nodecommon.LogWithID(a.shortID, "Waiting for enclave. Error: %v", a.EnclaveClient.IsReady())
			counter = 0
		}

		time.Sleep(100 * time.Millisecond)
		counter++
	}
	nodecommon.LogWithID(a.shortID, "Connected to enclave service...")
}

// Waits for blocks from the L1 node, printing a wait message every two seconds.
func (a *Node) waitForL1Blocks() []*types.Block {
	// It feeds the entire L1 blockchain into the enclave when it starts
	// todo - what happens with the blocks received while processing ?
	allBlocks := a.ethClient.RPCBlockchainFeed()
	counter := 0

	for len(allBlocks) == 0 {
		if counter >= 20 {
			nodecommon.LogWithID(a.shortID, "Waiting for blocks from L1 node...")
			counter = 0
		}

		time.Sleep(100 * time.Millisecond)
		allBlocks = a.ethClient.RPCBlockchainFeed()
		counter++
	}

	return allBlocks
}

func (a *Node) startProcessing() {
	allBlocks := a.waitForL1Blocks()

	// Todo: This is a naive implementation.
	results := a.EnclaveClient.IngestBlocks(allBlocks)
	for _, result := range results {
		if !result.IngestedBlock && result.BlockNotIngestedCause != "" {
			nodecommon.LogWithID(a.shortID, "Failed to ingest block b_%d. Cause: %s",
				obscurocommon.ShortHash(result.BlockHeader.Hash()),
				result.BlockNotIngestedCause,
			)
		}
		a.storeBlockProcessingResult(result)
	}

	lastBlock := *allBlocks[len(allBlocks)-1]
	nodecommon.LogWithID(a.shortID, "Start enclave on block b_%d.", obscurocommon.ShortHash(lastBlock.Header().Hash()))
	a.EnclaveClient.Start(lastBlock)

	if a.config.IsGenesis {
		a.initialiseProtocol(&lastBlock)
	}

	// Start monitoring L1 blocks
	go a.monitorBlocks()

	// Only open the p2p connection when the node is fully initialised
	a.P2p.StartListening(a)

	// used as a signaling mechanism to stop processing the old block if a new L1 block arrives earlier
	i := int32(0)
	interrupt := &i
	atomic.StoreInt32(a.readyForWork, 1)

	// Main loop - Listen for notifications From the L1 node and process them
	// Note that during processing, more recent notifications can be received.
	for {
		select {
		case b := <-a.blockRPCCh:
			interrupt = sendInterrupt(interrupt)
			a.processBlocks([]obscurocommon.EncodedBlock{b.p, b.b}, interrupt)

		case f := <-a.forkRPCCh:
			interrupt = sendInterrupt(interrupt)
			a.processBlocks(f, interrupt)

		case r := <-a.rollupsP2PCh:
			rol, err := nodecommon.DecodeRollup(r)
			log.Trace(fmt.Sprintf(">   Agg%d: Received rollup: r_%d from A%d",
				a.shortID,
				obscurocommon.ShortHash(rol.Hash()),
				obscurocommon.ShortAddress(rol.Header.Agg),
			))
			if err != nil {
				nodecommon.LogWithID(a.shortID, "Could not check enclave initialisation. Cause: %v", err)
			}

			go a.EnclaveClient.SubmitRollup(nodecommon.ExtRollup{
				Header: rol.Header,
				Txs:    rol.Transactions,
			})

		case tx := <-a.txP2PCh:
			// Ignore gossiped transactions while the node is still initialising
			// TODO Handle this correctly with the Enclave Initialization process
			// TODO Enabling this without Request/RespondSecret will make non-genesis nodes ignore txs
			if a.EnclaveClient.IsInitialised() {
				if err := a.EnclaveClient.SubmitTx(tx); err != nil {
					log.Trace(fmt.Sprintf(">   Agg%d: Could not submit transaction: %s", a.shortID, err))
				}
			}

		case <-a.exitNodeCh:
			return
		}
	}
}

// RPCNewHead receives the notification of new blocks from the ethereumNode Node
func (a *Node) RPCNewHead(b obscurocommon.EncodedBlock, p obscurocommon.EncodedBlock) {
	if atomic.LoadInt32(a.interrupt) == 1 {
		return
	}
	a.blockRPCCh <- blockAndParent{b, p}
}

// RPCNewFork receives the notification of a new fork from the ethereumNode
func (a *Node) RPCNewFork(b []obscurocommon.EncodedBlock) {
	if atomic.LoadInt32(a.interrupt) == 1 {
		return
	}
	a.forkRPCCh <- b
}

// P2PGossipRollup is called by counterparties when there is a Rollup to broadcast
// All it does is forward the rollup for processing to the enclave
func (a *Node) ReceiveRollup(r obscurocommon.EncodedRollup) {
	if atomic.LoadInt32(a.interrupt) == 1 {
		return
	}
	a.rollupsP2PCh <- r
}

// P2PReceiveTx receives a new transactions from the P2P network
func (a *Node) ReceiveTx(tx nodecommon.EncryptedTx) {
	if atomic.LoadInt32(a.interrupt) == 1 {
		return
	}
	a.txP2PCh <- tx
}

// RPCBalance allows to fetch the balance of one address
func (a *Node) RPCBalance(address common.Address) uint64 {
	return a.EnclaveClient.Balance(address)
}

// RPCCurrentBlockHead returns the current head of the blocks (l1)
func (a *Node) RPCCurrentBlockHead() *types.Header {
	return a.nodeDB.GetCurrentBlockHead()
}

// RPCCurrentRollupHead returns the current head of the rollups (l2)
func (a *Node) RPCCurrentRollupHead() *nodecommon.Header {
	return a.nodeDB.GetCurrentRollupHead()
}

// DB returns the DB of the node
func (a *Node) DB() *DB {
	return a.nodeDB
}

// Stop gracefully stops the node execution
func (a *Node) Stop() {
	// block all requests
	atomic.StoreInt32(a.interrupt, 1)

	a.P2p.StopListening()
	if a.clientServer != nil {
		a.clientServer.Stop()
	}

	if err := a.EnclaveClient.Stop(); err != nil {
		nodecommon.LogWithID(a.shortID, "Could not stop enclave server. Cause: %v", err.Error())
	}
	time.Sleep(time.Second)
	a.exitNodeCh <- true
	a.EnclaveClient.StopClient()
}

func (a *Node) ConnectToEthNode(node ethclient.EthClient) {
	a.ethClient = node
}

func sendInterrupt(interrupt *int32) *int32 {
	// Notify the previous round to stop work
	atomic.StoreInt32(interrupt, 1)
	i := int32(0)
	return &i
}

type blockAndParent struct {
	b obscurocommon.EncodedBlock
	p obscurocommon.EncodedBlock
}

func (a *Node) processBlocks(blocks []obscurocommon.EncodedBlock, interrupt *int32) {
	var result nodecommon.BlockSubmissionResponse
	for _, block := range blocks {
		// For the genesis block the parent is nil
		if block != nil {
			a.checkForSharedSecretRequests(block)

			// submit each block to the enclave for ingestion plus validation
			result = a.EnclaveClient.SubmitBlock(*block.DecodeBlock())
			a.storeBlockProcessingResult(result)
		}
	}

	if !result.IngestedBlock {
		b := blocks[len(blocks)-1].DecodeBlock()
		nodecommon.LogWithID(a.shortID, "Did not ingest block b_%d. Cause: %s", obscurocommon.ShortHash(b.Hash()), result.BlockNotIngestedCause)
		return
	}

	// Nodes can start before the genesis was published, and it makes no sense to enter the protocol.
	if result.ProducedRollup.Header != nil {
		a.P2p.BroadcastRollup(nodecommon.EncodeRollup(result.ProducedRollup.ToRollup()))

		obscurocommon.ScheduleInterrupt(a.config.GossipRoundDuration, interrupt, a.handleRoundWinner(result))
	}
}

func (a *Node) handleRoundWinner(result nodecommon.BlockSubmissionResponse) func() {
	return func() {
		if atomic.LoadInt32(a.interrupt) == 1 {
			return
		}
		// Request the round winner for the current head
		winnerRollup, isWinner, err := a.EnclaveClient.RoundWinner(result.ProducedRollup.Header.ParentHash)
		if err != nil {
			log.Panic("could not determine round winner. Cause: %s", err)
		}
		if isWinner {
			nodecommon.LogWithID(a.shortID, "Winner (b_%d) r_%d(%d).",
				obscurocommon.ShortHash(result.BlockHeader.Hash()),
				obscurocommon.ShortHash(winnerRollup.Header.Hash()),
				winnerRollup.Header.Number,
			)

			tx := &obscurocommon.L1RollupTx{
				Rollup: nodecommon.EncodeRollup(winnerRollup.ToRollup()),
			}

			a.broadcastTx(a.mgmtContractLib.CreateRollup(tx, a.ethWallet.GetNonceAndIncrement()))
		}
	}
}

func (a *Node) storeBlockProcessingResult(result nodecommon.BlockSubmissionResponse) {
	// only update the node rollup headers if the enclave has found a new rollup head
	if result.FoundNewHead {
		// adding a header will update the head if it has a higher height
		a.DB().AddRollupHeader(result.RollupHead)
	}

	// adding a header will update the head if it has a higher height
	if result.IngestedBlock {
		a.DB().AddBlockHeader(result.BlockHeader)
	}
}

// Called only by the first enclave to bootstrap the network
func (a *Node) initialiseProtocol(block *types.Block) obscurocommon.L2RootHash {
	// Create the genesis rollup and submit it to the MC
	genesisResponse := a.EnclaveClient.ProduceGenesis(block.Hash())
	nodecommon.LogWithID(a.shortID, "Initialising network. Genesis rollup r_%d.", obscurocommon.ShortHash(genesisResponse.ProducedRollup.Header.Hash()))
	l1tx := &obscurocommon.L1RollupTx{
		Rollup: nodecommon.EncodeRollup(genesisResponse.ProducedRollup.ToRollup()),
	}

	a.broadcastTx(a.mgmtContractLib.CreateRollup(l1tx, a.ethWallet.GetNonceAndIncrement()))

	return genesisResponse.ProducedRollup.Header.ParentHash
}

func (a *Node) broadcastTx(tx types.TxData) {
	// TODO add retry and deal with failures
	signedTx, err := a.ethWallet.SignTransaction(tx)
	if err != nil {
		panic(err)
	}

	err = a.ethClient.SendTransaction(signedTx)
	if err != nil {
		panic(err)
	}
}

// This method implements the procedure by which a node obtains the secret
func (a *Node) requestSecret() {
	attestation := a.EnclaveClient.Attestation()
	l1tx := &obscurocommon.L1RequestSecretTx{Attestation: attestation}
	a.broadcastTx(a.mgmtContractLib.CreateRequestSecret(l1tx, a.ethWallet.GetNonceAndIncrement()))

	// start listening for l1 blocks that contain the response to the request
	for {
		select {
		case header := <-a.ethClient.BlockListener():
			block, err := a.ethClient.BlockByHash(header.Hash())
			if err != nil {
				log.Panic("could not fetch block for hash %s. Cause: %s", header.Hash().String(), err)
			}
			for _, tx := range block.Transactions() {
				t := a.mgmtContractLib.DecodeTx(tx)
				if t == nil {
					continue
				}

				if storeTx, ok := t.(*obscurocommon.L1StoreSecretTx); ok { // TODO properly handle t.Attestation.Owner == a.ID
					nodecommon.LogWithID(a.shortID, "Secret was retrieved")
					a.EnclaveClient.InitEnclave(storeTx.Secret)
					return
				}
			}

		case b := <-a.blockRPCCh:
			txs := b.b.DecodeBlock().Transactions()
			for _, tx := range txs {
				t := a.mgmtContractLib.DecodeTx(tx)
				if t == nil {
					continue
				}

				if storeTx, ok := t.(*obscurocommon.L1StoreSecretTx); ok {
					// someone has replied
					nodecommon.LogWithID(a.shortID, "Secret was retrieved")
					a.EnclaveClient.InitEnclave(storeTx.Secret)
					return
				}
			}

		case <-a.forkRPCCh:
			// todo

		case <-a.rollupsP2PCh:
			// ignore rolllups from peers as we're not part of the network just yet

		case <-a.exitNodeCh:
			return
		}
	}
}

func (a *Node) checkForSharedSecretRequests(block obscurocommon.EncodedBlock) {
	b := block.DecodeBlock()
	for _, tx := range b.Transactions() {
		t := a.mgmtContractLib.DecodeTx(tx)
		if t == nil {
			continue
		}

		if reqTx, ok := t.(*obscurocommon.L1RequestSecretTx); ok {
			l1tx := &obscurocommon.L1StoreSecretTx{
				Secret:      a.EnclaveClient.FetchSecret(reqTx.Attestation),
				Attestation: reqTx.Attestation,
			}
			a.broadcastTx(a.mgmtContractLib.CreateStoreSecret(l1tx, a.ethWallet.GetNonceAndIncrement()))
		}
	}
}

func (a *Node) monitorBlocks() {
	listener := a.ethClient.BlockListener()
	nodecommon.LogWithID(a.shortID, "Start monitoring Ethereum blocks..")

	for atomic.LoadInt32(a.interrupt) == 0 {
		select {
		case latestBlkHeader := <-listener:
			block, err := a.ethClient.BlockByHash(latestBlkHeader.Hash())
			if err != nil {
				log.Panic("could not fetch block for hash %s. Cause: %s", latestBlkHeader.Hash().String(), err)
			}
			blockParent, err := a.ethClient.BlockByHash(block.ParentHash())
			if err != nil {
				log.Panic("could not fetch block's parent with hash %s. Cause: %s", block.ParentHash().String(), err)
			}

			nodecommon.LogWithID(a.shortID, "Received a new block b_%d(%d)",
				obscurocommon.ShortHash(latestBlkHeader.Hash()),
				latestBlkHeader.Number.Uint64())
			a.RPCNewHead(obscurocommon.EncodeBlock(block), obscurocommon.EncodeBlock(blockParent))

		// this timeout ensures we don't leak the goroutine
		case <-time.After(1 * time.Second):
			// break out of select and check for interrupt on the for loop
		}
	}
}

func (a *Node) IsReady() bool {
	return atomic.LoadInt32(a.readyForWork) == 1
}<|MERGE_RESOLUTION|>--- conflicted
+++ resolved
@@ -47,6 +47,8 @@
 	LogPath string
 	// The stringified private key for the host's L1 wallet
 	PrivateKeyString string
+	// The ID of the L1 chain
+	ChainID int64
 }
 
 // P2PCallback -the glue between the P2p layer and the node. Notifies the node when rollups and transactions are received from peers
@@ -102,14 +104,10 @@
 	nodeDB       *DB    // Stores the node's publicly-available data
 	readyForWork *int32 // Whether the node has bootstrapped the existing blocks and has the enclave secret
 
-<<<<<<< HEAD
-	txHandler mgmtcontractlib.TxHandler // Handles tx conversion from eth to L1Data
-=======
 	mgmtContractLib mgmtcontractlib.MgmtContractLib
 
 	// Wallet used to issue ethereum transactions
 	ethWallet wallet.Wallet
->>>>>>> ab39f08c
 }
 
 func NewHost(
