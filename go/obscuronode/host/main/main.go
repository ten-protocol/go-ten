package main

import (
	"fmt"
	"time"

	"github.com/obscuronet/obscuro-playground/go/obscuronode/host/p2p"

	"github.com/ethereum/go-ethereum/common"
	"github.com/ethereum/go-ethereum/core/types"
	"github.com/obscuronet/obscuro-playground/go/obscurocommon"
	"github.com/obscuronet/obscuro-playground/go/obscuronode/host"
)

<<<<<<< HEAD
const (
	helpCmd               = "help"
	nodeAddressFlag       = "nodeAddress"
	nodeAddressUsage      = "The 20 bytes of the node's address (default \"\")"
	genesisFlag           = "isGenesis"
	genesisUsage          = "Whether the node is the first node to join the network (default true)"
	gossipRoundNanosFlag  = "gossipRoundNanos"
	gossipRoundNanosUsage = "The duration of the gossip round (default 8333)"
	rpcTimeoutSecsFlag    = "rpcTimeoutSecs"
	rpcTimeoutSecsUsage   = "The timeout for host <-> enclave RPC communication (default 3)"
	enclavePortFlag       = "enclavePort"
	enclavePortUsage      = "The address to use to connect to the Obscuro enclave service (default \"localhost:10000\")"
	usage                 = `CLI application for the ◠.bscuro host.

Usage:

    <executable> [flags]

The flags are:

  -%s string
    	%s
  -%s bool
    	%s
  -%s uint
    	%s
  -%s uint
    	%s
  -%s uint
    	%s`
)

func main() {
	if len(os.Args) >= 2 && os.Args[1] == helpCmd {
		usageFmt := fmt.Sprintf(usage, nodeAddressFlag, nodeAddressUsage, genesisFlag, genesisUsage,
			gossipRoundNanosFlag, gossipRoundNanosUsage, rpcTimeoutSecsFlag, rpcTimeoutSecsUsage, enclavePortFlag,
			enclavePortUsage)
		fmt.Println(usageFmt)
		return
	}

	nodeAddressBytes, isGenesis, gossipRoundNanos, rpcTimeoutSecs, enclaveAddress := parseCLIArgs()

	nodeAddress := common.BytesToAddress([]byte(*nodeAddressBytes))
	hostCfg := host.AggregatorCfg{GossipRoundDuration: *gossipRoundNanos, ClientRPCTimeoutSecs: *rpcTimeoutSecs}
	enclaveClient := host.NewEnclaveRPCClient(*enclaveAddress, host.ClientRPCTimeoutSecs*time.Second)
	// TODO - Provide flags for our address and peer addresses
	aggP2P := p2p.NewP2P("localhost:10000", []string{})
	agg := host.NewAgg(nodeAddress, hostCfg, l1NodeDummy{}, nil, *isGenesis, enclaveClient, aggP2P)

	waitForEnclave(agg, *enclaveAddress)
	fmt.Printf("Connected to enclave server on port %s.\n", *enclaveAddress)
	agg.Start()
}

// Parses the CLI flags and arguments.
func parseCLIArgs() (*string, *bool, *uint64, *uint64, *string) {
	nodeAddressBytes := flag.String(nodeAddressFlag, "", nodeAddressUsage)
	genesis := flag.Bool(genesisFlag, true, genesisUsage)
	gossipRoundNanos := flag.Uint64(gossipRoundNanosFlag, uint64(8333), gossipRoundNanosUsage)
	rpcTimeoutSecs := flag.Uint64(rpcTimeoutSecsFlag, 3, rpcTimeoutSecsUsage)
	enclaveAddress := flag.String(enclavePortFlag, "localhost:10000", enclavePortUsage)
	flag.Parse()

	return nodeAddressBytes, genesis, gossipRoundNanos, rpcTimeoutSecs, enclaveAddress
}

=======
func main() {
	config := parseCLIArgs()

	nodeID := common.BytesToAddress([]byte(*config.nodeID))
	hostCfg := host.AggregatorCfg{GossipRoundDuration: *config.gossipRoundNanos, ClientRPCTimeoutSecs: *config.rpcTimeoutSecs}
	enclaveClient := host.NewEnclaveRPCClient(*config.enclavePort, host.ClientRPCTimeoutSecs*time.Second)
	aggP2P := p2p.NewP2P(*config.ourP2PAddr, config.peerP2PAddrs)
	agg := host.NewAgg(nodeID, hostCfg, l1NodeDummy{}, nil, *config.isGenesis, enclaveClient, aggP2P)

	waitForEnclave(agg, *config.enclavePort)
	agg.Start()
}

>>>>>>> 98439383
// Waits for the enclave server to start, printing a wait message every two seconds.
func waitForEnclave(agg host.Node, enclaveAddress string) {
	i := 0
	for {
		if agg.Enclave.IsReady() == nil {
			fmt.Printf("Connected to enclave server on port %d.\n", enclavePort)
			break
		}
		time.Sleep(100 * time.Millisecond)
		i++

		if i >= 20 {
			fmt.Printf("Trying to connect to enclave on address %s...\n", enclaveAddress)
			i = 0
		}
	}
}

// TODO - Replace this dummy once we have implemented communication with L1 nodes.
type l1NodeDummy struct{}

func (l l1NodeDummy) RPCBlockchainFeed() []*types.Block {
	return []*types.Block{}
}

func (l l1NodeDummy) BroadcastTx(obscurocommon.EncodedL1Tx) {}<|MERGE_RESOLUTION|>--- conflicted
+++ resolved
@@ -12,102 +12,32 @@
 	"github.com/obscuronet/obscuro-playground/go/obscuronode/host"
 )
 
-<<<<<<< HEAD
-const (
-	helpCmd               = "help"
-	nodeAddressFlag       = "nodeAddress"
-	nodeAddressUsage      = "The 20 bytes of the node's address (default \"\")"
-	genesisFlag           = "isGenesis"
-	genesisUsage          = "Whether the node is the first node to join the network (default true)"
-	gossipRoundNanosFlag  = "gossipRoundNanos"
-	gossipRoundNanosUsage = "The duration of the gossip round (default 8333)"
-	rpcTimeoutSecsFlag    = "rpcTimeoutSecs"
-	rpcTimeoutSecsUsage   = "The timeout for host <-> enclave RPC communication (default 3)"
-	enclavePortFlag       = "enclavePort"
-	enclavePortUsage      = "The address to use to connect to the Obscuro enclave service (default \"localhost:10000\")"
-	usage                 = `CLI application for the ◠.bscuro host.
-
-Usage:
-
-    <executable> [flags]
-
-The flags are:
-
-  -%s string
-    	%s
-  -%s bool
-    	%s
-  -%s uint
-    	%s
-  -%s uint
-    	%s
-  -%s uint
-    	%s`
-)
-
-func main() {
-	if len(os.Args) >= 2 && os.Args[1] == helpCmd {
-		usageFmt := fmt.Sprintf(usage, nodeAddressFlag, nodeAddressUsage, genesisFlag, genesisUsage,
-			gossipRoundNanosFlag, gossipRoundNanosUsage, rpcTimeoutSecsFlag, rpcTimeoutSecsUsage, enclavePortFlag,
-			enclavePortUsage)
-		fmt.Println(usageFmt)
-		return
-	}
-
-	nodeAddressBytes, isGenesis, gossipRoundNanos, rpcTimeoutSecs, enclaveAddress := parseCLIArgs()
-
-	nodeAddress := common.BytesToAddress([]byte(*nodeAddressBytes))
-	hostCfg := host.AggregatorCfg{GossipRoundDuration: *gossipRoundNanos, ClientRPCTimeoutSecs: *rpcTimeoutSecs}
-	enclaveClient := host.NewEnclaveRPCClient(*enclaveAddress, host.ClientRPCTimeoutSecs*time.Second)
-	// TODO - Provide flags for our address and peer addresses
-	aggP2P := p2p.NewP2P("localhost:10000", []string{})
-	agg := host.NewAgg(nodeAddress, hostCfg, l1NodeDummy{}, nil, *isGenesis, enclaveClient, aggP2P)
-
-	waitForEnclave(agg, *enclaveAddress)
-	fmt.Printf("Connected to enclave server on port %s.\n", *enclaveAddress)
-	agg.Start()
-}
-
-// Parses the CLI flags and arguments.
-func parseCLIArgs() (*string, *bool, *uint64, *uint64, *string) {
-	nodeAddressBytes := flag.String(nodeAddressFlag, "", nodeAddressUsage)
-	genesis := flag.Bool(genesisFlag, true, genesisUsage)
-	gossipRoundNanos := flag.Uint64(gossipRoundNanosFlag, uint64(8333), gossipRoundNanosUsage)
-	rpcTimeoutSecs := flag.Uint64(rpcTimeoutSecsFlag, 3, rpcTimeoutSecsUsage)
-	enclaveAddress := flag.String(enclavePortFlag, "localhost:10000", enclavePortUsage)
-	flag.Parse()
-
-	return nodeAddressBytes, genesis, gossipRoundNanos, rpcTimeoutSecs, enclaveAddress
-}
-
-=======
 func main() {
 	config := parseCLIArgs()
 
 	nodeID := common.BytesToAddress([]byte(*config.nodeID))
 	hostCfg := host.AggregatorCfg{GossipRoundDuration: *config.gossipRoundNanos, ClientRPCTimeoutSecs: *config.rpcTimeoutSecs}
-	enclaveClient := host.NewEnclaveRPCClient(*config.enclavePort, host.ClientRPCTimeoutSecs*time.Second)
+	enclaveClient := host.NewEnclaveRPCClient(*config.enclaveAddr, host.ClientRPCTimeoutSecs*time.Second)
 	aggP2P := p2p.NewP2P(*config.ourP2PAddr, config.peerP2PAddrs)
 	agg := host.NewAgg(nodeID, hostCfg, l1NodeDummy{}, nil, *config.isGenesis, enclaveClient, aggP2P)
 
-	waitForEnclave(agg, *config.enclavePort)
+	waitForEnclave(agg, *config.enclaveAddr)
 	agg.Start()
 }
 
->>>>>>> 98439383
 // Waits for the enclave server to start, printing a wait message every two seconds.
-func waitForEnclave(agg host.Node, enclaveAddress string) {
+func waitForEnclave(agg host.Node, enclaveAddr string) {
 	i := 0
 	for {
 		if agg.Enclave.IsReady() == nil {
-			fmt.Printf("Connected to enclave server on port %d.\n", enclavePort)
+			fmt.Printf("Connected to enclave server on address %s.\n", enclaveAddr)
 			break
 		}
 		time.Sleep(100 * time.Millisecond)
 		i++
 
 		if i >= 20 {
-			fmt.Printf("Trying to connect to enclave on address %s...\n", enclaveAddress)
+			fmt.Printf("Trying to connect to enclave server on address %s...\n", enclaveAddr)
 			i = 0
 		}
 	}
