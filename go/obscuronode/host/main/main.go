--- conflicted
+++ resolved
@@ -1,11 +1,7 @@
 package main
 
 import (
-<<<<<<< HEAD
-=======
-	"fmt"
 	"os"
->>>>>>> bd9efc7a
 	"time"
 
 	"github.com/obscuronet/obscuro-playground/go/log"
@@ -31,8 +27,6 @@
 	agg.Start()
 }
 
-<<<<<<< HEAD
-=======
 // Sets the log file.
 func setLogs() {
 	logFile, err := os.Create("host_logs.txt")
@@ -42,25 +36,6 @@
 	log.SetLog(logFile)
 }
 
-// Waits for the enclave server to start, printing a wait message every two seconds.
-func waitForEnclave(agg host.Node, enclaveAddr string) {
-	i := 0
-	for {
-		if agg.Enclave.IsReady() == nil {
-			fmt.Printf("Connected to enclave server on address %s.\n", enclaveAddr)
-			break
-		}
-		time.Sleep(100 * time.Millisecond)
-		i++
-
-		if i >= 20 {
-			fmt.Printf("Trying to connect to enclave server on address %s...\n", enclaveAddr)
-			i = 0
-		}
-	}
-}
-
->>>>>>> bd9efc7a
 // TODO - Replace this dummy once we have implemented communication with L1 nodes.
 type l1NodeDummy struct{}
 
