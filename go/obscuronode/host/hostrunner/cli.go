package hostrunner

import (
	"flag"
	"strings"
	"time"

	"github.com/ethereum/go-ethereum/common"
	"github.com/obscuronet/obscuro-playground/go/obscuronode/host"
)

const (
	// Flag names, defaults and usages.
	nodeIDName  = "nodeID"
	nodeIDUsage = "The 20 bytes of the node's address"

	isGenesisName  = "isGenesis"
	isGenesisUsage = "Whether the node is the first node to join the network"

	gossipRoundNanosName  = "gossipRoundNanos"
	gossipRoundNanosUsage = "The duration of the gossip round"

	enclaveRPCTimeoutSecsName  = "enclaveRPCTimeoutSecs"
	enclaveRPCTimeoutSecsUsage = "The timeout for host <-> enclave RPC communication"

	enclaveAddrName  = "enclaveAddress"
	enclaveAddrUsage = "The address to use to connect to the Obscuro enclave service"

	ourP2PAddrName  = "ourP2PAddr"
	ourP2PAddrUsage = "The P2P address for our node"

	peerP2PAddrsName  = "peerP2PAddresses"
	peerP2PAddrsUsage = "The P2P addresses of our peer nodes as a comma-separated list"

	clientServerAddrName  = "clientServerAddress"
	clientServerAddrUsage = "The address on which to listen for client application RPC requests"

	clientRPCTimeoutSecsName  = "clientRPCTimeoutSecs"
	clientRPCTimeoutSecsUsage = "The timeout for client <-> host RPC communication"

	privateKeyName  = "privateKey"
	privateKeyUsage = "The private key for the L1 node account"

	contractAddrName  = "contractAddress"
	contractAddrUsage = "The management contract address on the L1"

	ethClientHostName  = "ethClientHost"
	ethClientHostUsage = "The host on which to connect to the Ethereum client"

	ethClientPortName  = "ethClientPort"
	ethClientPortUsage = "The port on which to connect to the Ethereum client"

	logPathName  = "logPath"
	logPathUsage = "The path to use for the host's log file"
)

<<<<<<< HEAD
type DefaultHostConfig struct {
	NodeID                string
	IsGenesis             bool
	GossipRoundNanos      uint64
	EnclaveRPCTimeoutSecs uint64
	ClientRPCTimeoutSecs  uint64
	EnclaveAddr           string
	OurP2PAddr            string
	PeerP2PAddrs          []string
	ClientServerAddr      string
	PrivateKeyString      string
	ContractAddress       string
	EthClientHost         string
	EthClientPort         uint64
	LogPath               string
}

func GetDefaults() DefaultHostConfig {
	return DefaultHostConfig{
		NodeID:                "",
		IsGenesis:             true,
		GossipRoundNanos:      8333,
		EnclaveRPCTimeoutSecs: 3,
		ClientRPCTimeoutSecs:  3,
		EnclaveAddr:           "127.0.0.1:11000",
		OurP2PAddr:            "",
		PeerP2PAddrs:          []string{},
		ClientServerAddr:      "127.0.0.1:13000",
		PrivateKeyString:      "0000000000000000000000000000000000000000000000000000000000000001",
		ContractAddress:       "",
		EthClientHost:         "127.0.0.1",
		EthClientPort:         8546,
		LogPath:               "host_logs.txt",
=======
type HostConfig struct {
	NodeID           string
	IsGenesis        bool
	GossipRoundNanos uint64
	RPCTimeoutSecs   uint64
	EnclaveAddr      string
	OurP2PAddr       string
	PeerP2PAddrs     []string
	ClientServerAddr string
	PrivateKeyString string
	ContractAddress  string
	EthClientHost    string
	EthClientPort    uint64
	LogPath          string
	ChainID          int64
}

func DefaultHostConfig() HostConfig {
	return HostConfig{
		NodeID:           "",
		IsGenesis:        true,
		GossipRoundNanos: 8333,
		RPCTimeoutSecs:   3,
		EnclaveAddr:      "127.0.0.1:11000",
		OurP2PAddr:       "",
		PeerP2PAddrs:     []string{},
		ClientServerAddr: "127.0.0.1:13000",
		PrivateKeyString: "0000000000000000000000000000000000000000000000000000000000000001",
		ContractAddress:  "",
		EthClientHost:    "127.0.0.1",
		EthClientPort:    8546,
		LogPath:          "host_logs.txt",
		ChainID:          1337, // TODO add this as a configurable flag
>>>>>>> ab39f08c
	}
}

func ParseCLIArgs() host.Config {
	defaultConfig := GetDefaults()

	nodeID := flag.String(nodeIDName, defaultConfig.NodeID, nodeIDUsage)
	isGenesis := flag.Bool(isGenesisName, defaultConfig.IsGenesis, isGenesisUsage)
	gossipRoundNanos := flag.Uint64(gossipRoundNanosName, defaultConfig.GossipRoundNanos, gossipRoundNanosUsage)
	enclaveRPCTimeoutSecs := flag.Uint64(enclaveRPCTimeoutSecsName, defaultConfig.EnclaveRPCTimeoutSecs, enclaveRPCTimeoutSecsUsage)
	clientRPCTimeoutSecs := flag.Uint64(clientRPCTimeoutSecsName, defaultConfig.ClientRPCTimeoutSecs, clientRPCTimeoutSecsUsage)
	enclaveAddr := flag.String(enclaveAddrName, defaultConfig.EnclaveAddr, enclaveAddrUsage)
	ourP2PAddr := flag.String(ourP2PAddrName, defaultConfig.OurP2PAddr, ourP2PAddrUsage)
	peerP2PAddrs := flag.String(peerP2PAddrsName, "", peerP2PAddrsUsage)
	clientServerAddr := flag.String(clientServerAddrName, defaultConfig.ClientServerAddr, clientServerAddrUsage)
	privateKeyStr := flag.String(privateKeyName, defaultConfig.PrivateKeyString, privateKeyUsage)
	contractAddress := flag.String(contractAddrName, defaultConfig.ContractAddress, contractAddrUsage)
	ethClientHost := flag.String(ethClientHostName, defaultConfig.EthClientHost, ethClientHostUsage)
	ethClientPort := flag.Uint64(ethClientPortName, defaultConfig.EthClientPort, ethClientPortUsage)
	logPath := flag.String(logPathName, defaultConfig.LogPath, logPathUsage)

	flag.Parse()

	parsedP2PAddrs := strings.Split(*peerP2PAddrs, ",")
	if *peerP2PAddrs == "" {
		// We handle the special case of an empty list.
		parsedP2PAddrs = []string{}
	}

	return host.Config{
		ID:                    common.BytesToAddress([]byte(*nodeID)),
		IsGenesis:             *isGenesis,
		GossipRoundDuration:   time.Duration(*gossipRoundNanos),
		HasClientRPC:          true,
		ClientRPCAddress:      *clientServerAddr,
		ClientRPCTimeout:      time.Second * time.Duration(*enclaveRPCTimeoutSecs),
		EnclaveRPCAddress:     *enclaveAddr,
		EnclaveRPCTimeout:     time.Second * time.Duration(*clientRPCTimeoutSecs),
		P2PAddress:            *ourP2PAddr,
		AllP2PAddresses:       parsedP2PAddrs,
		L1NodeHost:            *ethClientHost,
		L1NodeWebsocketPort:   uint(*ethClientPort),
		RollupContractAddress: common.BytesToAddress([]byte(*contractAddress)),
		PrivateKeyString:      *privateKeyStr,
		LogPath:               *logPath,
	}
}<|MERGE_RESOLUTION|>--- conflicted
+++ resolved
@@ -52,9 +52,11 @@
 
 	logPathName  = "logPath"
 	logPathUsage = "The path to use for the host's log file"
+
+	chainIDName  = "chainID"
+	chainIDUsage = "The ID of the L1 chain"
 )
 
-<<<<<<< HEAD
 type DefaultHostConfig struct {
 	NodeID                string
 	IsGenesis             bool
@@ -70,6 +72,7 @@
 	EthClientHost         string
 	EthClientPort         uint64
 	LogPath               string
+	ChainID               int64
 }
 
 func GetDefaults() DefaultHostConfig {
@@ -88,41 +91,7 @@
 		EthClientHost:         "127.0.0.1",
 		EthClientPort:         8546,
 		LogPath:               "host_logs.txt",
-=======
-type HostConfig struct {
-	NodeID           string
-	IsGenesis        bool
-	GossipRoundNanos uint64
-	RPCTimeoutSecs   uint64
-	EnclaveAddr      string
-	OurP2PAddr       string
-	PeerP2PAddrs     []string
-	ClientServerAddr string
-	PrivateKeyString string
-	ContractAddress  string
-	EthClientHost    string
-	EthClientPort    uint64
-	LogPath          string
-	ChainID          int64
-}
-
-func DefaultHostConfig() HostConfig {
-	return HostConfig{
-		NodeID:           "",
-		IsGenesis:        true,
-		GossipRoundNanos: 8333,
-		RPCTimeoutSecs:   3,
-		EnclaveAddr:      "127.0.0.1:11000",
-		OurP2PAddr:       "",
-		PeerP2PAddrs:     []string{},
-		ClientServerAddr: "127.0.0.1:13000",
-		PrivateKeyString: "0000000000000000000000000000000000000000000000000000000000000001",
-		ContractAddress:  "",
-		EthClientHost:    "127.0.0.1",
-		EthClientPort:    8546,
-		LogPath:          "host_logs.txt",
-		ChainID:          1337, // TODO add this as a configurable flag
->>>>>>> ab39f08c
+		ChainID:               1337,
 	}
 }
 
@@ -143,6 +112,7 @@
 	ethClientHost := flag.String(ethClientHostName, defaultConfig.EthClientHost, ethClientHostUsage)
 	ethClientPort := flag.Uint64(ethClientPortName, defaultConfig.EthClientPort, ethClientPortUsage)
 	logPath := flag.String(logPathName, defaultConfig.LogPath, logPathUsage)
+	chainID := flag.Int64(chainIDName, defaultConfig.ChainID, chainIDUsage)
 
 	flag.Parse()
 
@@ -168,5 +138,6 @@
 		RollupContractAddress: common.BytesToAddress([]byte(*contractAddress)),
 		PrivateKeyString:      *privateKeyStr,
 		LogPath:               *logPath,
+		ChainID:               *chainID,
 	}
 }