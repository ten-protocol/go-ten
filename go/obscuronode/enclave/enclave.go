package enclave

import (
	"crypto/rand"
	"fmt"
	"math/big"

	"github.com/obscuronet/obscuro-playground/go/log"

	"github.com/ethereum/go-ethereum/common"
	"github.com/ethereum/go-ethereum/core/types"
	"github.com/obscuronet/obscuro-playground/go/obscurocommon"
	"github.com/obscuronet/obscuro-playground/go/obscuronode/nodecommon"
)

const ChainID = 777 // The unique ID for the Obscuro chain. Required for Geth signing.

// todo - this should become an elaborate data structure
type SharedEnclaveSecret []byte

type StatsCollector interface {
	// Register when a node has to discard the speculative work built on top of the winner of the gossip round.
	L2Recalc(id common.Address)
	RollupWithMoreRecentProof()
}

type enclaveImpl struct {
	node           common.Address
	mining         bool
	storage        Storage
	blockResolver  BlockResolver
	statsCollector StatsCollector

	txCh                 chan nodecommon.L2Tx
	roundWinnerCh        chan *Rollup
	exitCh               chan bool
	speculativeWorkInCh  chan bool
	speculativeWorkOutCh chan speculativeWork
}

func (e *enclaveImpl) IsReady() error {
	return nil // The enclave is local so it is always ready
}

func (e *enclaveImpl) StopClient() {
	// The enclave is local so there is no client to stop
}

func (e *enclaveImpl) Start(block types.Block) {
	// start the speculative rollup execution loop on its own go routine
	go e.start(block)
}

func (e *enclaveImpl) start(block types.Block) {
	headerHash := block.Hash()
	s, f := e.storage.FetchBlockState(headerHash)
	if !f {
		panic("state should be calculated")
	}

<<<<<<< HEAD
	currentHead := s.Head
	currentState := newProcessedState(e.db.FetchRollupState(currentHead.Hash()))
	var currentProcessedTxs []nodecommon.L2Tx
	currentProcessedTxsMap := make(map[common.Hash]nodecommon.L2Tx)
=======
	currentHead := s.head
	currentState := newProcessedState(e.storage.FetchRollupState(currentHead.Hash()))
	var currentProcessedTxs []L2Tx
	currentProcessedTxsMap := make(map[common.Hash]L2Tx)
>>>>>>> e0478c08

	for {
		select {
		// A new winner was found after gossiping. Start speculatively executing incoming transactions to already have a rollup ready when the next round starts.
		case winnerRollup := <-e.roundWinnerCh:

			currentHead = winnerRollup
			currentState = newProcessedState(e.storage.FetchRollupState(winnerRollup.Hash()))

			// determine the transactions that were not yet included
			currentProcessedTxs = currentTxs(winnerRollup, e.storage.FetchMempoolTxs(), e.storage)
			currentProcessedTxsMap = makeMap(currentProcessedTxs)

			// calculate the State after executing them
			currentState = executeTransactions(currentProcessedTxs, currentState)

		case tx := <-e.txCh:
			_, found := currentProcessedTxsMap[tx.Hash()]
			if !found {
				currentProcessedTxsMap[tx.Hash()] = tx
				currentProcessedTxs = append(currentProcessedTxs, tx)
				executeTx(&currentState, tx)
			}

		case <-e.speculativeWorkInCh:
			b := make([]nodecommon.L2Tx, 0, len(currentProcessedTxs))
			b = append(b, currentProcessedTxs...)
			state := copyProcessedState(currentState)
			e.speculativeWorkOutCh <- speculativeWork{
				r:   currentHead,
				s:   &state,
				txs: b,
			}

		case <-e.exitCh:
			return
		}
	}
}

func (e *enclaveImpl) ProduceGenesis() nodecommon.BlockSubmissionResponse {
	return nodecommon.BlockSubmissionResponse{
		L2Hash:         GenesisRollup.Header.Hash(),
		L1Hash:         obscurocommon.GenesisHash,
		ProducedRollup: GenesisRollup.ToExtRollup(),
		IngestedBlock:  true,
	}
}

func (e *enclaveImpl) IngestBlocks(blocks []*types.Block) {
	for _, block := range blocks {
		e.storage.StoreBlock(block)
		updateState(block, e.storage, e.blockResolver)
	}
}

func (e *enclaveImpl) SubmitBlock(block types.Block) nodecommon.BlockSubmissionResponse {
	// Todo - investigate further why this is needed.
	// So far this seems to recover correctly
	defer func() {
		if r := recover(); r != nil {
			log.Log(fmt.Sprintf("Agg%d Panic %s", obscurocommon.ShortAddress(e.node), r))
		}
	}()

	_, foundBlock := e.storage.FetchBlock(block.Hash())
	if foundBlock {
		return nodecommon.BlockSubmissionResponse{IngestedBlock: false}
	}

	e.storage.StoreBlock(&block)
	// this is where much more will actually happen.
	// the "blockchain" logic from geth has to be executed here,
	// to determine the total proof of work, to verify some key aspects, etc

<<<<<<< HEAD
	_, f := e.db.ResolveBlock(block.Header().ParentHash)
	if !f && e.db.HeightBlock(&block) > obscurocommon.L1GenesisHeight {
		return nodecommon.BlockSubmissionResponse{IngestedBlock: false}
=======
	_, f := e.storage.FetchBlock(block.Header().ParentHash)
	if !f && e.storage.HeightBlock(&block) > obscurocommon.L1GenesisHeight {
		return BlockSubmissionResponse{IngestedBlock: false}
>>>>>>> e0478c08
	}
	blockState := updateState(&block, e.storage, e.blockResolver)

	// todo - A verifier node will not produce rollups, we can check the e.mining to get the node behaviour
	e.storage.RemoveMempoolTxs(historicTxs(blockState.head, e.storage))
	r := e.produceRollup(&block, blockState)
	// todo - should store proposal rollups in a different storage as they are ephemeral (round based)
	e.storage.StoreRollup(r)

	return nodecommon.BlockSubmissionResponse{
		L1Hash:      block.Hash(),
		L1Height:    uint64(e.blockResolver.HeightBlock(&block)),
		L1Parent:    blockState.block.Header().ParentHash,
		L2Hash:      blockState.head.Hash(),
		L2Height:    uint64(blockState.head.Height.Load().(int)),
		L2Parent:    blockState.head.Header.ParentHash,
		Withdrawals: blockState.head.Header.Withdrawals,

		ProducedRollup:    r.ToExtRollup(),
		IngestedBlock:     true,
		IngestedNewRollup: blockState.foundNewRollup,
	}
}

func (e *enclaveImpl) SubmitRollup(rollup nodecommon.ExtRollup) {
	r := Rollup{
		Header:       rollup.Header,
		Transactions: decryptTransactions(rollup.Txs),
	}

	// only store if the parent exists
	_, found := e.storage.FetchRollup(r.Header.ParentHash)
	if found {
		e.storage.StoreRollup(&r)
	} else {
		log.Log(fmt.Sprintf("Agg%d:> Received rollup with no parent: r_%d", obscurocommon.ShortAddress(e.node), obscurocommon.ShortHash(r.Hash())))
	}
}

func (e *enclaveImpl) SubmitTx(tx nodecommon.EncryptedTx) error {
	decryptedTx := DecryptTx(tx)
	err := verifySignature(&decryptedTx)
	if err != nil {
		return err
	}
	e.storage.AddMempoolTx(decryptedTx)
	e.txCh <- decryptedTx
	return nil
}

// Checks that the L2Tx has a valid signature.
func verifySignature(decryptedTx *nodecommon.L2Tx) error {
	signer := types.NewLondonSigner(big.NewInt(ChainID))
	_, err := types.Sender(signer, decryptedTx)
	return err
}

func (e *enclaveImpl) RoundWinner(parent obscurocommon.L2RootHash) (nodecommon.ExtRollup, bool) {
	head, found := e.storage.FetchRollup(parent)
	if !found {
		panic(fmt.Sprintf("Could not find rollup: r_%s", parent))
	}

	rollupsReceivedFromPeers := e.storage.FetchRollups(e.storage.HeightRollup(head) + 1)
	// filter out rollups with a different Parent
	var usefulRollups []*Rollup
	for _, rol := range rollupsReceivedFromPeers {
		p := e.storage.ParentRollup(rol)
		if p.Hash() == head.Hash() {
			usefulRollups = append(usefulRollups, rol)
		}
	}

	parentState := e.storage.FetchRollupState(head.Hash())
	// determine the winner of the round
	winnerRollup, s := findRoundWinner(usefulRollups, head, parentState, e.storage, e.blockResolver)

	e.storage.SetRollupState(winnerRollup.Hash(), s)
	go e.notifySpeculative(winnerRollup)

	// we are the winner
	if winnerRollup.Header.Agg == e.node {
		v := winnerRollup.Proof(e.blockResolver)
		w := e.storage.ParentRollup(winnerRollup)
		log.Log(fmt.Sprintf(">   Agg%d: create rollup=r_%d(%d)[r_%d]{proof=b_%d}. Txs: %v. State=%v.",
			obscurocommon.ShortAddress(e.node),
			obscurocommon.ShortHash(winnerRollup.Hash()), e.storage.HeightRollup(winnerRollup),
			obscurocommon.ShortHash(w.Hash()),
			obscurocommon.ShortHash(v.Hash()),
			printTxs(winnerRollup.Transactions),
			winnerRollup.Header.State),
		)
		return winnerRollup.ToExtRollup(), true
	}
	return nodecommon.ExtRollup{}, false
}

func (e *enclaveImpl) notifySpeculative(winnerRollup *Rollup) {
	e.roundWinnerCh <- winnerRollup
}

func (e *enclaveImpl) Balance(address common.Address) uint64 {
	// todo user encryption
	return e.storage.FetchHeadState().state[address]
}

func (e *enclaveImpl) produceRollup(b *types.Block, bs blockState) *Rollup {
	// retrieve the speculatively calculated State based on the previous winner and the incoming transactions
	e.speculativeWorkInCh <- true
	speculativeRollup := <-e.speculativeWorkOutCh

	newRollupTxs := speculativeRollup.txs
	newRollupState := *speculativeRollup.s

	// the speculative execution has been processing on top of the wrong parent - due to failure in gossip or publishing to L1
	// if true {
	if (speculativeRollup.r == nil) || (speculativeRollup.r.Hash() != bs.head.Hash()) {
		if speculativeRollup.r != nil {
			log.Log(fmt.Sprintf(">   Agg%d: Recalculate. speculative=r_%d(%d), published=r_%d(%d)",
				obscurocommon.ShortAddress(e.node),
				obscurocommon.ShortHash(speculativeRollup.r.Hash()),
				e.storage.HeightRollup(speculativeRollup.r),
				obscurocommon.ShortHash(bs.head.Hash()),
				e.storage.HeightRollup(bs.head)),
			)
			e.statsCollector.L2Recalc(e.node)
		}

		// determine transactions to include in new rollup and process them
		newRollupTxs = currentTxs(bs.head, e.storage.FetchMempoolTxs(), e.storage)
		newRollupState = executeTransactions(newRollupTxs, newProcessedState(bs.state))
	}

	// always process deposits last
	// process deposits from the proof of the parent to the current block (which is the proof of the new rollup)
	proof := bs.head.Proof(e.blockResolver)
	newRollupState = processDeposits(proof, b, copyProcessedState(newRollupState), e.blockResolver)

	// Create a new rollup based on the proof of inclusion of the previous, including all new transactions
	r := NewRollup(b, bs.head, e.node, newRollupTxs, newRollupState.w, obscurocommon.GenerateNonce(), serialize(newRollupState.s))
	return &r
}

func (e *enclaveImpl) GetTransaction(txHash common.Hash) *nodecommon.L2Tx {
	// todo add some sort of cache
	rollup := e.storage.FetchHeadState().head

	var found bool
	for {
		txs := rollup.Transactions
		for _, tx := range txs {
			if tx.Hash() == txHash {
				return &tx
			}
		}
		rollup = e.storage.ParentRollup(rollup)
		rollup, found = e.storage.FetchRollup(rollup.Hash())
		if !found {
			panic(fmt.Sprintf("Could not find rollup: r_%s", rollup.Hash()))
		}
		if rollup.Height.Load() == obscurocommon.L2GenesisHeight {
			return nil
		}
	}
}

func (e *enclaveImpl) Stop() {
	e.exitCh <- true
}

func (e *enclaveImpl) Attestation() obscurocommon.AttestationReport {
	// Todo
	return obscurocommon.AttestationReport{Owner: e.node}
}

// GenerateSecret - the genesis enclave is responsible with generating the secret entropy
func (e *enclaveImpl) GenerateSecret() obscurocommon.EncryptedSharedEnclaveSecret {
	secret := make([]byte, 32)
	n, err := rand.Read(secret)
	if n != 32 || err != nil {
		panic(fmt.Sprintf("Could not generate secret: %s", err))
	}
	e.storage.StoreSecret(secret)
	return encryptSecret(secret)
}

// InitEnclave - initialise an enclave with a seed received by another enclave
func (e *enclaveImpl) InitEnclave(secret obscurocommon.EncryptedSharedEnclaveSecret) {
	e.storage.StoreSecret(decryptSecret(secret))
}

func (e *enclaveImpl) FetchSecret(obscurocommon.AttestationReport) obscurocommon.EncryptedSharedEnclaveSecret {
	return encryptSecret(e.storage.FetchSecret())
}

func (e *enclaveImpl) IsInitialised() bool {
	return e.storage.FetchSecret() != nil
}

// Todo - implement with crypto
func decryptSecret(secret obscurocommon.EncryptedSharedEnclaveSecret) SharedEnclaveSecret {
	return SharedEnclaveSecret(secret)
}

// Todo - implement with crypto
func encryptSecret(secret SharedEnclaveSecret) obscurocommon.EncryptedSharedEnclaveSecret {
	return obscurocommon.EncryptedSharedEnclaveSecret(secret)
}

// internal structure to pass information.
type speculativeWork struct {
	r   *Rollup
	s   *RollupState
	txs []nodecommon.L2Tx
}

<<<<<<< HEAD
func NewEnclave(id common.Address, mining bool, collector StatsCollector) nodecommon.Enclave {
	db := NewInMemoryDB()
=======
func NewEnclave(id common.Address, mining bool, collector StatsCollector) Enclave {
	storage := NewStorage()
>>>>>>> e0478c08
	return &enclaveImpl{
		node:                 id,
		storage:              storage,
		blockResolver:        storage,
		mining:               mining,
		txCh:                 make(chan nodecommon.L2Tx),
		roundWinnerCh:        make(chan *Rollup),
		exitCh:               make(chan bool),
		speculativeWorkInCh:  make(chan bool),
		speculativeWorkOutCh: make(chan speculativeWork),
		statsCollector:       collector,
	}
}<|MERGE_RESOLUTION|>--- conflicted
+++ resolved
@@ -58,17 +58,10 @@
 		panic("state should be calculated")
 	}
 
-<<<<<<< HEAD
-	currentHead := s.Head
-	currentState := newProcessedState(e.db.FetchRollupState(currentHead.Hash()))
+	currentHead := s.head
+	currentState := newProcessedState(e.storage.FetchRollupState(currentHead.Hash()))
 	var currentProcessedTxs []nodecommon.L2Tx
 	currentProcessedTxsMap := make(map[common.Hash]nodecommon.L2Tx)
-=======
-	currentHead := s.head
-	currentState := newProcessedState(e.storage.FetchRollupState(currentHead.Hash()))
-	var currentProcessedTxs []L2Tx
-	currentProcessedTxsMap := make(map[common.Hash]L2Tx)
->>>>>>> e0478c08
 
 	for {
 		select {
@@ -144,15 +137,9 @@
 	// the "blockchain" logic from geth has to be executed here,
 	// to determine the total proof of work, to verify some key aspects, etc
 
-<<<<<<< HEAD
-	_, f := e.db.ResolveBlock(block.Header().ParentHash)
-	if !f && e.db.HeightBlock(&block) > obscurocommon.L1GenesisHeight {
-		return nodecommon.BlockSubmissionResponse{IngestedBlock: false}
-=======
 	_, f := e.storage.FetchBlock(block.Header().ParentHash)
 	if !f && e.storage.HeightBlock(&block) > obscurocommon.L1GenesisHeight {
-		return BlockSubmissionResponse{IngestedBlock: false}
->>>>>>> e0478c08
+		return nodecommon.BlockSubmissionResponse{IngestedBlock: false}
 	}
 	blockState := updateState(&block, e.storage, e.blockResolver)
 
@@ -369,13 +356,8 @@
 	txs []nodecommon.L2Tx
 }
 
-<<<<<<< HEAD
 func NewEnclave(id common.Address, mining bool, collector StatsCollector) nodecommon.Enclave {
-	db := NewInMemoryDB()
-=======
-func NewEnclave(id common.Address, mining bool, collector StatsCollector) Enclave {
 	storage := NewStorage()
->>>>>>> e0478c08
 	return &enclaveImpl{
 		node:                 id,
 		storage:              storage,
