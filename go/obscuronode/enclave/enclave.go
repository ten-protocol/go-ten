--- conflicted
+++ resolved
@@ -4,13 +4,10 @@
 	"crypto/rand"
 	"fmt"
 
-<<<<<<< HEAD
+	"github.com/ethereum/go-ethereum/common"
+
+	common3 "github.com/obscuronet/obscuro-playground/go/common"
 	"github.com/obscuronet/obscuro-playground/go/log"
-=======
-	"github.com/ethereum/go-ethereum/common"
->>>>>>> 16e2e310
-
-	common3 "github.com/obscuronet/obscuro-playground/go/common"
 	common2 "github.com/obscuronet/obscuro-playground/go/obscuronode/common"
 )
 
@@ -286,15 +283,9 @@
 	e.roundWinnerCh <- winnerRollup
 }
 
-<<<<<<< HEAD
-func (e *enclaveImpl) Balance(address common3.Address) uint64 {
+func (e *enclaveImpl) Balance(address common.Address) uint64 {
 	// todo user encryption
 	return e.db.Balance(address)
-=======
-func (e *enclaveImpl) Balance(address common.Address) uint64 {
-	// todo
-	return 0
->>>>>>> 16e2e310
 }
 
 func (e *enclaveImpl) produceRollup(b *common3.Block, bs BlockState) *Rollup {
