package enclave

import (
	"crypto/rand"
	"fmt"
	"math/big"

	"github.com/ethereum/go-ethereum/core"

	"github.com/obscuronet/obscuro-playground/go/log"

	"github.com/ethereum/go-ethereum/common"
	"github.com/ethereum/go-ethereum/core/types"
	"github.com/obscuronet/obscuro-playground/go/obscurocommon"
	"github.com/obscuronet/obscuro-playground/go/obscuronode/nodecommon"
)

const ChainID = 777 // The unique ID for the Obscuro chain. Required for Geth signing.

// todo - this should become an elaborate data structure
type SharedEnclaveSecret []byte

type StatsCollector interface {
	// Register when a node has to discard the speculative work built on top of the winner of the gossip round.
	L2Recalc(id common.Address)
	RollupWithMoreRecentProof()
}

type enclaveImpl struct {
	node           common.Address
	mining         bool
	storage        Storage
	blockResolver  BlockResolver
	statsCollector StatsCollector
	l1Blockchain   *core.BlockChain

	txCh                 chan nodecommon.L2Tx
	roundWinnerCh        chan *Rollup
	exitCh               chan bool
	speculativeWorkInCh  chan bool
	speculativeWorkOutCh chan speculativeWork
}

func (e *enclaveImpl) IsReady() error {
	return nil // The enclave is local so it is always ready
}

func (e *enclaveImpl) StopClient() {
	// The enclave is local so there is no client to stop
}

func (e *enclaveImpl) Start(block types.Block) {
	// start the speculative rollup execution loop on its own go routine
	go e.start(block)
}

func (e *enclaveImpl) start(block types.Block) {
	env := processingEnvironment{processedTxsMap: make(map[common.Hash]nodecommon.L2Tx)}
	// determine whether the block where the speculative execution will start already contains Obscuro state
	blockState, f := e.storage.FetchBlockState(block.Hash())
	if f {
		env.headRollup = blockState.head
		if env.headRollup != nil {
			env.state = copyState(e.storage.FetchRollupState(env.headRollup.Hash()))
		}
	}

	for {
		select {
		// A new winner was found after gossiping. Start speculatively executing incoming transactions to already have a rollup ready when the next round starts.
		case winnerRollup := <-e.roundWinnerCh:
			env.header = newHeader(winnerRollup, winnerRollup.Header.Height+1, e.node)
			env.headRollup = winnerRollup
			env.state = copyState(e.storage.FetchRollupState(winnerRollup.Hash()))

			// determine the transactions that were not yet included
			env.processedTxs = currentTxs(winnerRollup, e.storage.FetchMempoolTxs(), e.storage)
			env.processedTxsMap = makeMap(env.processedTxs)

			// calculate the State after executing them
			env.state = e.executeTransactions(env.processedTxs, env.state, env.headRollup.Header)

		case tx := <-e.txCh:
			// only process transactions if there is already a rollup to use as parent
			if env.headRollup != nil {
				_, found := env.processedTxsMap[tx.Hash()]
				if !found {
					env.processedTxsMap[tx.Hash()] = tx
					env.processedTxs = append(env.processedTxs, tx)
					executeTx(env.state, tx)
				}
			}

		case <-e.speculativeWorkInCh:
			if env.header == nil {
				e.speculativeWorkOutCh <- speculativeWork{found: false}
			} else {
				b := make([]nodecommon.L2Tx, 0, len(env.processedTxs))
				b = append(b, env.processedTxs...)
				state := copyState(env.state)
				e.speculativeWorkOutCh <- speculativeWork{
					found: true,
					r:     env.headRollup,
					s:     state,
					h:     env.header,
					txs:   b,
				}
			}

		case <-e.exitCh:
			return
		}
	}
}

func (e *enclaveImpl) ProduceGenesis(blkHash common.Hash) nodecommon.BlockSubmissionResponse {
	rolGenesis := NewRollup(blkHash, nil, obscurocommon.L2GenesisHeight, common.HexToAddress("0x0"), []nodecommon.L2Tx{}, []nodecommon.Withdrawal{}, obscurocommon.GenerateNonce(), common.BigToHash(big.NewInt(0)))
	return nodecommon.BlockSubmissionResponse{
		L2Hash:         rolGenesis.Header.Hash(),
		L1Hash:         blkHash,
		ProducedRollup: rolGenesis.ToExtRollup(),
		IngestedBlock:  true,
	}
}

// IngestBlocks is used to update the enclave with the full history of the L1 chain to date.
func (e *enclaveImpl) IngestBlocks(blocks []*types.Block) []nodecommon.BlockSubmissionResponse {
	result := make([]nodecommon.BlockSubmissionResponse, len(blocks))
	for i, block := range blocks {
		// We skip over the genesis block, to avoid an attack whereby someone submits a block with the same hash as the
		// genesis block but different contents. Since we cannot insert the genesis block into our blockchain, this
		// checking would have to be skipped, potentially allowing an invalid block through.
		if e.isGenesisBlock(block) {
			continue
		}

		if ingestionFailedResponse := e.insertBlockIntoL1Chain(block); ingestionFailedResponse != nil {
			result[i] = *ingestionFailedResponse
			continue
		}

		e.storage.StoreBlock(block)
<<<<<<< HEAD

		bs := updateState(block, e.storage, e.blockResolver)
=======
		bs := e.updateState(block, e.blockResolver)
>>>>>>> f216490f
		if bs == nil {
			result[i] = e.noBlockStateBlockSubmissionResponse(block)
		} else {
			var rollup nodecommon.ExtRollup
			if bs.foundNewRollup {
				rollup = bs.head.ToExtRollup()
			}
			result[i] = e.blockStateBlockSubmissionResponse(bs, rollup)
		}
	}

	return result
}

// SubmitBlock is used to update the enclave with an additional block.
func (e *enclaveImpl) SubmitBlock(block types.Block) nodecommon.BlockSubmissionResponse {
	// As when ingesting, we skip the genesis block.
	if e.isGenesisBlock(&block) {
		return nodecommon.BlockSubmissionResponse{IngestedBlock: false, BlockNotIngestedCause: "Block was genesis block."}
	}

	_, foundBlock := e.storage.FetchBlock(block.Hash())
	if foundBlock {
		return nodecommon.BlockSubmissionResponse{IngestedBlock: false, BlockNotIngestedCause: "Block already ingested."}
	}

	if ingestionFailedResponse := e.insertBlockIntoL1Chain(&block); ingestionFailedResponse != nil {
		return *ingestionFailedResponse
	}

	stored := e.storage.StoreBlock(&block)
	if !stored {
		return nodecommon.BlockSubmissionResponse{IngestedBlock: false}
	}

	_, f := e.storage.FetchBlock(block.Header().ParentHash)
	if !f && e.storage.HeightBlock(&block) > obscurocommon.L1GenesisHeight {
		return nodecommon.BlockSubmissionResponse{IngestedBlock: false, BlockNotIngestedCause: "Block parent not stored."}
	}

	blockState := e.updateState(&block, e.blockResolver)
	if blockState == nil {
		return e.noBlockStateBlockSubmissionResponse(&block)
	}

	// todo - A verifier node will not produce rollups, we can check the e.mining to get the node behaviour
	e.storage.RemoveMempoolTxs(historicTxs(blockState.head, e.storage))
	r := e.produceRollup(&block, blockState)
	// todo - should store proposal rollups in a different storage as they are ephemeral (round based)
	e.storage.StoreRollup(r)

	log.Log(fmt.Sprintf("Agg%d:> Processed block: b_%d", obscurocommon.ShortAddress(e.node), obscurocommon.ShortHash(block.Hash())))

	return e.blockStateBlockSubmissionResponse(blockState, r.ToExtRollup())
}

func (e *enclaveImpl) SubmitRollup(rollup nodecommon.ExtRollup) {
	r := Rollup{
		Header:       rollup.Header,
		Transactions: decryptTransactions(rollup.Txs),
	}

	// only store if the parent exists
	_, found := e.storage.FetchRollup(r.Header.ParentHash)
	if found {
		e.storage.StoreRollup(&r)
	} else {
		log.Log(fmt.Sprintf("Agg%d:> Received rollup with no parent: r_%d", obscurocommon.ShortAddress(e.node), obscurocommon.ShortHash(r.Hash())))
	}
}

func (e *enclaveImpl) SubmitTx(tx nodecommon.EncryptedTx) error {
	decryptedTx := DecryptTx(tx)
	err := verifySignature(&decryptedTx)
	if err != nil {
		return err
	}
	e.storage.AddMempoolTx(decryptedTx)
	e.txCh <- decryptedTx
	return nil
}

// Checks that the L2Tx has a valid signature.
func verifySignature(decryptedTx *nodecommon.L2Tx) error {
	signer := types.NewLondonSigner(big.NewInt(ChainID))
	_, err := types.Sender(signer, decryptedTx)
	return err
}

func (e *enclaveImpl) RoundWinner(parent obscurocommon.L2RootHash) (nodecommon.ExtRollup, bool, error) {
	head, found := e.storage.FetchRollup(parent)
	if !found {
		return nodecommon.ExtRollup{}, false, fmt.Errorf("rollup not found: r_%s", parent) //nolint
	}

	rollupsReceivedFromPeers := e.storage.FetchRollups(head.Header.Height + 1)
	// filter out rollups with a different Parent
	var usefulRollups []*Rollup
	for _, rol := range rollupsReceivedFromPeers {
		p := e.storage.ParentRollup(rol)
		if p.Hash() == head.Hash() {
			usefulRollups = append(usefulRollups, rol)
		}
	}

	parentState := e.storage.FetchRollupState(head.Hash())
	// determine the winner of the round
	winnerRollup, s := e.findRoundWinner(usefulRollups, head, parentState, e.storage, e.blockResolver)

	e.storage.SetRollupState(winnerRollup.Hash(), s)
	go e.notifySpeculative(winnerRollup)

	// we are the winner
	if winnerRollup.Header.Agg == e.node {
		v := winnerRollup.Proof(e.blockResolver)
		w := e.storage.ParentRollup(winnerRollup)
		log.Log(fmt.Sprintf(">   Agg%d: create rollup=r_%d(%d)[r_%d]{proof=b_%d}. Txs: %v. State=%v.",
			obscurocommon.ShortAddress(e.node),
			obscurocommon.ShortHash(winnerRollup.Hash()), winnerRollup.Header.Height,
			obscurocommon.ShortHash(w.Hash()),
			obscurocommon.ShortHash(v.Hash()),
			printTxs(winnerRollup.Transactions),
			winnerRollup.Header.State),
		)
		return winnerRollup.ToExtRollup(), true, nil
	}
	return nodecommon.ExtRollup{}, false, nil
}

func (e *enclaveImpl) notifySpeculative(winnerRollup *Rollup) {
	e.roundWinnerCh <- winnerRollup
}

func (e *enclaveImpl) Balance(address common.Address) uint64 {
	// todo user encryption
	return e.storage.FetchHeadState().state.balances[address]
}

func (e *enclaveImpl) produceRollup(b *types.Block, bs *blockState) *Rollup {
	// retrieve the speculatively calculated State based on the previous winner and the incoming transactions
	e.speculativeWorkInCh <- true
	speculativeRollup := <-e.speculativeWorkOutCh

	newRollupTxs := speculativeRollup.txs
	newRollupState := speculativeRollup.s
	newRollupHeader := speculativeRollup.h

	// the speculative execution has been processing on top of the wrong parent - due to failure in gossip or publishing to L1
	if !speculativeRollup.found || (speculativeRollup.r.Hash() != bs.head.Hash()) {
		if speculativeRollup.r != nil {
			log.Log(fmt.Sprintf(">   Agg%d: Recalculate. speculative=r_%d(%d), published=r_%d(%d)",
				obscurocommon.ShortAddress(e.node),
				obscurocommon.ShortHash(speculativeRollup.r.Hash()),
				speculativeRollup.r.Header.Height,
				obscurocommon.ShortHash(bs.head.Hash()),
				bs.head.Header.Height),
			)
			if e.statsCollector != nil {
				e.statsCollector.L2Recalc(e.node)
			}
		}

		newRollupHeader = newHeader(bs.head, bs.head.Header.Height+1, e.node)
		// determine transactions to include in new rollup and process them
		newRollupTxs = currentTxs(bs.head, e.storage.FetchMempoolTxs(), e.storage)
		newRollupState = e.executeTransactions(newRollupTxs, bs.state, newRollupHeader)
	}

	// always process deposits last
	// process deposits from the proof of the parent to the current block (which is the proof of the new rollup)
	proof := bs.head.Proof(e.blockResolver)
	depositTxs := processDeposits(proof, b, e.blockResolver)
	newRollupState = e.executeTransactions(depositTxs, newRollupState, newRollupHeader)

	// Postprocessing - withdrawals
	withdrawals := rollupPostProcessingWithdrawals(bs.head, newRollupState)

	// Create a new rollup based on the proof of inclusion of the previous, including all new transactions
	r := NewRollupFromHeader(newRollupHeader, b.Hash(), newRollupTxs, withdrawals, obscurocommon.GenerateNonce(), serialize(newRollupState))
	return &r
}

func (e *enclaveImpl) GetTransaction(txHash common.Hash) *nodecommon.L2Tx {
	// todo add some sort of cache
	rollup := e.storage.FetchHeadState().head

	var found bool
	for {
		txs := rollup.Transactions
		for _, tx := range txs {
			if tx.Hash() == txHash {
				return &tx
			}
		}
		rollup = e.storage.ParentRollup(rollup)
		rollup, found = e.storage.FetchRollup(rollup.Hash())
		if !found {
			panic(fmt.Sprintf("Could not find rollup: r_%s", rollup.Hash()))
		}
		if rollup.Header.Height == obscurocommon.L2GenesisHeight {
			return nil
		}
	}
}

func (e *enclaveImpl) Stop() error {
	e.exitCh <- true
	return nil
}

func (e *enclaveImpl) Attestation() obscurocommon.AttestationReport {
	// Todo
	return obscurocommon.AttestationReport{Owner: e.node}
}

// GenerateSecret - the genesis enclave is responsible with generating the secret entropy
func (e *enclaveImpl) GenerateSecret() obscurocommon.EncryptedSharedEnclaveSecret {
	secret := make([]byte, 32)
	n, err := rand.Read(secret)
	if n != 32 || err != nil {
		panic(fmt.Sprintf("Could not generate secret: %s", err))
	}
	e.storage.StoreSecret(secret)
	return encryptSecret(secret)
}

// InitEnclave - initialise an enclave with a seed received by another enclave
func (e *enclaveImpl) InitEnclave(secret obscurocommon.EncryptedSharedEnclaveSecret) {
	e.storage.StoreSecret(decryptSecret(secret))
}

func (e *enclaveImpl) FetchSecret(obscurocommon.AttestationReport) obscurocommon.EncryptedSharedEnclaveSecret {
	return encryptSecret(e.storage.FetchSecret())
}

func (e *enclaveImpl) IsInitialised() bool {
	return e.storage.FetchSecret() != nil
}

func (e *enclaveImpl) isGenesisBlock(block *types.Block) bool {
	return e.l1Blockchain != nil && block.Hash() != e.l1Blockchain.Genesis().Hash()
}

// Inserts the block into the L1 chain if it exists and the block is not the genesis block. Returns a non-nil
// BlockSubmissionResponse if the insertion failed.
func (e *enclaveImpl) insertBlockIntoL1Chain(block *types.Block) *nodecommon.BlockSubmissionResponse {
	if e.l1Blockchain != nil {
		_, err := e.l1Blockchain.InsertChain(types.Blocks{block})
		if err != nil {
			causeMsg := fmt.Sprintf("Block was invalid: %v", err)
			return &nodecommon.BlockSubmissionResponse{IngestedBlock: false, BlockNotIngestedCause: causeMsg}
		}
	}
	return nil
}

func (e *enclaveImpl) noBlockStateBlockSubmissionResponse(block *types.Block) nodecommon.BlockSubmissionResponse {
	return nodecommon.BlockSubmissionResponse{
		L1Hash:            block.Hash(),
		L1Height:          e.blockResolver.HeightBlock(block),
		L1Parent:          block.ParentHash(),
		IngestedBlock:     true,
		IngestedNewRollup: false,
	}
}

func (e *enclaveImpl) blockStateBlockSubmissionResponse(bs *blockState, rollup nodecommon.ExtRollup) nodecommon.BlockSubmissionResponse {
	return nodecommon.BlockSubmissionResponse{
		L1Hash:            bs.block.Hash(),
		L1Height:          e.blockResolver.HeightBlock(bs.block),
		L1Parent:          bs.block.ParentHash(),
		L2Hash:            bs.head.Hash(),
		L2Height:          bs.head.Header.Height,
		L2Parent:          bs.head.Header.ParentHash,
		Withdrawals:       bs.head.Header.Withdrawals,
		ProducedRollup:    rollup,
		IngestedBlock:     true,
		IngestedNewRollup: bs.foundNewRollup,
	}
}

// Todo - implement with crypto
func decryptSecret(secret obscurocommon.EncryptedSharedEnclaveSecret) SharedEnclaveSecret {
	return SharedEnclaveSecret(secret)
}

// Todo - implement with crypto
func encryptSecret(secret SharedEnclaveSecret) obscurocommon.EncryptedSharedEnclaveSecret {
	return obscurocommon.EncryptedSharedEnclaveSecret(secret)
}

// internal structure to pass information.
type speculativeWork struct {
	found bool
	r     *Rollup
	s     *State
	h     *nodecommon.Header
	txs   []nodecommon.L2Tx
}

// internal structure used for the speculative execution.
type processingEnvironment struct {
	headRollup      *Rollup
	header          *nodecommon.Header
	state           *State
	processedTxs    []nodecommon.L2Tx
	processedTxsMap map[common.Hash]nodecommon.L2Tx
}

// NewEnclave creates a new enclave.
// `genesisJSON` is the configuration for the corresponding L1's genesis block. This is used to validate the blocks
// received from the L1 node. If nil, incoming blocks are not validated.
func NewEnclave(id common.Address, mining bool, genesisJSON []byte, collector StatsCollector) nodecommon.Enclave {
	storage := NewStorage()

	var l1Blockchain *core.BlockChain
	if genesisJSON != nil {
		l1Blockchain = NewL1Blockchain(genesisJSON)
	}

	return &enclaveImpl{
		node:                 id,
		mining:               mining,
		storage:              storage,
		blockResolver:        storage,
		statsCollector:       collector,
		l1Blockchain:         l1Blockchain,
		txCh:                 make(chan nodecommon.L2Tx),
		roundWinnerCh:        make(chan *Rollup),
		exitCh:               make(chan bool),
		speculativeWorkInCh:  make(chan bool),
		speculativeWorkOutCh: make(chan speculativeWork),
	}
}<|MERGE_RESOLUTION|>--- conflicted
+++ resolved
@@ -140,12 +140,7 @@
 		}
 
 		e.storage.StoreBlock(block)
-<<<<<<< HEAD
-
-		bs := updateState(block, e.storage, e.blockResolver)
-=======
 		bs := e.updateState(block, e.blockResolver)
->>>>>>> f216490f
 		if bs == nil {
 			result[i] = e.noBlockStateBlockSubmissionResponse(block)
 		} else {
