--- conflicted
+++ resolved
@@ -890,7 +890,6 @@
 	return e.rpcEncryptionManager.EncryptWithViewingKey(address, txReceiptBytes)
 }
 
-<<<<<<< HEAD
 // DecryptTx decrypts an L2 transaction encrypted with the enclave's public key.
 func (e *enclaveImpl) decryptTx(encryptedTx nodecommon.EncryptedTx) (*nodecommon.L2Tx, error) {
 	txBytes, err := e.rpcEncryptionManager.DecryptWithEnclavePrivateKey(encryptedTx)
@@ -904,7 +903,8 @@
 	}
 
 	return &transaction, nil
-=======
+}
+
 // verifies that the headers of the rollup match the results of executing the transactions
 func (e *enclaveImpl) checkRollup(r *obscurocore.Rollup) {
 	stateDB := e.storage.CreateStateDB(r.Header.ParentHash)
@@ -924,7 +924,6 @@
 	if !isValid {
 		log.Error("Should only happen once we start including malicious actors. Until then, an invalid rollup means there is a bug.")
 	}
->>>>>>> 64e1547e
 }
 
 // internal structure to pass information.
