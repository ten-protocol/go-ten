--- conflicted
+++ resolved
@@ -50,18 +50,11 @@
 	speculativeWorkInCh  chan bool
 	speculativeWorkOutCh chan speculativeWork
 
-	mgmtContractLib  mgmtcontractlib.MgmtContractLib
-	erc20ContractLib erc20contractlib.ERC20ContractLib
-<<<<<<< HEAD
-=======
-
-	// Toggles the speculative execution background process
-	speculativeExecutionEnabled bool
-	chainID                     int64               // The unique ID for the Obscuro chain. Required for Geth signing.
-	attestationProvider         AttestationProvider // interface for producing attestation reports and verifying them
-	publicKeySerialized         []byte
-	privateKey                  *rsa.PrivateKey
->>>>>>> a8359c28
+	mgmtContractLib     mgmtcontractlib.MgmtContractLib
+	erc20ContractLib    erc20contractlib.ERC20ContractLib
+	attestationProvider AttestationProvider // interface for producing attestation reports and verifying them
+	publicKeySerialized []byte              // todo - joel - pull into config
+	privateKey          *rsa.PrivateKey     // todo - joel - pull into config
 }
 
 func (e *enclaveImpl) IsReady() error {
@@ -420,21 +413,15 @@
 	return nil
 }
 
-<<<<<<< HEAD
-func (e *enclaveImpl) Attestation() obscurocommon.AttestationReport {
-	// Todo
-	return obscurocommon.AttestationReport{Owner: e.config.HostID}
-=======
 func (e *enclaveImpl) Attestation() *obscurocommon.AttestationReport {
 	if e.publicKeySerialized == nil {
 		panic("public key not initialized, we can't produce the attestation report")
 	}
-	report, err := e.attestationProvider.GetReport(e.publicKeySerialized, e.nodeID)
+	report, err := e.attestationProvider.GetReport(e.publicKeySerialized, e.config.HostID)
 	if err != nil {
 		panic("Failed to produce remote report.")
 	}
 	return report
->>>>>>> a8359c28
 }
 
 // GenerateSecret - the genesis enclave is responsible with generating the secret entropy
@@ -601,14 +588,7 @@
 // `genesisJSON` is the configuration for the corresponding L1's genesis block. This is used to validate the blocks
 // received from the L1 node if `validateBlocks` is set to true.
 func NewEnclave(
-<<<<<<< HEAD
 	config config.EnclaveConfig,
-=======
-	nodeID common.Address,
-	chainID int64,
-	mining bool,
-	attestation bool,
->>>>>>> a8359c28
 	mgmtContractLib mgmtcontractlib.MgmtContractLib,
 	erc20ContractLib erc20contractlib.ERC20ContractLib,
 	collector StatsCollector,
@@ -628,7 +608,7 @@
 	}
 
 	var attestationProvider AttestationProvider
-	if attestation {
+	if config.WillAttest {
 		attestationProvider = &EgoAttestationProvider{}
 	} else {
 		nodecommon.LogWithID(nodeShortID, "WARNING - Attestation is not enabled, enclave will not create a verified attestation report.")
@@ -636,7 +616,6 @@
 	}
 
 	return &enclaveImpl{
-<<<<<<< HEAD
 		config:               config,
 		nodeShortID:          nodeShortID,
 		storage:              storage,
@@ -651,25 +630,7 @@
 		speculativeWorkOutCh: make(chan speculativeWork),
 		mgmtContractLib:      mgmtContractLib,
 		erc20ContractLib:     erc20ContractLib,
-=======
-		nodeID:                      nodeID,
-		nodeShortID:                 nodeShortID,
-		mining:                      mining,
-		storage:                     storage,
-		blockResolver:               storage,
-		mempool:                     mempool.New(),
-		statsCollector:              collector,
-		l1Blockchain:                l1Blockchain,
-		txCh:                        make(chan nodecommon.L2Tx),
-		roundWinnerCh:               make(chan *obscurocore.Rollup),
-		exitCh:                      make(chan bool),
-		speculativeWorkInCh:         make(chan bool),
-		speculativeWorkOutCh:        make(chan speculativeWork),
-		mgmtContractLib:             mgmtContractLib,
-		erc20ContractLib:            erc20ContractLib,
-		speculativeExecutionEnabled: false, // TODO - reenable
-		chainID:                     chainID,
-		attestationProvider:         attestationProvider,
+		attestationProvider:  attestationProvider,
 	}
 }
 
@@ -689,7 +650,6 @@
 	plaintext, err := rsa.DecryptOAEP(hash, rand.Reader, priv, ciphertext, nil)
 	if err != nil {
 		return nil, fmt.Errorf("failed to decrypt with private key. %w", err)
->>>>>>> a8359c28
 	}
 	return plaintext, nil
 }