--- conflicted
+++ resolved
@@ -22,62 +22,6 @@
 	"github.com/obscuronet/obscuro-playground/go/obscuronode/nodecommon"
 )
 
-<<<<<<< HEAD
-=======
-// mutates the State
-// header - the header of the rollup where this transaction will be included
-// todo - remove nolint after the header starts being used
-func executeTransactions(
-	txs []nodecommon.L2Tx,
-	s db.StateDB,
-	header *nodecommon.Header, //nolint
-) {
-	for _, tx := range txs {
-		executeTx(s, tx)
-	}
-}
-
-// mutates the state
-func executeTx(s db.StateDB, tx nodecommon.L2Tx) {
-	switch core.TxData(&tx).Type {
-	case core.TransferTx:
-		executeTransfer(s, tx)
-	case core.WithdrawalTx:
-		executeWithdrawal(s, tx)
-	case core.DepositTx:
-		executeDeposit(s, tx)
-	default:
-		panic("Invalid transaction type")
-	}
-}
-
-func executeWithdrawal(s db.StateDB, tx nodecommon.L2Tx) {
-	txData := core.TxData(&tx)
-	from := s.GetBalance(txData.From)
-	if from >= txData.Amount {
-		s.SetBalance(txData.From, from-txData.Amount)
-		s.AddWithdrawal(tx.Hash())
-	}
-}
-
-func executeTransfer(s db.StateDB, tx nodecommon.L2Tx) {
-	txData := core.TxData(&tx)
-	from := s.GetBalance(txData.From)
-	to := s.GetBalance(txData.To)
-
-	if from >= txData.Amount {
-		s.SetBalance(txData.From, from-txData.Amount)
-		s.SetBalance(txData.To, to+txData.Amount)
-	}
-}
-
-func executeDeposit(s db.StateDB, tx nodecommon.L2Tx) {
-	txData := core.TxData(&tx)
-	to := s.GetBalance(txData.To)
-	s.SetBalance(txData.To, to+txData.Amount)
-}
-
->>>>>>> e5d0cac0
 // Determine the new canonical L2 head and calculate the State
 // Uses cache-ing to map the Head rollup and the State to each L1Node block.
 func updateState(b *types.Block, blockResolver db.BlockResolver, txHandler mgmtcontractlib.TxHandler, rollupResolver db.RollupResolver, bss db.BlockStateStorage, nodeID uint64) *core.BlockState {
