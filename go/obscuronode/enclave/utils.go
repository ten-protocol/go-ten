--- conflicted
+++ resolved
@@ -12,36 +12,21 @@
 
 // findTxsNotIncluded - given a list of transactions, it keeps only the ones that were not included in the block
 // todo - inefficient
-<<<<<<< HEAD
-func findTxsNotIncluded(head *Rollup, txs []nodecommon.L2Tx, db DB) []nodecommon.L2Tx {
-	included := allIncludedTransactions(head, db)
-	return removeExisting(txs, included)
-}
-
-func allIncludedTransactions(b *Rollup, db DB) map[common.Hash]nodecommon.L2Tx {
-	val, found := db.Txs(b)
-=======
-func findTxsNotIncluded(head *Rollup, txs []L2Tx, s Storage) []L2Tx {
+func findTxsNotIncluded(head *Rollup, txs []nodecommon.L2Tx, s Storage) []nodecommon.L2Tx {
 	included := allIncludedTransactions(head, s)
 	return removeExisting(txs, included)
 }
 
-func allIncludedTransactions(b *Rollup, s Storage) map[common.Hash]L2Tx {
+func allIncludedTransactions(b *Rollup, s Storage) map[common.Hash]nodecommon.L2Tx {
 	val, found := s.FetchRollupTxs(b)
->>>>>>> e0478c08
 	if found {
 		return val
 	}
 	if s.HeightRollup(b) == obscurocommon.L2GenesisHeight {
 		return makeMap(b.Transactions)
 	}
-<<<<<<< HEAD
 	newMap := make(map[common.Hash]nodecommon.L2Tx)
-	for k, v := range allIncludedTransactions(db.ParentRollup(b), db) {
-=======
-	newMap := make(map[common.Hash]L2Tx)
 	for k, v := range allIncludedTransactions(s.ParentRollup(b), s) {
->>>>>>> e0478c08
 		newMap[k] = v
 	}
 	for _, tx := range b.Transactions {
