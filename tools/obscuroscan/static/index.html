<!DOCTYPE html>
<html lang="en">

<head>
    <meta charset="utf-8">
    <meta name="viewport" content="width=device-width, initial-scale=1">
    <title>Obscuroscan</title>
    <link rel="icon" type="favicon-32x32" sizes="32x32" href="favicon-32x32.png">
    <link href="https://cdn.jsdelivr.net/npm/bootstrap@5.2.0/dist/css/bootstrap.min.css" rel="stylesheet"
          integrity="sha384-gH2yIJqKdNHPEq0n4Mqa/HGKIhSkIHeL5AyhkYV8i59U5AR6csBvApHHNl/vI1Bx" crossorigin="anonymous">
    <script type="text/javascript" src="index.js"></script>
</head>

<!-- This padding is required to prevent the navbar from overlapping the page contents. -->
<body style="padding-top: 100px;">

<nav class="navbar fixed-top bg-dark">
    <div class="container-fluid">
        <a class="navbar-brand" href="#">
            <img src="logo.png" alt="" height="36">
        </a>
    </div>
</nav>

<!-- TODO - Add a footer. -->
<div class="container">
    <div class="card shadow p-3 mb-5 bg-body rounded">
        <div class="card-body">
            <h2 class="card-title">Obscuro rollup viewer</h2>

            <div id="numRollups">Total rollups: Fetching...</div>

            <p>
            <form id="form-get-rollup">
                <div class="mb-3">
                    <input class="form-control" id="rollupID"
                           placeholder="Search by rollup number or transaction hash">
                </div>
                <button type="submit" class="btn btn-outline-dark">Submit</button>
            </form>
            <hr>

            <p>
                Obscuro rollup:
            <pre id="rollup">N/A</pre>
            <hr>

            <p>
                L1 block:
            <pre id="block">N/A</pre>
            <hr>

            <p>
<<<<<<< HEAD
                Decrypted transaction blob:
            <pre id="decryptedTxs">N/A</pre>
            </p>

=======
                Decrypting transaction blobs is only possible on testnet, for which the rollup encryption key is
                long-lived and well-known. On mainnet, rollups will use rotating keys that are not known to anyone - or
                anything - other than the Obscuro enclaves.
            </p>

            <form id="form-decrypt-tx-blob">
                <div class="mb-3">
                    <textarea class="form-control" rows="5" cols="80" id="encryptedTxBlob"
                              placeholder="Transaction blob to decrypt"></textarea>
                </div>
                <button type="submit" class="btn btn-outline-dark">Submit</button>
            </form>
            <hr>

>>>>>>> 0b11c5d2
            <p>
            <div class="alert alert-secondary" role="alert">
                Decrypting transaction blobs is only possible on testnet, where the rollup encryption key is
                long-lived and well-known. On mainnet, rollups will use rotating keys that are not known to anyone - or
                anything - other than the Obscuro enclaves.
            </div>
            </p>
        </div>
    </div>
</div>

<script src="https://cdn.jsdelivr.net/npm/bootstrap@5.2.0/dist/js/bootstrap.bundle.min.js"
        integrity="sha384-A3rJD856KowSb7dwlZdYEkO39Gagi7vIsF0jrRAoQmDKKtQBHUuLZ9AsSv4jD4Xa"
        crossorigin="anonymous"></script>
</body>
</html><|MERGE_RESOLUTION|>--- conflicted
+++ resolved
@@ -22,7 +22,6 @@
     </div>
 </nav>
 
-<!-- TODO - Add a footer. -->
 <div class="container">
     <div class="card shadow p-3 mb-5 bg-body rounded">
         <div class="card-body">
@@ -51,27 +50,10 @@
             <hr>
 
             <p>
-<<<<<<< HEAD
                 Decrypted transaction blob:
             <pre id="decryptedTxs">N/A</pre>
             </p>
 
-=======
-                Decrypting transaction blobs is only possible on testnet, for which the rollup encryption key is
-                long-lived and well-known. On mainnet, rollups will use rotating keys that are not known to anyone - or
-                anything - other than the Obscuro enclaves.
-            </p>
-
-            <form id="form-decrypt-tx-blob">
-                <div class="mb-3">
-                    <textarea class="form-control" rows="5" cols="80" id="encryptedTxBlob"
-                              placeholder="Transaction blob to decrypt"></textarea>
-                </div>
-                <button type="submit" class="btn btn-outline-dark">Submit</button>
-            </form>
-            <hr>
-
->>>>>>> 0b11c5d2
             <p>
             <div class="alert alert-secondary" role="alert">
                 Decrypting transaction blobs is only possible on testnet, where the rollup encryption key is
