import React from "react";

import {
  Tooltip,
  TooltipContent,
  TooltipProvider,
  TooltipTrigger,
} from "@/src/components/ui/tooltip";

<<<<<<< HEAD
import { useCopy } from "@/src/hooks/useCopy";
import { CopyIcon } from "@radix-ui/react-icons";
import { Button } from "../../ui/button";
=======
>>>>>>> f4b8cc6f
import Copy from "./copy";

const TruncatedAddress = ({
  address,
  prefixLength,
  suffixLength,
}: {
  address: string;
  prefixLength?: number;
  suffixLength?: number;
}) => {
  const truncatedAddress = `${address?.substring(
    0,
    prefixLength || 6
  )}...${address?.substring(address.length - (suffixLength || 4))}`;

  return (
    <>
      {address ? (
        <div className="flex items-center">
          <TooltipProvider>
            <Tooltip>
              <TooltipTrigger>{truncatedAddress}</TooltipTrigger>
              <TooltipContent>
                <p>{address}</p>
              </TooltipContent>
            </Tooltip>
          </TooltipProvider>
<<<<<<< HEAD

          <Copy value={address} />
        </>
=======
          <Copy value={address} />
        </div>
>>>>>>> f4b8cc6f
      ) : (
        <div>N/A</div>
      )}
    </>
  );
};

export default TruncatedAddress;<|MERGE_RESOLUTION|>--- conflicted
+++ resolved
@@ -7,12 +7,6 @@
   TooltipTrigger,
 } from "@/src/components/ui/tooltip";
 
-<<<<<<< HEAD
-import { useCopy } from "@/src/hooks/useCopy";
-import { CopyIcon } from "@radix-ui/react-icons";
-import { Button } from "../../ui/button";
-=======
->>>>>>> f4b8cc6f
 import Copy from "./copy";
 
 const TruncatedAddress = ({
@@ -41,14 +35,8 @@
               </TooltipContent>
             </Tooltip>
           </TooltipProvider>
-<<<<<<< HEAD
-
-          <Copy value={address} />
-        </>
-=======
           <Copy value={address} />
         </div>
->>>>>>> f4b8cc6f
       ) : (
         <div>N/A</div>
       )}
