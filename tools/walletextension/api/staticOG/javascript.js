const eventClick = "click";
const eventDomLoaded = "DOMContentLoaded";
const idJoin = "join";
const idAddAccount = "addAccount";
const idAddAllAccounts = "addAllAccounts";
const idRevokeUserID = "revokeUserID";
const idStatus = "status";
const idAccountsTable = "accountsTable";
const idTableBody = "tableBody";
const obscuroGatewayVersion = "v1";
const pathJoin = obscuroGatewayVersion + "/join/";
const pathAuthenticate = obscuroGatewayVersion + "/authenticate/";
const pathQuery = obscuroGatewayVersion + "/query/";
const pathRevoke = obscuroGatewayVersion + "/revoke/";
const pathVersion = "/version/";
const obscuroChainIDDecimal = 443;
const methodPost = "post";
const methodGet = "get";
const jsonHeaders = {
    "Accept": "application/json",
    "Content-Type": "application/json"
};

const metamaskPersonalSign = "personal_sign";
const obscuroChainIDHex = "0x" + obscuroChainIDDecimal.toString(16); // Convert to hexadecimal and prefix with '0x'

function isValidUserIDFormat(value) {
    return typeof value === 'string' && value.length === 64;
}

let obscuroGatewayAddress = window.location.protocol + "//" + window.location.host;

let provider = null;

async function fetchAndDisplayVersion() {
    try {
        const versionResp = await fetch(
            pathVersion, {
                method: methodGet,
                headers: jsonHeaders,
            }
        );
        if (!versionResp.ok) {
            throw new Error("Failed to fetch the version");
        }

        let response = await versionResp.text();

        const versionDiv = document.getElementById("versionDisplay");
        versionDiv.textContent = "Version: " + response;
    } catch (error) {
        console.error("Error fetching the version:", error);
    }
}

<<<<<<< HEAD
function getNetworkName(gatewayAddress) {
    switch(gatewayAddress) {
        case 'https://uat-testnet.obscu.ro/':
            return 'Obscuro UAT-Testnet';
        case 'https://dev-testnet.obscu.ro/':
            return 'Obscuro Dev-Testnet';
        default:
            return 'Obscuro Testnet';
    }
}

async function addNetworkToMetaMask(ethereum, userID) {
=======
function getRPCFromUrl(gatewayAddress) {
    // get the correct RPC endpoint for each network
    switch(gatewayAddress) {
        case 'https://testnet.obscu.ro/':
            return 'https://rpc.sepolia-testnet.obscu.ro'
        case 'https://sepolia-testnet.obscu.ro':
            return 'https://rpc.sepolia-testnet.obscu.ro'
        case 'https://uat-testnet.obscu.ro/':
            return 'https://rpc.uat-testnet.obscu.ro';
        case 'https://dev-testnet.obscu.ro/':
            return 'https://rpc.dev-testnet.obscu.ro';
        default:
            return gatewayAddress;
    }
}

async function addNetworkToMetaMask(ethereum, userID, chainIDDecimal) {
>>>>>>> ee83c927
    // add network to MetaMask
    try {
        await ethereum.request({
            method: 'wallet_addEthereumChain',
            params: [
                {
                    chainId: obscuroChainIDHex,
                    chainName: getNetworkName(obscuroGatewayAddress),
                    nativeCurrency: {
                        name: 'Sepolia Ether',
                        symbol: 'ETH',
                        decimals: 18
                    },
                    rpcUrls: [getRPCFromUrl(obscuroGatewayAddress)+"/"+obscuroGatewayVersion+'/?u='+userID],
                    blockExplorerUrls: ['https://testnet.obscuroscan.io'],
                },
            ],
        });
    } catch (error) {
        console.error(error);
        return false
    }
    return true
}

async function authenticateAccountWithObscuroGateway(ethereum, account, userID) {
    const isAuthenticated = await accountIsAuthenticated(account, userID)
    if (isAuthenticated) {
        return "Account is already authenticated"
    }

    const textToSign = "Register " + userID + " for " + account.toLowerCase();
    const signature = await ethereum.request({
        method: metamaskPersonalSign,
        params: [textToSign, account]
    }).catch(_ => { return -1 })
    if (signature === -1) {
        return "Signing failed"
    }

    const authenticateUserURL = pathAuthenticate+"?u="+userID
    const authenticateFields = {"signature": signature, "message": textToSign}
    const authenticateResp = await fetch(
        authenticateUserURL, {
            method: methodPost,
            headers: jsonHeaders,
            body: JSON.stringify(authenticateFields)
        }
    );
    return await authenticateResp.text()
}

async function accountIsAuthenticated(account, userID) {
    const queryAccountUserID = pathQuery+"?u="+userID+"&a="+account
    const isAuthenticatedResponse = await fetch(
        queryAccountUserID, {
            method: methodGet,
            headers: jsonHeaders,
        }
    );
    let response = await isAuthenticatedResponse.text();
    let jsonResponseObject = JSON.parse(response);
    return jsonResponseObject.status
}

async function revokeUserID(userID) {
    const queryAccountUserID = pathRevoke+"?u="+userID
    const revokeResponse = await fetch(
        queryAccountUserID, {
            method: methodGet,
            headers: jsonHeaders,
        }
    );
    return revokeResponse.ok
}

function getRandomIntAsString(min, max) {
    min = Math.ceil(min);
    max = Math.floor(max);
    const randomInt = Math.floor(Math.random() * (max - min + 1)) + min;
    return randomInt.toString();
}

async function getUserID() {
    try {
        if (await isObscuroChain()) {
            return await provider.send('eth_getStorageAt', ["getUserID", getRandomIntAsString(0, 1000), null])
        } else {
            return null
        }
    }catch (e) {
        console.log(e)
        return null;
    }
}

async function connectAccounts() {
    try {
        return await window.ethereum.request({ method: 'eth_requestAccounts' });
    } catch (error) {
        // TODO: Display warning to user to allow it and refresh page...
        console.error('User denied account access:', error);
        return null;
    }
}

async function isMetamaskConnected() {
    let accounts;
    try {
        accounts = await provider.listAccounts()
        return accounts.length > 0;

    } catch (error) {
        console.log("Unable to get accounts")
    }
    return false
}

// Check if Metamask is available on mobile or as a plugin in browser
// (https://docs.metamask.io/wallet/how-to/integrate-with-mobile/)
function checkIfMetamaskIsLoaded() {
    if (window.ethereum) {
        handleEthereum();
    } else {
        // TODO: Refactor and change the way we hide and display items on our webpage
        document.getElementById(idJoin).style.display = "none";
        document.getElementById(idAddAccount).style.display = "none";
        document.getElementById(idAddAllAccounts).style.display = "none";
        document.getElementById(idRevokeUserID).style.display = "none";
        const statusArea = document.getElementById(idStatus);
        statusArea.innerText = 'Connecting to Metamask...';
        window.addEventListener('ethereum#initialized', handleEthereum, {
            once: true,
        });

        // If the event is not dispatched by the end of the timeout,
        // the user probably doesn't have MetaMask installed.
        setTimeout(handleEthereum, 3000); // 3 seconds
    }
}

function handleEthereum() {
    const { ethereum } = window;
    if (ethereum && ethereum.isMetaMask) {
        provider = new ethers.providers.Web3Provider(window.ethereum);
        initialize()
    } else {
        const statusArea = document.getElementById(idStatus);
        statusArea.innerText = 'Please install MetaMask to use Obscuro Gateway.';
    }
}

async function populateAccountsTable(document, tableBody, userID) {
    tableBody.innerHTML = '';
    const accounts = await provider.listAccounts();
    for (const account of accounts) {
        const row = document.createElement('tr');

        const accountCell = document.createElement('td');
        accountCell.textContent = account;
        row.appendChild(accountCell);

        const statusCell = document.createElement('td');

        statusCell.textContent = await accountIsAuthenticated(account, userID);  // Status is empty for now
        row.appendChild(statusCell);

        tableBody.appendChild(row);
    }
}

async function isObscuroChain() {
    let currentChain = await ethereum.request({ method: 'eth_chainId' });
    return currentChain === obscuroChainIDHex
}

async function switchToObscuroNetwork() {
    try {
        await ethereum.request({
            method: 'wallet_switchEthereumChain',
            params: [{ chainId: obscuroChainIDHex }],
        });
        return 0
    } catch (switchError) {
        return switchError.code
    }
    return -1
}

const initialize = async () => {
    const joinButton = document.getElementById(idJoin);
    const revokeUserIDButton = document.getElementById(idRevokeUserID);
    const statusArea = document.getElementById(idStatus);

    const accountsTable = document.getElementById(idAccountsTable)
    const tableBody = document.getElementById(idTableBody);
    // getUserID from the gateway with getStorageAt method
    let userID = await getUserID()

    function displayOnlyJoin() {
        joinButton.style.display = "block"
        revokeUserIDButton.style.display = "none"
        accountsTable.style.display = "none"
    }

    async function displayConnectedAndJoinedSuccessfully() {
        joinButton.style.display = "none"
        revokeUserIDButton.style.display = "block"
        accountsTable.style.display = "block"
        await populateAccountsTable(document, tableBody, userID)
    }

    async function displayCorrectScreenBasedOnMetamaskAndUserID() {
        // check if we are on Obscuro Chain
        if(await isObscuroChain()){
            // check if we have valid userID in rpcURL
            if (isValidUserIDFormat(userID)) {
                return await displayConnectedAndJoinedSuccessfully()
            }
        }
        return displayOnlyJoin()
    }

    // load the current version
    await fetchAndDisplayVersion();

    await displayCorrectScreenBasedOnMetamaskAndUserID()

    joinButton.addEventListener(eventClick, async () => {
        // check if we are on an obscuro chain
        if (await isObscuroChain()) {
            userID = await getUserID()
            if (!isValidUserIDFormat(userID)) {
                statusArea.innerText = "Please remove existing Obscuro network from metamask and start again."
            }
        } else {
            // we are not on an Obscuro network - try to switch
            let switched = await switchToObscuroNetwork();
            // error 4902 means that the chain does not exist
            if (switched === 4902 || !isValidUserIDFormat(await getUserID())) {
                // join the network
                const joinResp = await fetch(
                    pathJoin, {
                        method: methodGet,
                        headers: jsonHeaders,
                    });
                if (!joinResp.ok) {
                    console.log("Error joining Obscuro Gateway")
                    statusArea.innerText = "Error joining Obscuro Gateway. Please try again later."
                    return
                }
                userID = await joinResp.text();

                // add Obscuro network
                await addNetworkToMetaMask(window.ethereum, userID)
            }

            // we have to check if user has accounts connected with metamask - and promt to connect if not
            if (!await isMetamaskConnected()) {
                await connectAccounts();
            }

            // connect all accounts
            // Get an accounts and prompt user to sign joining with a selected account
            const accounts = await provider.listAccounts();
            if (accounts.length === 0) {
                statusArea.innerText = "No MetaMask accounts found."
                return
            }

            userID = await getUserID();
            for (const account of accounts) {
                await authenticateAccountWithObscuroGateway(ethereum, account, userID)
                accountsTable.style.display = "block"
                await populateAccountsTable(document, tableBody, userID)
            }

            // if accounts change we want to give user chance to add them to Obscuro
            window.ethereum.on('accountsChanged', async function (accounts) {
                if (isValidUserIDFormat(await getUserID())) {
                    userID = await getUserID();
                    for (const account of accounts) {
                        await authenticateAccountWithObscuroGateway(ethereum, account, userID)
                        accountsTable.style.display = "block"
                        await populateAccountsTable(document, tableBody, userID)
                    }
                }
            });

            await displayConnectedAndJoinedSuccessfully()
        }
    })

    revokeUserIDButton.addEventListener(eventClick, async () => {
        let result = await revokeUserID(userID);

        await populateAccountsTable(document, tableBody, userID)

        if (result) {
            displayOnlyJoin()
        } else {
            statusArea.innerText = "Revoking UserID failed";
        }
    })
}

window.addEventListener(eventDomLoaded, checkIfMetamaskIsLoaded);
<|MERGE_RESOLUTION|>--- conflicted
+++ resolved
@@ -53,7 +53,7 @@
     }
 }
 
-<<<<<<< HEAD
+
 function getNetworkName(gatewayAddress) {
     switch(gatewayAddress) {
         case 'https://uat-testnet.obscu.ro/':
@@ -65,8 +65,7 @@
     }
 }
 
-async function addNetworkToMetaMask(ethereum, userID) {
-=======
+
 function getRPCFromUrl(gatewayAddress) {
     // get the correct RPC endpoint for each network
     switch(gatewayAddress) {
@@ -84,7 +83,6 @@
 }
 
 async function addNetworkToMetaMask(ethereum, userID, chainIDDecimal) {
->>>>>>> ee83c927
     // add network to MetaMask
     try {
         await ethereum.request({
