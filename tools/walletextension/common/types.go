--- conflicted
+++ resolved
@@ -39,15 +39,6 @@
 	return res
 }
 
-<<<<<<< HEAD
-func (u GWUser) GetAllAddresses() []*common.Address {
-	accts := make([]*common.Address, 0)
-	for _, acc := range u.AllAccounts() {
-		accts = append(accts, acc.Address)
-	}
-	return accts
-=======
 func (u GWUser) GetAllAddresses() []common.Address {
-	return maps.Keys(u.Accounts)
->>>>>>> 75479405
+	return maps.Keys(u.AllAccounts())
 }