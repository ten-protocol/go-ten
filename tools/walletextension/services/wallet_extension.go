--- conflicted
+++ resolved
@@ -52,12 +52,9 @@
 	NewHeadsService     *subscriptioncommon.NewHeadsService
 	cacheInvalidationCh chan *tencommon.BatchHeader
 	MetricsTracker      metrics.Metrics
-<<<<<<< HEAD
 	DefaultUser         *common.GWUser
-=======
 	ActivityTracker     SessionKeyActivityTracker
 	TxSender            TxSender
->>>>>>> 4b090cd1
 }
 
 type NewHeadNotifier interface {
@@ -100,11 +97,8 @@
 		Config:              config,
 		cacheInvalidationCh: make(chan *tencommon.BatchHeader),
 		MetricsTracker:      metricsTracker,
-<<<<<<< HEAD
 		DefaultUser:         nil,
-=======
 		ActivityTracker:     activityTracker,
->>>>>>> 4b090cd1
 	}
 
 	// Initialize transaction sender
@@ -129,7 +123,6 @@
 
 	go _startCacheEviction(&services, logger)
 
-<<<<<<< HEAD
 	// Initialize a single default user for unauthenticated requests
 	if services.DefaultUser == nil {
 		if user, err := services.SKManager.ReturnDefaultUserAndAccount(); err == nil {
@@ -138,8 +131,6 @@
 			logger.Warn("Failed to create default user", "err", err)
 		}
 	}
-=======
->>>>>>> 4b090cd1
 	return &services
 }
 
