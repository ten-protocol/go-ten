--- conflicted
+++ resolved
@@ -19,12 +19,6 @@
       <meta name="viewport" content="width=device-width, initial-scale=1" />
       <meta name={siteMetadata.metaTitle} content={siteMetadata.companyName} />
       {/* Beagle Security */}
-<<<<<<< HEAD
-      {/*<meta*/}
-      {/*  name="_vgeujvlkxz15hyr8vbuvqxnfmzlkm059"*/}
-      {/*  signature="_vd3udx2g2hfn9zclob5cat43b94q7fyk"*/}
-      {/*></meta>*/}
-=======
       <meta
         name="_vgeujvlkxz15hyr8vbuvqxnfmzlkm059"
         // @ts-ignore
@@ -35,7 +29,6 @@
       {/* to indicate the browser shouldn't interpret the response as something other than the specified content type */}
       <meta http-equiv="X-Content-Type-Options" content="nosniff"></meta>
       {/* The Content-Security-Policy header is used to prevent a wide range of attacks, including Cross-Site Scripting (XSS) and other cross-site injections. */}
->>>>>>> c6664e05
       {/* twitter metadata */}
       <meta name="twitter:card" content="summary_large_image" />
       <meta name="twitter:site" content={siteMetadata.twitterHandle} />
