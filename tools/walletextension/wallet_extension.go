--- conflicted
+++ resolved
@@ -33,21 +33,12 @@
 
 // WalletExtension handles the management of viewing keys and the forwarding of Ethereum JSON-RPC requests.
 type WalletExtension struct {
-<<<<<<< HEAD
-	hostAddr       string // The address on which the Obscuro host can be reached.
-	accountManager *accountmanager.AccountManager
-	unsignedVKs    map[gethcommon.Address]*viewingkey.ViewingKey // Map temporarily holding VKs that have been generated but not yet signed
-	storage        *storage.Storage
-	logger         gethlog.Logger
-	stopControl    *stopcontrol.StopControl
-=======
 	hostAddr           string // The address on which the Obscuro host can be reached.
 	userAccountManager *useraccountmanager.UserAccountManager
-	unsignedVKs        map[gethcommon.Address]*rpc.ViewingKey // Map temporarily holding VKs that have been generated but not yet signed
+	unsignedVKs        map[gethcommon.Address]*viewingkey.ViewingKey // Map temporarily holding VKs that have been generated but not yet signed
 	storage            *storage.Storage
 	logger             gethlog.Logger
 	stopControl        *stopcontrol.StopControl
->>>>>>> 3a1eb7af
 }
 
 func New(
@@ -58,21 +49,12 @@
 	logger gethlog.Logger,
 ) *WalletExtension {
 	return &WalletExtension{
-<<<<<<< HEAD
-		hostAddr:       hostAddr,
-		accountManager: accountManager,
-		unsignedVKs:    map[gethcommon.Address]*viewingkey.ViewingKey{},
-		storage:        storage,
-		logger:         logger,
-		stopControl:    stopControl,
-=======
 		hostAddr:           hostAddr,
 		userAccountManager: userAccountManager,
-		unsignedVKs:        map[gethcommon.Address]*rpc.ViewingKey{},
+		unsignedVKs:        map[gethcommon.Address]*viewingkey.ViewingKey{},
 		storage:            storage,
 		logger:             logger,
 		stopControl:        stopControl,
->>>>>>> 3a1eb7af
 	}
 }
 
@@ -96,7 +78,7 @@
 	// proxyRequest will find the correct client to proxy the request (or try them all if appropriate)
 	var rpcResp interface{}
 
-	// todo (@ziga) Remove this code after implementatio for all userIDs is done
+	// todo (@ziga) Remove this code after implementation for all userIDs is done
 	defaultAccManager, err := w.userAccountManager.GetUserAccountManager(common.DefaultUser)
 	if err != nil {
 		return nil, err
@@ -170,7 +152,7 @@
 		return fmt.Errorf("error saving user: %s", common.DefaultUser)
 	}
 
-	err = w.storage.AddAccount([]byte(common.DefaultUser), vk.Account.Bytes(), vk.SignedKey)
+	err = w.storage.AddAccount([]byte(common.DefaultUser), vk.Account.Bytes(), vk.Signature)
 	if err != nil {
 		return fmt.Errorf("error saving account %s for user %s", vk.Account.Hex(), common.DefaultUser)
 	}
