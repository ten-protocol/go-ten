package sqlite

/*
	SQLite database implementation of the Storage interface

	SQLite is used for local deployments and testing without the need for a cloud database.
	To make sure to see similar behaviour as in production using CosmosDB we use SQLite database in a similar way as comosDB (as key-value database).
*/
import (
	"database/sql"
	"encoding/json"
	"errors"
	"fmt"
	"os"
	"path/filepath"

	"github.com/ethereum/go-ethereum/crypto"

	dbcommon "github.com/ten-protocol/go-ten/tools/walletextension/storage/database/common"

	"github.com/ten-protocol/go-ten/go/common/viewingkey"
	"github.com/ten-protocol/go-ten/tools/walletextension/common"

	_ "github.com/mattn/go-sqlite3" // sqlite driver for sql.Open()
	obscurocommon "github.com/ten-protocol/go-ten/go/common"
	"github.com/ten-protocol/go-ten/go/common/errutil"
)

type SqliteDB struct {
	db *sql.DB
}

const sqliteCfg = "_foreign_keys=on&_journal_mode=wal&_txlock=immediate&_synchronous=normal"

func NewSqliteDatabase(dbPath string) (*SqliteDB, error) {
	// load the db file
	dbFilePath, err := createOrLoad(dbPath)
	if err != nil {
		return nil, err
	}

	// open the db
	path := fmt.Sprintf("file:%s?%s", dbFilePath, sqliteCfg)
	db, err := sql.Open("sqlite3", path)
	if err != nil {
		fmt.Println("Error opening database: ", err)
		return nil, err
	}

	// enable foreign keys in sqlite
	_, err = db.Exec("PRAGMA foreign_keys = ON;")
	if err != nil {
		return nil, err
	}

	// Modify the users table to store the entire GWUserDB as JSON
	_, err = db.Exec(`CREATE TABLE IF NOT EXISTS users (
		id TEXT PRIMARY KEY,
		user_data TEXT
	);`)
	if err != nil {
		return nil, err
	}

	// Remove the accounts table as it will be stored within the user_data JSON

	return &SqliteDB{db: db}, nil
}

func (s *SqliteDB) AddUser(userID []byte, privateKey []byte) error {
	user := dbcommon.GWUserDB{
		UserId:     userID,
		PrivateKey: privateKey,
		Accounts:   []dbcommon.GWAccountDB{},
	}
	userJSON, err := json.Marshal(user)
	if err != nil {
		return err
	}

	stmt, err := s.db.Prepare("INSERT OR REPLACE INTO users(id, user_data) VALUES (?, ?)")
	if err != nil {
		return err
	}
	defer stmt.Close()

	_, err = stmt.Exec(string(user.UserId), string(userJSON))
	if err != nil {
		return err
	}

	return nil
}

func (s *SqliteDB) DeleteUser(userID []byte) error {
	stmt, err := s.db.Prepare("DELETE FROM users WHERE id = ?")
	if err != nil {
		return err
	}
	defer stmt.Close()

	_, err = stmt.Exec(string(userID))
	if err != nil {
		return fmt.Errorf("failed to delete user: %w", err)
	}

	return nil
}

<<<<<<< HEAD
func (s *SqliteDB) ActivateSessionKey(userID []byte, active bool) error {
	user, err := s.readUser(userID)
=======
func (s *SqliteDB) AddAccount(userID []byte, accountAddress []byte, signature []byte, signatureType viewingkey.SignatureType) error {
	var userDataJSON string
	tx, err := s.db.Begin()
	if err != nil {
		return err
	}
	defer tx.Rollback()

	err = tx.QueryRow("SELECT user_data FROM users WHERE id = ?", string(userID)).Scan(&userDataJSON)
>>>>>>> 75479405
	if err != nil {
		return err
	}
	user.ActiveSK = active
	return s.updateUser(user)
}

func (s *SqliteDB) AddSessionKey(userID []byte, key common.GWSessionKey) error {
	user, err := s.readUser(userID)
	if err != nil {
		return err
	}
	user.SessionKey = &dbcommon.GWSessionKeyDB{
		PrivateKey: crypto.FromECDSA(key.PrivateKey.ExportECDSA()),
		Account: dbcommon.GWAccountDB{
			AccountAddress: key.Account.Address.Bytes(),
			Signature:      key.Account.Signature,
			SignatureType:  int(key.Account.SignatureType),
		},
	}
	return s.updateUser(user)
}

func (s *SqliteDB) RemoveSessionKey(userID []byte) error {
	user, err := s.readUser(userID)
	if err != nil {
		return err
	}
	user.SessionKey = nil
	return s.updateUser(user)
}

func (s *SqliteDB) AddAccount(userID []byte, accountAddress []byte, signature []byte, signatureType viewingkey.SignatureType) error {
	user, err := s.readUser(userID)
	if err != nil {
		return err
	}

	newAccount := dbcommon.GWAccountDB{
		AccountAddress: accountAddress,
		Signature:      signature,
		SignatureType:  int(signatureType),
	}

	user.Accounts = append(user.Accounts, newAccount)

<<<<<<< HEAD
	return s.updateUser(user)
}
=======
	updatedUserJSON, err := json.Marshal(user)
	if err != nil {
		return fmt.Errorf("error marshaling updated user: %w", err)
	}

	stmt, err := tx.Prepare("UPDATE users SET user_data = ? WHERE id = ?")
	if err != nil {
		return err
	}
	defer stmt.Close()
>>>>>>> 75479405

func (s *SqliteDB) GetUser(userID []byte) (*common.GWUser, error) {
	user, err := s.readUser(userID)
	if err != nil {
		return nil, err
	}
	err = tx.Commit()
	if err != nil {
		return err
	}

	return user.ToGWUser()
}

func (s *SqliteDB) readUser(userID []byte) (dbcommon.GWUserDB, error) {
	var userDataJSON string
	err := s.db.QueryRow("SELECT user_data FROM users WHERE id = ?", string(userID)).Scan(&userDataJSON)
	if err != nil {
		if errors.Is(err, sql.ErrNoRows) {
			return dbcommon.GWUserDB{}, fmt.Errorf("failed to get user: %w", errutil.ErrNotFound)
		}
		return dbcommon.GWUserDB{}, fmt.Errorf("failed to get user: %w", err)
	}

	var user dbcommon.GWUserDB
	err = json.Unmarshal([]byte(userDataJSON), &user)
	if err != nil {
		return dbcommon.GWUserDB{}, fmt.Errorf("failed to unmarshal user data: %w", err)
	}
	return user, nil
}

func (s *SqliteDB) updateUser(user dbcommon.GWUserDB) error {
	updatedUserJSON, err := json.Marshal(user)
	if err != nil {
		return fmt.Errorf("error marshaling updated user: %w", err)
	}

	stmt, err := s.db.Prepare("UPDATE users SET user_data = ? WHERE id = ?")
	if err != nil {
		return err
	}
	defer stmt.Close()

	_, err = stmt.Exec(string(updatedUserJSON), string(user.UserId))
	if err != nil {
		return fmt.Errorf("failed to update user with new account: %w", err)
	}
	return nil
}

func createOrLoad(dbPath string) (string, error) {
	// If path is empty we create a random throwaway temp file, otherwise we use the path to the database
	if dbPath == "" {
		tempDir := filepath.Join("/tmp", "obscuro_gateway", obscurocommon.RandomStr(8))
		err := os.MkdirAll(tempDir, os.ModePerm)
		if err != nil {
			fmt.Println("Error creating directory: ", tempDir, err)
			return "", err
		}
		dbPath = filepath.Join(tempDir, "gateway_databse.db")
	} else {
		dir := filepath.Dir(dbPath)
		err := os.MkdirAll(dir, 0o755)
		if err != nil {
			fmt.Println("Error creating directories:", err)
			return "", err
		}
	}

	return dbPath, nil
}<|MERGE_RESOLUTION|>--- conflicted
+++ resolved
@@ -107,20 +107,8 @@
 	return nil
 }
 
-<<<<<<< HEAD
 func (s *SqliteDB) ActivateSessionKey(userID []byte, active bool) error {
 	user, err := s.readUser(userID)
-=======
-func (s *SqliteDB) AddAccount(userID []byte, accountAddress []byte, signature []byte, signatureType viewingkey.SignatureType) error {
-	var userDataJSON string
-	tx, err := s.db.Begin()
-	if err != nil {
-		return err
-	}
-	defer tx.Rollback()
-
-	err = tx.QueryRow("SELECT user_data FROM users WHERE id = ?", string(userID)).Scan(&userDataJSON)
->>>>>>> 75479405
 	if err != nil {
 		return err
 	}
@@ -167,30 +155,13 @@
 
 	user.Accounts = append(user.Accounts, newAccount)
 
-<<<<<<< HEAD
-	return s.updateUser(user)
-}
-=======
-	updatedUserJSON, err := json.Marshal(user)
-	if err != nil {
-		return fmt.Errorf("error marshaling updated user: %w", err)
-	}
-
-	stmt, err := tx.Prepare("UPDATE users SET user_data = ? WHERE id = ?")
-	if err != nil {
-		return err
-	}
-	defer stmt.Close()
->>>>>>> 75479405
+	return s.updateUser(user)
+}
 
 func (s *SqliteDB) GetUser(userID []byte) (*common.GWUser, error) {
 	user, err := s.readUser(userID)
 	if err != nil {
 		return nil, err
-	}
-	err = tx.Commit()
-	if err != nil {
-		return err
 	}
 
 	return user.ToGWUser()
@@ -220,7 +191,7 @@
 		return fmt.Errorf("error marshaling updated user: %w", err)
 	}
 
-	stmt, err := s.db.Prepare("UPDATE users SET user_data = ? WHERE id = ?")
+	stmt, err := tx.Prepare("UPDATE users SET user_data = ? WHERE id = ?")
 	if err != nil {
 		return err
 	}
