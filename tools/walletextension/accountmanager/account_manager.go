package accountmanager

import (
	"context"
	"encoding/json"
	"errors"
	"fmt"
	"strings"
	"time"

	"github.com/obscuronet/go-obscuro/tools/walletextension/userconn"

	"github.com/obscuronet/go-obscuro/go/common/log"

	"github.com/ethereum/go-ethereum/core/types"

	"github.com/ethereum/go-ethereum/common"
	"github.com/obscuronet/go-obscuro/go/rpc"
)

const (
	reqJSONKeyFrom      = "from"
	reqJSONKeyData      = "data"
	ethCallPaddedArgLen = 64
	ethCallAddrPadding  = "000000000000000000000000"
)

// AccountManager provides a single location for code that helps wallet extension in determining the appropriate
// account to use to send a request when multiple are registered
type AccountManager struct {
	unauthedClient rpc.Client
	// TODO - Create two types of clients - WS clients, and HTTP clients - to not create WS clients unnecessarily.
	accountClients map[common.Address]*rpc.EncRPCClient // An encrypted RPC client per registered account
}

func NewAccountManager(unauthedClient rpc.Client) AccountManager {
	return AccountManager{
		unauthedClient: unauthedClient,
		accountClients: make(map[common.Address]*rpc.EncRPCClient),
	}
}

// AddClient adds a client to the list of clients, keyed by account address.
func (m *AccountManager) AddClient(address common.Address, client *rpc.EncRPCClient) {
	m.accountClients[address] = client
}

// ProxyRequest tries to identify the correct EncRPCClient to proxy the request to the Obscuro node, or it will attempt
// the request with all clients until it succeeds
func (m *AccountManager) ProxyRequest(rpcReq *RPCRequest, rpcResp *interface{}, userConn userconn.UserConn) error {
	// for obscuro RPC requests it is important we know the sender account for the viewing key encryption/decryption
	suggestedClient := suggestAccountClient(rpcReq, m.accountClients)

	switch {
	case suggestedClient != nil: // use the suggested client if there is one
		// todo: if we have a suggested client, should we still loop through the other clients if it fails?
		// 		The call data guessing won't often be wrong but there could be edge-cases there
		return performRequest(suggestedClient, rpcReq, rpcResp, userConn)

	case len(m.accountClients) > 0: // try registered clients until there's a successful execution
		log.Info("appropriate client not found, attempting request with up to %d clients", len(m.accountClients))
		var err error
		for _, client := range m.accountClients {
			err = performRequest(client, rpcReq, rpcResp, userConn)
			if err == nil || errors.Is(err, rpc.ErrNilResponse) {
				// request didn't fail, we don't need to continue trying the other clients
				return nil
			}
		}
		// every attempt errored
		return err

	default: // no clients registered, use the unauthenticated one
		if rpc.IsSensitiveMethod(rpcReq.Method) {
			return fmt.Errorf("method %s cannot be called with an unauthorised client - no signed viewing keys found", rpcReq.Method)
		}
		return m.unauthedClient.Call(rpcResp, rpcReq.Method, rpcReq.Params...)
	}
}

// suggestAccountClient works through various methods to try and guess which available client to use for a request, returns nil if none found
func suggestAccountClient(req *RPCRequest, accClients map[common.Address]*rpc.EncRPCClient) *rpc.EncRPCClient {
	if len(accClients) == 1 {
		for _, client := range accClients {
			// return the first (and only) client
			return client
		}
	}

	// TODO - #453 - Add special logic for log subscriptions (should happen before `parseParams`, which cannot handle
	//  the leading log-type parameter)

	paramsMap, err := parseParams(req.Params)
	if err != nil {
		// no further info to deduce calling client
		return nil
	}

<<<<<<< HEAD
	// check if request params had a "from" address and if we had a client for that address
	fromClient, found := checkForFromField(paramsMap, accClients)
	if found {
		return fromClient
	}

	if req.Method == rpc.RPCCall || req.Method == rpc.RPCEstimateGas {
=======
	if req.Method == rpc.RPCCall {
		// check if request params had a "from" address and if we had a client for that address
		fromClient, found := checkForFromField(paramsMap, accClients)
		if found {
			return fromClient
		}

>>>>>>> 70eeb2b6
		// Otherwise, we search the `data` field for an address matching a registered viewing key.
		addr, err := searchDataFieldForAccount(paramsMap, accClients)
		if err == nil {
			return accClients[*addr]
		}
	}

	// todo: add other mechanisms for determining the correct account to use. E.g. we may want to start caching and
	// 	 	recent transaction hashes for accounts so that receipt lookups know which acc to use

	return nil
}

// Many eth RPC requests provide params as first argument in a json map with similar fields (e.g. a `from` field)
func parseParams(args []interface{}) (map[string]interface{}, error) {
	if len(args) == 0 {
		return nil, fmt.Errorf("no params found to unmarshal")
	}

	// only interested in trying first arg
	params, ok := args[0].(map[string]interface{})
	if !ok {
		callParamsJSON, ok := args[0].([]byte)
		if !ok {
			return nil, fmt.Errorf("first arg was not a byte array")
		}

		err := json.Unmarshal(callParamsJSON, &params)
		if err != nil {
			return nil, fmt.Errorf("first arg couldn't be unmarshalled into a params map")
		}
	}

	return params, nil
}

func checkForFromField(paramsMap map[string]interface{}, accClients map[common.Address]*rpc.EncRPCClient) (*rpc.EncRPCClient, bool) {
	fromVal, found := paramsMap[reqJSONKeyFrom]
	if !found {
		return nil, false
	}

	fromStr, ok := fromVal.(string)
	if !ok {
		return nil, false
	}

	fromAddr := common.HexToAddress(fromStr)
	client, found := accClients[fromAddr]
	return client, found
}

// Extracts the arguments from the request's `data` field. If any of them, after removing padding, match the viewing
// key address, we return that address. Otherwise, we return nil.
func searchDataFieldForAccount(callParams map[string]interface{}, accClients map[common.Address]*rpc.EncRPCClient) (*common.Address, error) {
	// We ensure that the `data` field is present.
	data := callParams[reqJSONKeyData]
	if data == nil {
		return nil, fmt.Errorf("eth_call request did not have its `data` field set")
	}
	dataString, ok := data.(string)
	if !ok {
		return nil, fmt.Errorf("eth_call request's `data` field was not of the expected type `string`")
	}

	// We check that the data field is long enough before removing the leading "0x" (1 bytes/2 chars) and the method ID
	// (4 bytes/8 chars).
	if len(dataString) < 10 {
		return nil, fmt.Errorf("data field is not long enough - no known account found in data bytes")
	}
	dataString = dataString[10:]

	// We split up the arguments in the `data` field.
	var dataArgs []string
	for i := 0; i < len(dataString); i += ethCallPaddedArgLen {
		if i+ethCallPaddedArgLen > len(dataString) {
			break
		}
		dataArgs = append(dataArgs, dataString[i:i+ethCallPaddedArgLen])
	}

	// We iterate over the arguments, looking for an argument that matches a viewing key address
	for _, dataArg := range dataArgs {
		// If the argument doesn't have the correct padding, it's not an address.
		if !strings.HasPrefix(dataArg, ethCallAddrPadding) {
			continue
		}

		maybeAddress := common.HexToAddress(dataArg[len(ethCallAddrPadding):])
		if _, ok := accClients[maybeAddress]; ok {
			return &maybeAddress, nil
		}
	}

	return nil, fmt.Errorf("no known account found in data bytes")
}

func performRequest(client *rpc.EncRPCClient, req *RPCRequest, resp *interface{}, userConn userconn.UserConn) error {
	if req.Method == rpc.RPCSubscribe {
		return executeSubscribe(client, req, resp, userConn)
	}
	return executeCall(client, req, resp)
}

func executeSubscribe(client *rpc.EncRPCClient, req *RPCRequest, _ *interface{}, userConn userconn.UserConn) error {
	if len(req.Params) == 0 {
		return fmt.Errorf("could not subscribe as no subscription namespace was provided")
	}
	ch := make(chan *types.Log)
	subscription, err := client.Subscribe(context.Background(), rpc.RPCSubscribeNamespace, ch, req.Params...)
	if err != nil {
		return fmt.Errorf("could not call %s with params %v. Cause: %w", req.Method, req.Params, err)
	}

	// We listen for incoming messages on the subscription.
	go func() {
		for {
			select {
			case receivedLog := <-ch:
				jsonLog, err := json.Marshal(receivedLog)
				if err != nil {
					log.Error("could not marshal received log to JSON. Cause: %s", err)
				}
				err = userConn.WriteResponse(jsonLog)
				if err != nil {
					log.Error("could not write the JSON log to the websocket. Cause: %s", err)
				}
			case err = <-subscription.Err():
				// An error on this channel means the subscription has ended, so we exit the loop.
				userConn.HandleError(err.Error())
				return
			}
		}
	}()

	// We periodically check if the websocket is closed, and terminate the subscription.
	go func() {
		for {
			if userConn.IsClosed() {
				subscription.Unsubscribe()
				return
			}
			time.Sleep(100 * time.Millisecond)
		}
	}()

	return nil
}

func executeCall(client *rpc.EncRPCClient, req *RPCRequest, resp *interface{}) error {
	if req.Method == rpc.RPCCall || req.Method == rpc.RPCEstimateGas {
		// RPCCall is a sensitive method that requires a viewing key lookup but the 'from' field is not mandatory in geth
		//	and is often not included from metamask etc. So we ensure it is populated here.
		account := client.Account()
		var err error
		req.Params, err = setCallFromFieldIfMissing(req.Params, *account)
		if err != nil {
			return err
		}
	}

	return client.Call(resp, req.Method, req.Params...)
}

// The enclave requires the `from` field to be set so that it can encrypt the response, but sources like MetaMask often
// don't set it. So we check whether it's present; if absent, we walk through the arguments in the request's `data`
// field, and if any of the arguments match our viewing key address, we set the `from` field to that address.
func setCallFromFieldIfMissing(args []interface{}, account common.Address) ([]interface{}, error) {
	callParams, err := parseParams(args)
	if err != nil {
		return nil, fmt.Errorf("could not parse eth_call params. Cause: %w", err)
	}

	// We only modify `eth_call` requests where the `from` field is not set.
	if callParams[reqJSONKeyFrom] != nil {
		return args, nil
	}

	callParams[reqJSONKeyFrom] = account
	args[0] = callParams
	return args, nil
}

type RPCRequest struct {
	ID     interface{} // can be string or int
	Method string
	Params []interface{}
}<|MERGE_RESOLUTION|>--- conflicted
+++ resolved
@@ -96,15 +96,6 @@
 		return nil
 	}
 
-<<<<<<< HEAD
-	// check if request params had a "from" address and if we had a client for that address
-	fromClient, found := checkForFromField(paramsMap, accClients)
-	if found {
-		return fromClient
-	}
-
-	if req.Method == rpc.RPCCall || req.Method == rpc.RPCEstimateGas {
-=======
 	if req.Method == rpc.RPCCall {
 		// check if request params had a "from" address and if we had a client for that address
 		fromClient, found := checkForFromField(paramsMap, accClients)
@@ -112,7 +103,6 @@
 			return fromClient
 		}
 
->>>>>>> 70eeb2b6
 		// Otherwise, we search the `data` field for an address matching a registered viewing key.
 		addr, err := searchDataFieldForAccount(paramsMap, accClients)
 		if err == nil {
