package httpapi

import (
	"bytes"
	"crypto/sha256"
	"encoding/hex"
	"encoding/json"
	"fmt"
	"net/http"

	tencommon "github.com/ten-protocol/go-ten/go/common"
	"github.com/ten-protocol/go-ten/tools/walletextension/keymanager"
	"github.com/ten-protocol/go-ten/tools/walletextension/services"

	"github.com/status-im/keycard-go/hexutils"

	"github.com/ten-protocol/go-ten/go/common/log"
	"github.com/ten-protocol/go-ten/go/common/viewingkey"
	"github.com/ten-protocol/go-ten/lib/gethfork/node"

	"github.com/ten-protocol/go-ten/go/common/httputil"
	"github.com/ten-protocol/go-ten/tools/walletextension/common"
)

// NewHTTPRoutes returns the http specific routes
// todo - move these to the rpc framework.
func NewHTTPRoutes(walletExt *services.Services) []node.Route {
	return []node.Route{
		{
			Name: common.APIVersion1 + common.PathReady,
			Func: httpHandler(walletExt, readyRequestHandler),
		},
		{
			Name: common.APIVersion1 + common.PathJoin,
			Func: httpHandler(walletExt, joinRequestHandler),
		},
		{
			Name: common.APIVersion1 + common.PathGetMessage,
			Func: httpHandler(walletExt, getMessageRequestHandler),
		},
		{
			Name: common.APIVersion1 + common.PathAuthenticate,
			Func: httpHandler(walletExt, authenticateRequestHandler),
		},
		{
			Name: common.APIVersion1 + common.PathQuery,
			Func: httpHandler(walletExt, queryRequestHandler),
		},
		{
			Name: common.APIVersion1 + common.PathRevoke,
			Func: httpHandler(walletExt, revokeRequestHandler),
		},
		{
			Name: common.APIVersion1 + common.PathHealth,
			Func: httpHandler(walletExt, healthRequestHandler),
		},
		{
			Name: common.APIVersion1 + common.PathNetworkHealth,
			Func: httpHandler(walletExt, networkHealthRequestHandler),
		},
		{
			Name: common.APIVersion1 + common.PathVersion,
			Func: httpHandler(walletExt, versionRequestHandler),
		},
		{
			Name: common.APIVersion1 + common.PathNetworkConfig,
			Func: httpHandler(walletExt, networkConfigRequestHandler),
		},
		{
			Name: common.APIVersion1 + common.PathKeyExchange,
			Func: httpHandler(walletExt, keyExchangeRequestHandler),
		},
		{
			Name: common.APIVersion1 + common.PathSessionKeys + "create",
			Func: httpHandler(walletExt, createSKRequestHandler),
		},
		{
			Name: common.APIVersion1 + common.PathSessionKeys + "activate",
			Func: httpHandler(walletExt, activateSKRequestHandler),
		},
		{
			Name: common.APIVersion1 + common.PathSessionKeys + "deactivate",
			Func: httpHandler(walletExt, deactivateSKRequestHandler),
		},
		{
			Name: common.APIVersion1 + common.PathSessionKeys + "delete",
			Func: httpHandler(walletExt, deleteSKRequestHandler),
		},
		{
			Name: common.APIVersion1 + common.PathSessionKeys + "list",
			Func: httpHandler(walletExt, listSKRequestHandler),
		},
	}
}

func httpHandler(
	walletExt *services.Services,
	fun func(walletExt *services.Services, conn UserConn),
) func(resp http.ResponseWriter, req *http.Request) {
	return func(resp http.ResponseWriter, req *http.Request) {
		httpRequestHandler(walletExt, resp, req, fun)
	}
}

// Overall request handler for http requests
func httpRequestHandler(walletExt *services.Services, resp http.ResponseWriter, req *http.Request, fun func(walletExt *services.Services, conn UserConn)) {
	if walletExt.IsStopping() {
		return
	}
	if httputil.EnableCORS(resp, req) {
		return
	}
	userConn := NewUserConnHTTP(resp, req, walletExt.Logger())
	fun(walletExt, userConn)
}

// readyRequestHandler is used to check whether the server is ready
func readyRequestHandler(_ *services.Services, _ UserConn) {}

// This function handles request to /join endpoint. It is responsible to create new user (new key-pair) and store it to the db
func joinRequestHandler(walletExt *services.Services, conn UserConn) {
	// audit()
	// todo (@ziga) add protection against DDOS attacks
	_, err := conn.ReadRequest()
	if err != nil {
		handleError(conn, walletExt.Logger(), fmt.Errorf("error reading request: %w", err))
		return
	}

	// generate new key-pair and store it in the database
	userID, err := walletExt.GenerateAndStoreNewUser()
	if err != nil {
		handleError(conn, walletExt.Logger(), fmt.Errorf("internal Error"))
		walletExt.Logger().Error("error creating new user", log.ErrKey, err)
	}

	// write hex encoded userID in the response
	err = conn.WriteResponse([]byte(hexutils.BytesToHex(userID)))
	if err != nil {
		walletExt.Logger().Error("error writing success response", log.ErrKey, err)
	}
}

// This function handles request to /authenticate endpoint.
// In the request we receive message, signature and address in JSON as request body and userID and address as query parameters
// We then check if message is in correct format and if signature is valid. If all checks pass we save address and signature against userID
func authenticateRequestHandler(walletExt *services.Services, conn UserConn) {
	// read the request
	body, err := conn.ReadRequest()
	if err != nil {
		handleError(conn, walletExt.Logger(), fmt.Errorf("error reading request: %w", err))
		return
	}

	// get the text that was signed and signature
	var reqJSONMap map[string]string
	err = json.Unmarshal(body, &reqJSONMap)
	if err != nil {
		handleError(conn, walletExt.Logger(), fmt.Errorf("could not unmarshal request body - %w", err))
		return
	}

	// get signature from the request and remove leading two bytes (0x)
	signature, err := hex.DecodeString(reqJSONMap[common.JSONKeySignature][2:])
	if err != nil {
		handleError(conn, walletExt.Logger(), fmt.Errorf("unable to decode signature - %w", err))
		return
	}

	// get address from the request
	address, ok := reqJSONMap[common.JSONKeyAddress]
	if !ok || address == "" {
		handleError(conn, walletExt.Logger(), fmt.Errorf("unable to read address field from the request"))
		return
	}

	// get an optional type of the message that was signed
	messageTypeValue := common.DefaultGatewayAuthMessageType
	if typeFromRequest, ok := reqJSONMap[common.JSONKeyType]; ok && typeFromRequest != "" {
		messageTypeValue = typeFromRequest
	}

	// check if a message type is valid
	messageType, ok := viewingkey.SignatureTypeMap[messageTypeValue]
	if !ok {
		handleError(conn, walletExt.Logger(), fmt.Errorf("invalid message type: %s", messageTypeValue))
	}

	// read userID from query params
	userID, err := getUserID(conn)
	if err != nil {
		handleError(conn, walletExt.Logger(), fmt.Errorf("malformed query: 'u' required - representing encryption token - %w", err))
		return
	}

	// check signature and add address and signature for that user
	err = walletExt.AddAddressToUser(userID, address, signature, messageType)
	if err != nil {
		handleError(conn, walletExt.Logger(), fmt.Errorf("internal error"))
		walletExt.Logger().Error(fmt.Sprintf("error adding address: %s to user: %s with signature: %s", address, userID, signature))
		return
	}
	err = conn.WriteResponse([]byte(common.SuccessMsg))
	if err != nil {
		walletExt.Logger().Error("error writing success response", log.ErrKey, err)
	}
}

// todo - is this needed?
// This function handles request to /query endpoint.
// In the query parameters address and userID are required. We check if provided address is registered for given userID
// and return true/false in json response
func queryRequestHandler(walletExt *services.Services, conn UserConn) {
	// read the request
	_, err := conn.ReadRequest()
	if err != nil {
		handleError(conn, walletExt.Logger(), fmt.Errorf("error reading request: %w", err))
		return
	}

	userID, err := getUserID(conn)
	if err != nil {
		handleError(conn, walletExt.Logger(), fmt.Errorf("user ('u') not found in query parameters"))
		walletExt.Logger().Info("user not found in the query params", log.ErrKey, err)
		return
	}
	address, err := getQueryParameter(conn.ReadRequestParams(), common.AddressQueryParameter)
	if err != nil {
		handleError(conn, walletExt.Logger(), fmt.Errorf("address ('a') not found in query parameters"))
		walletExt.Logger().Error("address ('a') not found in query parameters", log.ErrKey, err)
		return
	}
	// check if address length is correct
	if len(address) != common.EthereumAddressLen {
		handleError(conn, walletExt.Logger(), fmt.Errorf("provided address length is %d, expected: %d", len(address), common.EthereumAddressLen))
		return
	}

	// check if this account is registered with given user
	found, err := walletExt.UserHasAccount(userID, address)
	if err != nil {
		handleError(conn, walletExt.Logger(), fmt.Errorf("internal error"))
		walletExt.Logger().Error("error during checking if account exists for user", "userID", userID, log.ErrKey, err)
	}

	// create and write the response
	res := struct {
		Status bool `json:"status"`
	}{Status: found}

	msg, err := json.Marshal(res)
	if err != nil {
		handleError(conn, walletExt.Logger(), err)
		return
	}

	err = conn.WriteResponse(msg)
	if err != nil {
		walletExt.Logger().Error("error writing success response", log.ErrKey, err)
	}
}

// This function handles request to /revoke endpoint.
// It requires userID as query parameter and deletes given user and all associated viewing keys
func revokeRequestHandler(walletExt *services.Services, conn UserConn) {
	// read the request
	_, err := conn.ReadRequest()
	if err != nil {
		handleError(conn, walletExt.Logger(), fmt.Errorf("error reading request: %w", err))
		return
	}

	userID, err := getUserID(conn)
	if err != nil {
		handleError(conn, walletExt.Logger(), fmt.Errorf("user ('u') not found in query parameters"))
		walletExt.Logger().Info("user not found in the query params", log.ErrKey, err)
		return
	}

	// delete user and accounts associated with it from the database
	err = walletExt.Storage.DeleteUser(userID)
	if err != nil {
		handleError(conn, walletExt.Logger(), fmt.Errorf("internal error"))
		walletExt.Logger().Error("unable to delete user", "userID", userID, log.ErrKey, err)
		return
	}

	err = conn.WriteResponse([]byte(common.SuccessMsg))
	if err != nil {
		walletExt.Logger().Error("error writing success response", log.ErrKey, err)
	}
}

// Handles request to /health endpoint.
func healthRequestHandler(walletExt *services.Services, conn UserConn) {
	// read the request
	_, err := conn.ReadRequest()
	if err != nil {
		walletExt.Logger().Error("error reading request", log.ErrKey, err)
		return
	}

	// TODO: connect to database and check if it is healthy
	err = conn.WriteResponse([]byte(common.SuccessMsg))
	if err != nil {
		walletExt.Logger().Error("error writing success response", log.ErrKey, err)
	}
}

// Handles request to /network-health endpoint.
func networkHealthRequestHandler(walletExt *services.Services, userConn UserConn) {
	// read the request
	_, err := userConn.ReadRequest()
	if err != nil {
		walletExt.Logger().Error("error reading request", log.ErrKey, err)
		return
	}

	// call `obscuro-health` rpc method to get the health status of the node
	healthStatus, err := walletExt.GetTenNodeHealthStatus()

	// create the response in the required format
	type HealthStatus struct {
		Errors        []string `json:"Errors"`
		OverallHealth bool     `json:"OverallHealth"`
	}

	errorStrings := make([]string, 0)
	if err != nil {
		errorStrings = append(errorStrings, err.Error())
	}
	healthStatusResponse := HealthStatus{
		Errors:        errorStrings,
		OverallHealth: healthStatus,
	}

	data, err := json.Marshal(map[string]interface{}{
		"id":      "1",
		"jsonrpc": "2.0",
		"result":  healthStatusResponse,
	})
	if err != nil {
		walletExt.Logger().Error("error marshaling response", log.ErrKey, err)
		return
	}

	err = userConn.WriteResponse(data)
	if err != nil {
		walletExt.Logger().Error("error writing success response", log.ErrKey, err)
	}
}

func networkConfigRequestHandler(walletExt *services.Services, userConn UserConn) {
	// read the request
	_, err := userConn.ReadRequest()
	if err != nil {
		walletExt.Logger().Error("error reading request", log.ErrKey, err)
		return
	}

	// Call the RPC method to get the network configuration
	networkConfig, err := walletExt.GetTenNetworkConfig()
	if err != nil {
		walletExt.Logger().Error("error fetching network config", log.ErrKey, err)
	}

	// Define a struct to represent the response
	type NetworkConfigResponse struct {
<<<<<<< HEAD
		NetworkConfigAddress         string            `json:"NetworkConfigContractAddress"`
		EnclaveRegistryAddress       string            `json:"EnclaveRegistryContractAddress"`
		RollupContractAddress        string            `json:"RollupContractAddress"`
		CrossChainAddress            string            `json:"CrossChainContractAddress"`
		L1MessageBusAddress          string            `json:"L1MessageBusAddress"`
		L2MessageBusAddress          string            `json:"L2MessageBusAddress"`
		L1BridgeAddress              string            `json:"L1BridgeAdress"`
		L2BridgeAddress              string            `json:"L2BridgeAdress"`
		L1CrossChainMessengerAddress string            `json:"L1CrossChainMessengerAddress"`
		L2CrossChainMessengerAddress string            `json:"L2CrossChainMessengerAddress"`
		L1StartHash                  string            `json:"L1StartHash"`
		AdditionalContracts          map[string]string `json:"AdditionalContracts"`
=======
		NetworkConfigAddress            string            `json:"NetworkConfigContractAddress"`
		EnclaveRegistryAddress          string            `json:"EnclaveRegistryContractAddress"`
		DataAvailabilityRegistryAddress string            `json:"DataAvailabilityRegistryAddress"`
		CrossChainAddress               string            `json:"CrossChainContractAddress"`
		L1MessageBusAddress             string            `json:"L1MessageBusAddress"`
		L2MessageBusAddress             string            `json:"L2MessageBusAddress"`
		L1BridgeAddress                 string            `json:"L1BridgeAdress"`
		L2BridgeAddress                 string            `json:"L2BridgeAdress"`
		L1CrossChainMessengerAddress    string            `json:"L1CrossChainMessengerAddress"`
		L2CrossChainMessengerAddress    string            `json:"L2CrossChainMessengerAddress"`
		L1StartHash                     string            `json:"L1StartHash"`
		AdditionalContracts             map[string]string `json:"AdditionalContracts"`
>>>>>>> 687b39a4
	}

	// Convert the TenNetworkInfo fields to strings
	additionalContracts := make(map[string]string)
	if len(networkConfig.AdditionalContracts) > 0 {
		for _, contract := range networkConfig.AdditionalContracts {
			additionalContracts[contract.Name] = contract.Addr.Hex()
		}
	}

	networkConfigResponse := NetworkConfigResponse{
		NetworkConfigAddress:         networkConfig.NetworkConfig.Hex(),
		EnclaveRegistryAddress:       networkConfig.EnclaveRegistry.Hex(),
		RollupContractAddress:        networkConfig.RollupContract.Hex(),
		CrossChainAddress:            networkConfig.CrossChain.Hex(),
		L1MessageBusAddress:          networkConfig.L1MessageBus.Hex(),
		L2MessageBusAddress:          networkConfig.L2MessageBus.Hex(),
		L1BridgeAddress:              networkConfig.L1Bridge.Hex(),
		L2BridgeAddress:              networkConfig.L2Bridge.Hex(),
		L1CrossChainMessengerAddress: networkConfig.L1CrossChainMessenger.Hex(),
		L2CrossChainMessengerAddress: networkConfig.L2CrossChainMessenger.Hex(),
		L1StartHash:                  networkConfig.L1StartHash.Hex(),
		AdditionalContracts:          additionalContracts,
	}

	// Marshal the response into JSON format
	data, err := json.Marshal(networkConfigResponse)
	if err != nil {
		walletExt.Logger().Error("error marshaling response", log.ErrKey, err)
		return
	}

	// Write the response back to the user
	err = userConn.WriteResponse(data)
	if err != nil {
		walletExt.Logger().Error("error writing success response", log.ErrKey, err)
	}
}

// Handles request to /version endpoint.
func versionRequestHandler(walletExt *services.Services, userConn UserConn) {
	// read the request
	_, err := userConn.ReadRequest()
	if err != nil {
		walletExt.Logger().Error("error reading request", log.ErrKey, err)
		return
	}

	err = userConn.WriteResponse([]byte(walletExt.Version()))
	if err != nil {
		walletExt.Logger().Error("error writing success response", log.ErrKey, err)
	}
}

// getMessageRequestHandler handles request to /getmessage endpoint.
func getMessageRequestHandler(walletExt *services.Services, conn UserConn) {
	// read the request
	body, err := conn.ReadRequest()
	if err != nil {
		handleError(conn, walletExt.Logger(), fmt.Errorf("error reading request: %w", err))
		return
	}

	// read body of the request
	var reqJSONMap map[string]interface{}
	err = json.Unmarshal(body, &reqJSONMap)
	if err != nil {
		handleError(conn, walletExt.Logger(), fmt.Errorf("could not unmarshal address request - %w", err))
		return
	}

	// get address from the request
	encryptionToken, ok := reqJSONMap[common.JSONKeyEncryptionToken]
	if !ok {
		handleError(conn, walletExt.Logger(), fmt.Errorf("encryptionToken field not found in the request"))
		return
	}
	if tokenStr, ok := encryptionToken.(string); !ok {
		handleError(conn, walletExt.Logger(), fmt.Errorf("encryptionToken field is not a string"))
		return
	} else if len(tokenStr) != common.MessageUserIDLen {
		handleError(conn, walletExt.Logger(), fmt.Errorf("encryptionToken field is not of correct length"))
		return
	}

	// get formats from the request, if present
	var formatsSlice []string
	if formatsInterface, ok := reqJSONMap[common.JSONKeyFormats]; ok {
		formats, ok := formatsInterface.([]interface{})
		if !ok {
			handleError(conn, walletExt.Logger(), fmt.Errorf("formats field is not an array"))
			return
		}

		for _, f := range formats {
			formatStr, ok := f.(string)
			if !ok {
				handleError(conn, walletExt.Logger(), fmt.Errorf("format value is not a string"))
				return
			}
			formatsSlice = append(formatsSlice, formatStr)
		}
	}

	userID := hexutils.HexToBytes(encryptionToken.(string))
	if len(userID) != viewingkey.UserIDLength {
		return
	}

	message, err := walletExt.GenerateUserMessageToSign(userID, formatsSlice)
	if err != nil {
		handleError(conn, walletExt.Logger(), fmt.Errorf("internal error"))
		walletExt.Logger().Error("error getting message", log.ErrKey, err)
		return
	}

	// create the response structure for EIP712 message where the message is a JSON object
	type JSONResponseEIP712 struct {
		Message json.RawMessage `json:"message"`
		Type    string          `json:"type"`
	}

	// create the response structure for personal sign message where the message is a string
	type JSONResponsePersonal struct {
		Message string `json:"message"`
		Type    string `json:"type"`
	}

	// get string representation of the message format
	messageFormat := viewingkey.GetBestFormat(formatsSlice)
	messageFormatString := viewingkey.GetSignatureTypeString(messageFormat)
	responseBytes := []byte{}
	if messageFormat == viewingkey.PersonalSign {
		response := JSONResponsePersonal{
			Message: message,
			Type:    messageFormatString,
		}

		responseBytes, err = json.Marshal(response)
		if err != nil {
			handleError(conn, walletExt.Logger(), fmt.Errorf("error marshaling JSON response: %w", err))
			return
		}
	} else if messageFormat == viewingkey.EIP712Signature {
		var messageMap map[string]interface{}
		err = json.Unmarshal([]byte(message), &messageMap)
		if err != nil {
			handleError(conn, walletExt.Logger(), fmt.Errorf("error unmarshaling JSON: %w", err))
			return
		}

		if domainMap, ok := messageMap["domain"].(map[string]interface{}); ok {
			delete(domainMap, "salt")
			delete(domainMap, "verifyingContract")
		}

		if typesMap, ok := messageMap["types"].(map[string]interface{}); ok {
			delete(typesMap, "EIP712Domain")
		}

		// Marshal the modified map back to JSON
		modifiedMessage, err := json.Marshal(messageMap)
		if err != nil {
			handleError(conn, walletExt.Logger(), fmt.Errorf("error marshaling modified JSON: %w", err))
			return
		}

		response := JSONResponseEIP712{
			Message: modifiedMessage,
			Type:    messageFormatString,
		}

		responseBytes, err = json.Marshal(response)
		if err != nil {
			handleError(conn, walletExt.Logger(), fmt.Errorf("error marshaling JSON response: %w", err))
			return
		}
	}

	err = conn.WriteResponse(responseBytes)
	if err != nil {
		walletExt.Logger().Error("error writing success response", log.ErrKey, err)
	}
}

func listSKRequestHandler(walletExt *services.Services, conn UserConn) {
}

func createSKRequestHandler(walletExt *services.Services, conn UserConn) {
	withUser(walletExt, conn, func(user *common.GWUser) ([]byte, error) {
		sk, err := walletExt.SKManager.CreateSessionKey(user)
		if err != nil {
			handleError(conn, walletExt.Logger(), fmt.Errorf("could not create session key: %w", err))
			return nil, err
		}
		return []byte(hexutils.BytesToHex(sk.Account.Address.Bytes())), nil
	})
}

func deleteSKRequestHandler(walletExt *services.Services, conn UserConn) {
	withUser(walletExt, conn, func(user *common.GWUser) ([]byte, error) {
		res, err := walletExt.SKManager.DeleteSessionKey(user)
		return []byte{boolToByte(res)}, err
	})
}

func activateSKRequestHandler(walletExt *services.Services, conn UserConn) {
	withUser(walletExt, conn, func(user *common.GWUser) ([]byte, error) {
		res, err := walletExt.SKManager.ActivateSessionKey(user)
		return []byte{boolToByte(res)}, err
	})
}

func deactivateSKRequestHandler(walletExt *services.Services, conn UserConn) {
	withUser(walletExt, conn, func(user *common.GWUser) ([]byte, error) {
		res, err := walletExt.SKManager.DeactivateSessionKey(user)
		return []byte{boolToByte(res)}, err
	})
}

// extracts the user from the request, and writes the response to the connection
func withUser(walletExt *services.Services, conn UserConn, withUser func(user *common.GWUser) ([]byte, error)) {
	_, err := conn.ReadRequest()
	if err != nil {
		handleError(conn, walletExt.Logger(), fmt.Errorf("error reading request: %w", err))
		return
	}

	userID, err := getUserID(conn)
	if err != nil {
		handleError(conn, walletExt.Logger(), fmt.Errorf("user ('u') not found in query parameters"))
		walletExt.Logger().Info("user not found in the query params", log.ErrKey, err)
		return
	}

	user, err := walletExt.Storage.GetUser(userID)
	if err != nil {
		handleError(conn, walletExt.Logger(), fmt.Errorf("could not get user: %w", err))
		return
	}

	resp, err := withUser(user)
	if err != nil {
		handleError(conn, walletExt.Logger(), fmt.Errorf("could not process request: %w", err))
		return
	}

	err = conn.WriteResponse(resp)
	if err != nil {
		walletExt.Logger().Error("error writing success response", log.ErrKey, err)
	}
}

func boolToByte(res bool) byte {
	if res {
		return 1
	}
	return 0
}

func keyExchangeRequestHandler(walletExt *services.Services, conn UserConn) {
	// Read the request
	body, err := conn.ReadRequest()
	if err != nil {
		handleError(conn, walletExt.Logger(), fmt.Errorf("error reading request: %w", err))
		return
	}

	// Step 1: Deserialize the received message
	var receivedMessageOG keymanager.KeyExchangeRequest
	err = json.Unmarshal(body, &receivedMessageOG)
	if err != nil {
		walletExt.Logger().Error("OG: Failed to deserialize received message", log.ErrKey, err)
		handleError(conn, walletExt.Logger(), fmt.Errorf("failed to deserialize message: %w", err))
		return
	}

	// Step 2: Deserialize the public key
	receivedPubKey, err := keymanager.DeserializePublicKey(receivedMessageOG.PublicKey)
	if err != nil {
		walletExt.Logger().Error("OG: Failed to deserialize public key", log.ErrKey, err)
		handleError(conn, walletExt.Logger(), fmt.Errorf("failed to deserialize public key: %w", err))
		return
	}

	// Step 3: Deserialize the attestation report
	var receivedAttestation tencommon.AttestationReport
	if err := json.Unmarshal(receivedMessageOG.Attestation, &receivedAttestation); err != nil {
		handleError(conn, walletExt.Logger(), fmt.Errorf("error unmarshaling attestation report: %w", err))
		return
	}

	// Step 4: Verify the attestation report
	verifiedData, err := keymanager.VerifyReport(&receivedAttestation)
	if err != nil {
		walletExt.Logger().Error("OG: Failed to verify attestation report", log.ErrKey, err)
		handleError(conn, walletExt.Logger(), fmt.Errorf("failed to verify attestation report: %w", err))
		return
	}

	// Hash the received public key bytes
	pubKeyHash := sha256.Sum256(receivedMessageOG.PublicKey)

	// Only compare the first 32 bytes since verifiedData is padded to 64 bytes
	verifiedDataTruncated := verifiedData[:32]
	if bytes.Equal(verifiedDataTruncated, pubKeyHash[:]) {
		walletExt.Logger().Info("OG: Public keys match")
	} else {
		walletExt.Logger().Error("OG: Public keys do not match")
	}

	// Step 5 Encrypt the encryption key using the received public key
	encryptedKeyOG, err := keymanager.EncryptWithPublicKey(walletExt.Storage.GetEncryptionKey(), receivedPubKey)
	if err != nil {
		walletExt.Logger().Error("OG: Encryption failed", log.ErrKey, err)
		handleError(conn, walletExt.Logger(), fmt.Errorf("encryption failed: %w", err))
		return
	}

	// Step 6: Encode the encrypted encryption key to Base64
	encodedEncryptedKeyOG := keymanager.EncodeBase64(encryptedKeyOG)

	// Step 7: Create the response message containing the encrypted key
	messageOG := keymanager.KeyExchangeResponse{
		EncryptedKey: encodedEncryptedKeyOG,
	}

	// Step 8: Serialize the response message to JSON and send it back to the requester
	messageBytesOG, err := json.Marshal(messageOG)
	if err != nil {
		walletExt.Logger().Error("OG: Failed to serialize response message", log.ErrKey, err)
		handleError(conn, walletExt.Logger(), fmt.Errorf("failed to serialize response message: %w", err))
		return
	}
	walletExt.Logger().Info("Shared encrypted key with another gateway enclave")
	err = conn.WriteResponse(messageBytesOG)
	if err != nil {
		walletExt.Logger().Error("error writing response", log.ErrKey, err)
	}
}<|MERGE_RESOLUTION|>--- conflicted
+++ resolved
@@ -366,20 +366,6 @@
 
 	// Define a struct to represent the response
 	type NetworkConfigResponse struct {
-<<<<<<< HEAD
-		NetworkConfigAddress         string            `json:"NetworkConfigContractAddress"`
-		EnclaveRegistryAddress       string            `json:"EnclaveRegistryContractAddress"`
-		RollupContractAddress        string            `json:"RollupContractAddress"`
-		CrossChainAddress            string            `json:"CrossChainContractAddress"`
-		L1MessageBusAddress          string            `json:"L1MessageBusAddress"`
-		L2MessageBusAddress          string            `json:"L2MessageBusAddress"`
-		L1BridgeAddress              string            `json:"L1BridgeAdress"`
-		L2BridgeAddress              string            `json:"L2BridgeAdress"`
-		L1CrossChainMessengerAddress string            `json:"L1CrossChainMessengerAddress"`
-		L2CrossChainMessengerAddress string            `json:"L2CrossChainMessengerAddress"`
-		L1StartHash                  string            `json:"L1StartHash"`
-		AdditionalContracts          map[string]string `json:"AdditionalContracts"`
-=======
 		NetworkConfigAddress            string            `json:"NetworkConfigContractAddress"`
 		EnclaveRegistryAddress          string            `json:"EnclaveRegistryContractAddress"`
 		DataAvailabilityRegistryAddress string            `json:"DataAvailabilityRegistryAddress"`
@@ -392,7 +378,6 @@
 		L2CrossChainMessengerAddress    string            `json:"L2CrossChainMessengerAddress"`
 		L1StartHash                     string            `json:"L1StartHash"`
 		AdditionalContracts             map[string]string `json:"AdditionalContracts"`
->>>>>>> 687b39a4
 	}
 
 	// Convert the TenNetworkInfo fields to strings
