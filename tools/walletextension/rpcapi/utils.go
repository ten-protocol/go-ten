package rpcapi

import (
	"context"
	"crypto/sha256"
	"encoding/json"
	"errors"
	"fmt"
	"time"

	"github.com/ten-protocol/go-ten/go/common/measure"
	"github.com/ten-protocol/go-ten/go/enclave/core"

	"github.com/ten-protocol/go-ten/go/common/log"

	gethlog "github.com/ethereum/go-ethereum/log"
	pool "github.com/jolestar/go-commons-pool/v2"
	tenrpc "github.com/ten-protocol/go-ten/go/rpc"
	wecommon "github.com/ten-protocol/go-ten/tools/walletextension/common"

	"github.com/ten-protocol/go-ten/go/common/viewingkey"

	"github.com/ten-protocol/go-ten/lib/gethfork/rpc"

	"github.com/status-im/keycard-go/hexutils"

	"github.com/ten-protocol/go-ten/tools/walletextension/cache"

	gethcommon "github.com/ethereum/go-ethereum/common"
)

const (
	ethCallPaddedArgLen = 64
	ethCallAddrPadding  = "000000000000000000000000"

	notAuthorised = "not authorised"

	longCacheTTL  = 5 * time.Hour
	shortCacheTTL = 1 * time.Minute

	// hardcoding the maximum time for an RPC request
	// this value will be propagated to the node and enclave and all the operations
	maximumRPCCallDuration = 5 * time.Second
)

var rpcNotImplemented = fmt.Errorf("rpc endpoint not implemented")

type ExecCfg struct {
	account             *gethcommon.Address
	computeFromCallback func(user *GWUser) *gethcommon.Address
	tryAll              bool
	tryUntilAuthorised  bool
	adjustArgs          func(acct *GWAccount) []any
	cacheCfg            *CacheCfg
}

type CacheStrategy uint8

const (
	NoCache     CacheStrategy = iota
	LatestBatch CacheStrategy = iota
	LongLiving  CacheStrategy = iota
)

type CacheCfg struct {
	CacheType        CacheStrategy
	CacheTypeDynamic func() CacheStrategy
}

func UnauthenticatedTenRPCCall[R any](ctx context.Context, w *Services, cfg *CacheCfg, method string, args ...any) (*R, error) {
	if ctx == nil {
		return nil, errors.New("invalid call. nil Context")
	}
	audit(w, "RPC start method=%s args=%v", method, args)
	requestStartTime := time.Now()
	cacheArgs := []any{method}
	cacheArgs = append(cacheArgs, args...)

	res, err := withCache(w.Cache, cfg, generateCacheKey(cacheArgs), func() (*R, error) {
		return withPlainRPCConnection(ctx, w, func(client *rpc.Client) (*R, error) {
			var resp *R
			var err error

			// wrap the context with a timeout to prevent long executions
			timeoutContext, cancelCtx := context.WithTimeout(ctx, maximumRPCCallDuration)
			defer cancelCtx()

			err = client.CallContext(timeoutContext, &resp, method, args...)
			return resp, err
		})
	})
	audit(w, "RPC call. method=%s args=%v result=%s error=%s time=%d", method, args, res, err, time.Since(requestStartTime).Milliseconds())
	return res, err
}

func ExecAuthRPC[R any](ctx context.Context, w *Services, cfg *ExecCfg, method string, args ...any) (*R, error) {
	audit(w, "RPC start method=%s args=%v", method, args)
	requestStartTime := time.Now()
	userID, err := extractUserID(ctx, w)
	if err != nil {
		return nil, err
	}

<<<<<<< HEAD
	if !w.RateLimiter.Allow(gethcommon.Address(userID)) {
		return nil, fmt.Errorf("rate limit exceeded")
	}

	user, err := getUser(userID, w)
	if err != nil {
		return nil, err
	}

=======
>>>>>>> a65abce2
	cacheArgs := []any{userID, method}
	cacheArgs = append(cacheArgs, args...)

	res, err := withCache(w.Cache, cfg.cacheCfg, generateCacheKey(cacheArgs), func() (*R, error) {
		user, err := getUser(userID, w)
		if err != nil {
			return nil, err
		}

		// determine candidate "from"
		candidateAccts, err := getCandidateAccounts(user, w, cfg)
		if err != nil {
			return nil, err
		}
		if len(candidateAccts) == 0 {
			return nil, fmt.Errorf("illegal access")
		}

		var rpcErr error
		for i := range candidateAccts {
			acct := candidateAccts[i]
			result, err := withEncRPCConnection(ctx, w, acct, func(rpcClient *tenrpc.EncRPCClient) (*R, error) {
				var result *R
				adjustedArgs := args
				if cfg.adjustArgs != nil {
					adjustedArgs = cfg.adjustArgs(acct)
				}

				// wrap the context with a timeout to prevent long executions
				timeoutContext, cancelCtx := context.WithTimeout(ctx, maximumRPCCallDuration)
				defer cancelCtx()

				err := rpcClient.CallContext(timeoutContext, &result, method, adjustedArgs...)
				return result, err
			})
			if err != nil {
				// for calls where we know the expected error we can return early
				if cfg.tryUntilAuthorised && err.Error() != notAuthorised {
					return nil, err
				}
				rpcErr = err
				continue
			}
			return result, nil
		}
		return nil, rpcErr
	})

	executionDuration := time.Since(requestStartTime).Milliseconds()
	w.RateLimiter.UpdateScore(gethcommon.Address(userID), uint32(executionDuration))

	audit(w, "RPC call. uid=%s, method=%s args=%v result=%s error=%s time=%d", hexutils.BytesToHex(userID), method, args, res, err, executionDuration)
	return res, err
}

func getCandidateAccounts(user *GWUser, _ *Services, cfg *ExecCfg) ([]*GWAccount, error) {
	candidateAccts := make([]*GWAccount, 0)
	// for users with multiple accounts try to determine a candidate account based on the available information
	switch {
	case cfg.account != nil:
		acc := user.accounts[*cfg.account]
		if acc != nil {
			candidateAccts = append(candidateAccts, acc)
			return candidateAccts, nil
		}

	case cfg.computeFromCallback != nil:
		suggestedAddress := cfg.computeFromCallback(user)
		if suggestedAddress != nil {
			acc := user.accounts[*suggestedAddress]
			if acc != nil {
				candidateAccts = append(candidateAccts, acc)
				return candidateAccts, nil
			}
		}
	}

	if cfg.tryAll || cfg.tryUntilAuthorised {
		for _, acc := range user.accounts {
			candidateAccts = append(candidateAccts, acc)
		}
	}

	return candidateAccts, nil
}

func extractUserID(ctx context.Context, _ *Services) ([]byte, error) {
	token, ok := ctx.Value(rpc.GWTokenKey{}).(string)
	if !ok {
		return nil, fmt.Errorf("invalid userid: %s", ctx.Value(rpc.GWTokenKey{}))
	}
	userID := gethcommon.FromHex(token)
	if len(userID) != viewingkey.UserIDLength {
		return nil, fmt.Errorf("invalid userid: %s", token)
	}
	return userID, nil
}

// generateCacheKey generates a cache key for the given method, encryptionToken and parameters
// encryptionToken is used to generate a unique cache key for each user and empty string should be used for public data
func generateCacheKey(params []any) []byte {
	// Serialize parameters
	rawKey, err := json.Marshal(params)
	if err != nil {
		return nil
	}

	// Optional: Apply hashing
	hasher := sha256.New()
	hasher.Write(rawKey)

	return hasher.Sum(nil)
}

func withCache[R any](cache cache.Cache, cfg *CacheCfg, cacheKey []byte, onCacheMiss func() (*R, error)) (*R, error) {
	if cfg == nil {
		return onCacheMiss()
	}

	cacheType := cfg.CacheType
	if cfg.CacheTypeDynamic != nil {
		cacheType = cfg.CacheTypeDynamic()
	}

	if cacheType == NoCache {
		return onCacheMiss()
	}

	// we implement a custom cache eviction logic for the cache strategy of type LatestBatch.
	// when a new batch is created, all entries with "LatestBatch" are considered evicted.
	// elements not cached for a specific batch are not evicted
	isEvicted := false
	ttl := longCacheTTL
	if cacheType == LatestBatch {
		ttl = shortCacheTTL
		isEvicted = cache.IsEvicted(cacheKey, ttl)
	}

	if !isEvicted {
		cachedValue, foundInCache := cache.Get(cacheKey)
		if foundInCache {
			returnValue, ok := cachedValue.(*R)
			if !ok {
				return nil, fmt.Errorf("unexpected error. Invalid format cached. %v", cachedValue)
			}
			return returnValue, nil
		}
	}

	result, err := onCacheMiss()

	// cache only non-nil values
	if err == nil && result != nil {
		cache.Set(cacheKey, result, ttl)
	}

	return result, err
}

func audit(services *Services, msg string, params ...any) {
	if services.Config.VerboseFlag {
		services.FileLogger.Info(fmt.Sprintf(msg, params...))
	}
}

func cacheBlockNumberOrHash(blockNrOrHash rpc.BlockNumberOrHash) CacheStrategy {
	if blockNrOrHash.BlockNumber != nil && blockNrOrHash.BlockNumber.Int64() <= 0 {
		return LatestBatch
	}
	return LongLiving
}

func cacheBlockNumber(lastBlock rpc.BlockNumber) CacheStrategy {
	if lastBlock > 0 {
		return LongLiving
	}
	return LatestBatch
}

func connectWS(ctx context.Context, account *GWAccount, logger gethlog.Logger) (*tenrpc.EncRPCClient, error) {
	return conn(ctx, account.user.services.rpcWSConnPool, account, logger)
}

func conn(ctx context.Context, p *pool.ObjectPool, account *GWAccount, logger gethlog.Logger) (*tenrpc.EncRPCClient, error) {
	defer core.LogMethodDuration(logger, measure.NewStopwatch(), "get rpc connection")
	connectionObj, err := p.BorrowObject(ctx)
	if err != nil {
		return nil, fmt.Errorf("cannot fetch rpc connection to backend node %w", err)
	}
	conn := connectionObj.(*rpc.Client)
	encClient, err := wecommon.CreateEncClient(conn, account.address.Bytes(), account.user.userKey, account.signature, account.signatureType, logger)
	if err != nil {
		_ = returnConn(p, conn, logger)
		return nil, fmt.Errorf("error creating new client, %w", err)
	}
	return encClient, nil
}

func returnConn(p *pool.ObjectPool, conn tenrpc.Client, logger gethlog.Logger) error {
	err := p.ReturnObject(context.Background(), conn)
	if err != nil {
		logger.Error("Error returning connection to pool", log.ErrKey, err)
	}
	return err
}

func withEncRPCConnection[R any](ctx context.Context, w *Services, acct *GWAccount, execute func(*tenrpc.EncRPCClient) (*R, error)) (*R, error) {
	rpcClient, err := conn(ctx, acct.user.services.rpcHTTPConnPool, acct, w.logger)
	if err != nil {
		return nil, fmt.Errorf("could not connect to backed. Cause: %w", err)
	}
	defer returnConn(w.rpcHTTPConnPool, rpcClient.BackingClient(), w.logger)
	return execute(rpcClient)
}

func withPlainRPCConnection[R any](ctx context.Context, w *Services, execute func(client *rpc.Client) (*R, error)) (*R, error) {
	connectionObj, err := w.rpcHTTPConnPool.BorrowObject(ctx)
	if err != nil {
		return nil, fmt.Errorf("cannot fetch rpc connection to backend node %w", err)
	}
	rpcClient := connectionObj.(*rpc.Client)
	defer returnConn(w.rpcHTTPConnPool, rpcClient, w.logger)
	return execute(rpcClient)
}<|MERGE_RESOLUTION|>--- conflicted
+++ resolved
@@ -101,7 +101,6 @@
 		return nil, err
 	}
 
-<<<<<<< HEAD
 	if !w.RateLimiter.Allow(gethcommon.Address(userID)) {
 		return nil, fmt.Errorf("rate limit exceeded")
 	}
@@ -111,8 +110,6 @@
 		return nil, err
 	}
 
-=======
->>>>>>> a65abce2
 	cacheArgs := []any{userID, method}
 	cacheArgs = append(cacheArgs, args...)
 
