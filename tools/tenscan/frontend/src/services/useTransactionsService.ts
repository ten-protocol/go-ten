--- conflicted
+++ resolved
@@ -13,12 +13,6 @@
   pricePollingInterval,
 } from "../lib/constants";
 import { useRouter } from "next/router";
-<<<<<<< HEAD
-import { showToast } from "@repo/ui/shared/use-toast";
-import { ToastType } from "../types/interfaces";
-import { ethMethods } from "../routes";
-=======
->>>>>>> 418bfa8f
 
 export const useTransactionsService = () => {
   const { query } = useRouter();
