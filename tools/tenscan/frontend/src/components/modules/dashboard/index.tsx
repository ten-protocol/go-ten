--- conflicted
+++ resolved
@@ -1,14 +1,5 @@
 import React from "react";
-<<<<<<< HEAD
 import { CardHeader, CardTitle, CardContent, Card } from "@repo/ui/shared/card";
-=======
-import {
-  CardHeader,
-  CardTitle,
-  CardContent,
-  Card,
-} from "@/src/components/ui/card";
->>>>>>> 418bfa8f
 import {
   LayersIcon,
   FileTextIcon,
@@ -24,22 +15,13 @@
 import { useBatchesService } from "@/src/services/useBatchesService";
 import TruncatedAddress from "@repo/ui/common/truncated-address";
 import { useContractsService } from "@/src/services/useContractsService";
-<<<<<<< HEAD
 import { Skeleton } from "@repo/ui/shared/skeleton";
-import { RecentBlocks } from "./recent-blocks";
-import { useBlocksService } from "@/src/services/useBlocksService";
 import AnalyticsCard from "./analytics-card";
 import Link from "next/link";
 import { cn, formatNumber } from "@repo/ui/lib/utils";
 import { Badge } from "@repo/ui/shared/badge";
 import { BlocksIcon } from "@repo/ui/shared/react-icons";
-=======
-import { Skeleton } from "@/src/components/ui/skeleton";
-import AnalyticsCard from "./analytics-card";
-import Link from "next/link";
-import { cn, formatNumber } from "@/src/lib/utils";
-import { Badge } from "../../ui/badge";
-import { BlocksIcon } from "lucide-react";
+
 import { useRollupsService } from "@/src/services/useRollupsService";
 import { RecentRollups } from "./recent-rollups";
 import { DashboardAnalyticsData } from "@/src/types/interfaces";
@@ -51,7 +33,6 @@
   goTo: string;
   className: string;
 }
->>>>>>> 418bfa8f
 
 export default function Dashboard() {
   const {
@@ -78,8 +59,8 @@
     },
     {
       title: "Latest L2 Batch",
-      value: latestBatch?.item?.height
-        ? Number(latestBatch.item.height)
+      value: latestBatch?.item?.number
+        ? Number(latestBatch.item.number)
         : "N/A",
       // TODO: add change
       // change: "+20.1%",
@@ -88,9 +69,9 @@
     },
     {
       title: "Latest L1 Rollup",
-      value: latestBatch?.item?.header?.l1Proof ? (
+      value: latestBatch?.item?.l1Proof ? (
         <TruncatedAddress
-          address={latestBatch?.item?.header?.l1Proof}
+          address={latestBatch?.item?.l1Proof}
           prefixLength={6}
           suffixLength={4}
         />
