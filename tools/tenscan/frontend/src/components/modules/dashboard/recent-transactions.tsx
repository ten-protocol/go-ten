import TruncatedAddress from "@repo/ui/common/truncated-address";
import { Avatar, AvatarFallback } from "@repo/ui/shared/avatar";
import { Transaction } from "@/src/types/interfaces/TransactionInterfaces";
<<<<<<< HEAD
import { Badge } from "@repo/ui/shared/badge";
import { formatTimeAgo } from "@repo/ui/lib/utils";
=======
import { Badge } from "../../ui/badge";
import { formatTimeAgo } from "@/src/lib/utils";
>>>>>>> 418bfa8f
import Link from "next/link";

export function RecentTransactions({ transactions }: { transactions: any }) {
  return (
    <div className="space-y-8">
      {transactions?.result?.TransactionsData.map(
        (transaction: Transaction, i: number) => (
          <div className="flex items-center" key={i}>
            <Avatar className="h-9 w-9">
              <AvatarFallback>TX</AvatarFallback>
            </Avatar>
            <div className="ml-4 space-y-1">
              <p className="text-sm font-medium leading-none">
<<<<<<< HEAD
=======
                <span className="text-muted-foreground">Batch </span>
>>>>>>> 418bfa8f
                <Link
                  href={`/batch/height/${transaction?.BatchHeight}`}
                  className="text-primary"
                >
                  #{Number(transaction?.BatchHeight)}
                </Link>
              </p>
              <p className="text-sm text-muted-foreground word-break-all">
                {formatTimeAgo(transaction?.BatchTimestamp)}
              </p>
            </div>
            <div className="ml-auto font-medium">
<<<<<<< HEAD
              <Link
                href={`/tx/${transaction?.TransactionHash}`}
                className="text-primary"
              >
                {" "}
                <TruncatedAddress address={transaction?.TransactionHash} />
              </Link>
=======
              <TruncatedAddress
                address={transaction?.TransactionHash}
                link={`/tx/${transaction?.TransactionHash}`}
              />
>>>>>>> 418bfa8f
            </div>
            <div className="ml-auto">
              <Badge>{transaction?.Finality}</Badge>
            </div>
          </div>
        )
      )}
    </div>
  );
}<|MERGE_RESOLUTION|>--- conflicted
+++ resolved
@@ -1,13 +1,8 @@
 import TruncatedAddress from "@repo/ui/common/truncated-address";
 import { Avatar, AvatarFallback } from "@repo/ui/shared/avatar";
 import { Transaction } from "@/src/types/interfaces/TransactionInterfaces";
-<<<<<<< HEAD
 import { Badge } from "@repo/ui/shared/badge";
 import { formatTimeAgo } from "@repo/ui/lib/utils";
-=======
-import { Badge } from "../../ui/badge";
-import { formatTimeAgo } from "@/src/lib/utils";
->>>>>>> 418bfa8f
 import Link from "next/link";
 
 export function RecentTransactions({ transactions }: { transactions: any }) {
@@ -21,10 +16,7 @@
             </Avatar>
             <div className="ml-4 space-y-1">
               <p className="text-sm font-medium leading-none">
-<<<<<<< HEAD
-=======
                 <span className="text-muted-foreground">Batch </span>
->>>>>>> 418bfa8f
                 <Link
                   href={`/batch/height/${transaction?.BatchHeight}`}
                   className="text-primary"
@@ -37,20 +29,10 @@
               </p>
             </div>
             <div className="ml-auto font-medium">
-<<<<<<< HEAD
-              <Link
-                href={`/tx/${transaction?.TransactionHash}`}
-                className="text-primary"
-              >
-                {" "}
-                <TruncatedAddress address={transaction?.TransactionHash} />
-              </Link>
-=======
               <TruncatedAddress
                 address={transaction?.TransactionHash}
                 link={`/tx/${transaction?.TransactionHash}`}
               />
->>>>>>> 418bfa8f
             </div>
             <div className="ml-auto">
               <Badge>{transaction?.Finality}</Badge>
