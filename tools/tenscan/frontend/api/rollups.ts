import { httpRequest } from ".";
import { apiRoutes } from "@/src/routes";
import { pathToUrl } from "@/src/routes/router";
import { ResponseDataInterface } from "@/src/types/interfaces";
<<<<<<< HEAD
import { BatchResponse } from "@/src/types/interfaces/BatchInterfaces";
=======
import { Batch, BatchResponse } from "@/src/types/interfaces/BatchInterfaces";
>>>>>>> 418bfa8f
import {
  Rollup,
  RollupsResponse,
} from "@/src/types/interfaces/RollupInterfaces";

export const fetchLatestRollups = async (
  payload?: Record<string, any>
): Promise<ResponseDataInterface<any>> => {
  return await httpRequest<ResponseDataInterface<any>>({
    method: "get",
    url: pathToUrl(apiRoutes.getLatestRollup),
    searchParams: payload,
  });
};

<<<<<<< HEAD
export const fetchRollups = async (): Promise<
  ResponseDataInterface<RollupsResponse>
> => {
  return await httpRequest<ResponseDataInterface<RollupsResponse>>({
    method: "get",
    url: pathToUrl(apiRoutes.getRollups),
=======
export const fetchRollups = async (
  payload?: Record<string, any>
): Promise<ResponseDataInterface<RollupsResponse>> => {
  return await httpRequest<ResponseDataInterface<RollupsResponse>>({
    method: "get",
    url: pathToUrl(apiRoutes.getRollups),
    searchParams: payload,
>>>>>>> 418bfa8f
  });
};

export const decryptEncryptedRollup = async ({
  StrData,
}: {
  StrData: string;
}): Promise<ResponseDataInterface<any>> => {
  return await httpRequest<ResponseDataInterface<any>>({
    method: "post",
    url: pathToUrl(apiRoutes.decryptEncryptedRollup),
    data: { StrData },
  });
};

export const fetchRollupByHash = async (
  hash: string
): Promise<ResponseDataInterface<Rollup>> => {
  return await httpRequest<ResponseDataInterface<Rollup>>({
    method: "get",
    url: pathToUrl(apiRoutes.getRollupByHash, { hash }),
  });
};

export const fetchRollupByBatchSequence = async (
  seq: string
): Promise<ResponseDataInterface<Rollup>> => {
<<<<<<< HEAD
  const res = await httpRequest<ResponseDataInterface<Rollup>>({
    method: "get",
    url: pathToUrl(apiRoutes.getRollupByBatchSequence, { seq }),
  });
  console.log(res);
  return res;
=======
  return await httpRequest<ResponseDataInterface<Rollup>>({
    method: "get",
    url: pathToUrl(apiRoutes.getRollupByBatchSequence, { seq }),
  });
>>>>>>> 418bfa8f
};

export const fetchBatchesInRollups = async (
  hash: string,
  options: Record<string, any>
): Promise<ResponseDataInterface<BatchResponse>> => {
  return await httpRequest<ResponseDataInterface<BatchResponse>>({
    method: "get",
    url: pathToUrl(apiRoutes.getBatchesInRollup, { hash }),
    searchParams: options,
  });
};<|MERGE_RESOLUTION|>--- conflicted
+++ resolved
@@ -2,11 +2,7 @@
 import { apiRoutes } from "@/src/routes";
 import { pathToUrl } from "@/src/routes/router";
 import { ResponseDataInterface } from "@/src/types/interfaces";
-<<<<<<< HEAD
 import { BatchResponse } from "@/src/types/interfaces/BatchInterfaces";
-=======
-import { Batch, BatchResponse } from "@/src/types/interfaces/BatchInterfaces";
->>>>>>> 418bfa8f
 import {
   Rollup,
   RollupsResponse,
@@ -22,14 +18,6 @@
   });
 };
 
-<<<<<<< HEAD
-export const fetchRollups = async (): Promise<
-  ResponseDataInterface<RollupsResponse>
-> => {
-  return await httpRequest<ResponseDataInterface<RollupsResponse>>({
-    method: "get",
-    url: pathToUrl(apiRoutes.getRollups),
-=======
 export const fetchRollups = async (
   payload?: Record<string, any>
 ): Promise<ResponseDataInterface<RollupsResponse>> => {
@@ -37,7 +25,6 @@
     method: "get",
     url: pathToUrl(apiRoutes.getRollups),
     searchParams: payload,
->>>>>>> 418bfa8f
   });
 };
 
@@ -65,19 +52,10 @@
 export const fetchRollupByBatchSequence = async (
   seq: string
 ): Promise<ResponseDataInterface<Rollup>> => {
-<<<<<<< HEAD
-  const res = await httpRequest<ResponseDataInterface<Rollup>>({
-    method: "get",
-    url: pathToUrl(apiRoutes.getRollupByBatchSequence, { seq }),
-  });
-  console.log(res);
-  return res;
-=======
   return await httpRequest<ResponseDataInterface<Rollup>>({
     method: "get",
     url: pathToUrl(apiRoutes.getRollupByBatchSequence, { seq }),
   });
->>>>>>> 418bfa8f
 };
 
 export const fetchBatchesInRollups = async (
