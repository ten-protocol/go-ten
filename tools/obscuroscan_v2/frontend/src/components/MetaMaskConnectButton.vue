<template>
  <el-button @click="connectMetamask" size="large" >
    <img src="@/assets/imgs/icon_metamask.png" alt="Connect with MetaMask" class="metamask-icon" />
    <div v-if="walletStore.provider">Connected!</div>
    <div v-else>Connect with MetaMask</div>
  </el-button>
</template>

<script>
import detectEthereumProvider from '@metamask/detect-provider';
import {useWalletStore} from "@/stores/walletStore";

export default {
  name: 'MetaMaskConnectButton',
  setup() {
    const walletStore = useWalletStore();

    async function connectMetamask() {
      const provider = await detectEthereumProvider();

      if (provider) {
        // From now on, this should always be true:
        // provider === window.ethereum
        startApp(provider); // initialize your app with the provider
      } else {
        console.log('Please install MetaMask!');
      }
    }

    async function startApp(provider) {
     // Request account access if needed
      const accounts = await provider.request({ method: 'eth_requestAccounts' });

      // Set provider and address in the store
      walletStore.setProvider(provider);
      walletStore.setAddress(accounts[0]);
    }

    return {
<<<<<<< HEAD
      walletStore,
      connectMetamask
=======
      connectMetamask,
      walletStore
>>>>>>> 991a2d67
    };
  }
}
</script>

<style scoped>
.metamask-icon {
  width: 24px;       /* Set desired width */
  height: 24px;      /* Set desired height */
  object-fit: cover; /* Ensure image content is not distorted */
  margin-right: 8px; /* Optional space between the icon and the text */
}
</style><|MERGE_RESOLUTION|>--- conflicted
+++ resolved
@@ -1,5 +1,5 @@
 <template>
-  <el-button @click="connectMetamask" size="large" >
+  <el-button @click="connectMetamask" size="large">
     <img src="@/assets/imgs/icon_metamask.png" alt="Connect with MetaMask" class="metamask-icon" />
     <div v-if="walletStore.provider">Connected!</div>
     <div v-else>Connect with MetaMask</div>
@@ -7,52 +7,47 @@
 </template>
 
 <script>
-import detectEthereumProvider from '@metamask/detect-provider';
-import {useWalletStore} from "@/stores/walletStore";
+import detectEthereumProvider from '@metamask/detect-provider'
+import { useWalletStore } from '@/stores/walletStore'
 
 export default {
   name: 'MetaMaskConnectButton',
   setup() {
-    const walletStore = useWalletStore();
+    const walletStore = useWalletStore()
 
     async function connectMetamask() {
-      const provider = await detectEthereumProvider();
+      const provider = await detectEthereumProvider()
 
       if (provider) {
         // From now on, this should always be true:
         // provider === window.ethereum
-        startApp(provider); // initialize your app with the provider
+        startApp(provider) // initialize your app with the provider
       } else {
-        console.log('Please install MetaMask!');
+        console.log('Please install MetaMask!')
       }
     }
 
     async function startApp(provider) {
-     // Request account access if needed
-      const accounts = await provider.request({ method: 'eth_requestAccounts' });
+      // Request account access if needed
+      const accounts = await provider.request({ method: 'eth_requestAccounts' })
 
       // Set provider and address in the store
-      walletStore.setProvider(provider);
-      walletStore.setAddress(accounts[0]);
+      walletStore.setProvider(provider)
+      walletStore.setAddress(accounts[0])
     }
 
     return {
-<<<<<<< HEAD
-      walletStore,
-      connectMetamask
-=======
       connectMetamask,
       walletStore
->>>>>>> 991a2d67
-    };
+    }
   }
 }
 </script>
 
 <style scoped>
 .metamask-icon {
-  width: 24px;       /* Set desired width */
-  height: 24px;      /* Set desired height */
+  width: 24px; /* Set desired width */
+  height: 24px; /* Set desired height */
   object-fit: cover; /* Ensure image content is not distorted */
   margin-right: 8px; /* Optional space between the icon and the text */
 }
